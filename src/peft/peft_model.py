--- conflicted
+++ resolved
@@ -114,11 +114,7 @@
         if getattr(model, "is_gradient_checkpointing", True):
             model = self._prepare_model_for_gradient_checkpointing(model)
 
-<<<<<<< HEAD
-    def save_pretrained(self, save_directory, **kwargs):
-=======
     def save_pretrained(self, save_directory, safe_serialization=False, **kwargs):
->>>>>>> eb75374f
         r"""
         This function saves the adapter model and the adapter configuration files to a directory, so that it can be
         reloaded using the [`LoraModel.from_pretrained`] class method, and also used by the [`LoraModel.push_to_hub`]
@@ -410,14 +406,6 @@
             filename = os.path.join(path, WEIGHTS_NAME)
             use_safetensors = False
         else:
-<<<<<<< HEAD
-            try:
-                filename = hf_hub_download(model_id, WEIGHTS_NAME, subfolder=kwargs.get("subfolder", None), **kwargs)
-            except:  # noqa
-                raise ValueError(
-                    f"Can't find weights for {model_id} in {model_id} or in the Hugging Face Hub. "
-                    f"Please check that the file {WEIGHTS_NAME} is present at {model_id}."
-=======
             has_remote_safetensors_file = hub_file_exists(
                 model_id, SAFETENSORS_WEIGHTS_NAME, revision=kwargs.get("revision", None)
             )
@@ -427,7 +415,6 @@
                 # Priority 1: load safetensors weights
                 filename = hf_hub_download(
                     model_id, SAFETENSORS_WEIGHTS_NAME, subfolder=kwargs.get("subfolder", None), **kwargs
->>>>>>> eb75374f
                 )
             else:
                 try:
