--- conflicted
+++ resolved
@@ -582,12 +582,9 @@
             else:
                 if "input_ids" not in kwargs:
                     raise ValueError("input_ids must be provided for Peft model generation")
-<<<<<<< HEAD
-=======
                 # For gpt2 models, we construct postion_ids on the fly by using attention mask, and position ids need to match input_shape.
                 # for prefix tuning, input shape is determined using `input_ids`. Thus we should not expand 'attention_mask' here
                 # for prompt tuning input_ids is not passed but a concatenated input_embeds is passed. Thus attention_mask needs to be of same size of num_virtual_tokens + input_ids
->>>>>>> d8d10077
                 if kwargs.get("attention_mask", None) is not None and self.peft_config.peft_type in [
                     PeftType.PROMPT_TUNING,
                     PeftType.P_TUNING,
