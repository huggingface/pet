--- conflicted
+++ resolved
@@ -303,11 +303,7 @@
 
         return prompt_embeddings[0].detach().cpu()
 
-<<<<<<< HEAD
-    def get_prompt(self, batch_size, task_ids=None):
-=======
-    def get_prompt(self, batch_size: int):
->>>>>>> 032fff92
+    def get_prompt(self, batch_size: int, task_ids: torch.Tensor = None):
         """
         Returns the virtual prompts to use for Peft. Only applicable when `peft_config.peft_type != PeftType.LORA`.
         """
