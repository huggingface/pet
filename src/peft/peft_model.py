--- conflicted
+++ resolved
@@ -90,12 +90,9 @@
     PeftType.IA3: IA3Model,
     PeftType.OFT: OFTModel,
     PeftType.POLY: PolyModel,
-<<<<<<< HEAD
     PeftType.REFT: LoReftModel,
-=======
     PeftType.LN_TUNING: LNTuningModel,
     PeftType.VERA: VeraModel,
->>>>>>> fb7f2796
 }
 
 
