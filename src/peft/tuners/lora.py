# coding=utf-8
# Copyright 2023-present the HuggingFace Inc. team.
#
# Licensed under the Apache License, Version 2.0 (the "License");
# you may not use this file except in compliance with the License.
# You may obtain a copy of the License at
#
#     http://www.apache.org/licenses/LICENSE-2.0
#
# Unless required by applicable law or agreed to in writing, software
# distributed under the License is distributed on an "AS IS" BASIS,
# WITHOUT WARRANTIES OR CONDITIONS OF ANY KIND, either express or implied.
# See the License for the specific language governing permissions and
# limitations under the License.
import math
import re
import warnings
from dataclasses import asdict, dataclass, field
from enum import Enum
from typing import List, Optional, Union

import torch
import torch.nn as nn
import torch.nn.functional as F
from transformers.pytorch_utils import Conv1D

<<<<<<< HEAD
from ..import_utils import is_bnb_available
from ..utils import PeftConfig, PeftType, transpose
=======
from ..utils import (
    TRANSFORMERS_MODELS_TO_LORA_TARGET_MODULES_MAPPING,
    PeftConfig,
    PeftType,
    _freeze_adapter,
    _get_submodules,
    transpose,
)
>>>>>>> 445940fb


if is_bnb_available():
    import bitsandbytes as bnb


@dataclass
class LoraConfig(PeftConfig):
    """
    This is the configuration class to store the configuration of a [`LoraModel`].

    Args:
        r (`int`): Lora attention dimension.
        target_modules (`Union[List[str],str]`): The names of the modules to apply Lora to.
        lora_alpha (`float`): The alpha parameter for Lora scaling.
        lora_dropout (`float`): The dropout probability for Lora layers.
        fan_in_fan_out (`bool`): Set this to True if the layer to replace stores weight like (fan_in, fan_out).
        For example, gpt-2 uses `Conv1D` which stores weights like (fan_in, fan_out) and hence this should be set to `True`.:
        bias (`str`): Bias type for Lora. Can be 'none', 'all' or 'lora_only'
        modules_to_save (`List[str]`):List of modules apart from LoRA layers to be set as trainable
            and saved in the final checkpoint.
    """

    r: int = field(default=8, metadata={"help": "Lora attention dimension"})
    target_modules: Optional[Union[List[str], str]] = field(
        default=None,
        metadata={
            "help": "List of module names or regex expression of the module names to replace with Lora."
            "For example, ['q', 'v'] or '.*decoder.*(SelfAttention|EncDecAttention).*(q|v)$' "
        },
    )
    lora_alpha: int = field(default=None, metadata={"help": "Lora alpha"})
    lora_dropout: float = field(default=None, metadata={"help": "Lora dropout"})
    fan_in_fan_out: bool = field(
        default=False,
        metadata={"help": "Set this to True if the layer to replace stores weight like (fan_in, fan_out)"},
    )
    bias: str = field(default="none", metadata={"help": "Bias type for Lora. Can be 'none', 'all' or 'lora_only'"})
    modules_to_save: Optional[List[str]] = field(
        default=None,
        metadata={
            "help": "List of modules apart from LoRA layers to be set as trainable and saved in the final checkpoint. "
            "For example, in Sequence Classification or Token Classification tasks, "
            "the final layer `classifier/score` are randomly initialized and as such need to be trainable and saved."
        },
    )
    init_lora_weights: bool = field(
        default=True,
        metadata={"help": "Whether to initialize the weights of the Lora layers."},
    )

    def __post_init__(self):
        self.peft_type = PeftType.LORA


class LoraModel(torch.nn.Module):
    """
    Creates Low Rank Adapter (Lora) model from a pretrained transformers model.

    Args:
        model ([`~transformers.PreTrainedModel`]): The model to be adapted.
        config ([`LoraConfig`]): The configuration of the Lora model.

    Returns:
        `torch.nn.Module`: The Lora model.

    Example:

        ```py
        >>> from transformers import AutoModelForSeq2SeqLM, LoraConfig
        >>> from peft import LoraModel, LoraConfig

        >>> config = LoraConfig(
        ...     peft_type="LORA",
        ...     task_type="SEQ_2_SEQ_LM",
        ...     r=8,
        ...     lora_alpha=32,
        ...     target_modules=["q", "v"],
        ...     lora_dropout=0.01,
        ... )

        >>> model = AutoModelForSeq2SeqLM.from_pretrained("t5-base")
        >>> lora_model = LoraModel(config, model)
        ```

    **Attributes**:
        - **model** ([`~transformers.PreTrainedModel`]) -- The model to be adapted.
        - **peft_config** ([`LoraConfig`]): The configuration of the Lora model.
    """

    def __init__(self, model, config, adapter_name):
        super().__init__()
        self.model = model
        self.forward = self.model.forward
        self.peft_config = config
        self.add_adapter(adapter_name, self.peft_config[adapter_name])

    def add_adapter(self, adapter_name, config=None):
        if config is not None:
            config = self._prepare_lora_config(config, self.model.config.to_dict())
            self.peft_config[adapter_name] = config
        self._find_and_replace(adapter_name)
        if len(self.peft_config) > 1 and self.peft_config[adapter_name].bias != "none":
            raise ValueError(
                "LoraModel supports only 1 adapter with bias. When using multiple adapters, set bias to 'none' for all adapters."
            )
        if self.peft_config[adapter_name].inference_mode:
            _freeze_adapter(self.model, adapter_name)
        else:
            mark_only_lora_as_trainable(self.model, self.peft_config[adapter_name].bias)

    def _find_and_replace(self, adapter_name):
        lora_config = self.peft_config[adapter_name]
        loaded_in_8bit = getattr(self.model, "is_loaded_in_8bit", False)
        if loaded_in_8bit and not is_bnb_available():
            raise ImportError(
                "To use Lora with 8-bit quantization, please install the `bitsandbytes` package. "
                "You can install it with `pip install bitsandbytes`."
            )
        is_target_modules_in_base_model = False
        kwargs = {
            "r": lora_config.r,
            "lora_alpha": lora_config.lora_alpha,
            "lora_dropout": lora_config.lora_dropout,
            "fan_in_fan_out": lora_config.fan_in_fan_out,
            "init_lora_weights": lora_config.init_lora_weights,
        }
        key_list = [key for key, _ in self.model.named_modules()]
        for key in key_list:
            if isinstance(lora_config.target_modules, str):
                target_module_found = re.fullmatch(lora_config.target_modules, key)
            else:
                target_module_found = any(key.endswith(target_key) for target_key in lora_config.target_modules)
            if target_module_found:
                if not is_target_modules_in_base_model:
                    is_target_modules_in_base_model = True
                parent, target, target_name = _get_submodules(self.model, key)
                bias = target.bias is not None
                if isinstance(target, LoraLayer):
                    target.update_layer(
                        adapter_name,
                        lora_config.r,
                        lora_config.lora_alpha,
                        lora_config.lora_dropout,
                        lora_config.init_lora_weights,
                    )
                else:
                    if loaded_in_8bit and isinstance(target, bnb.nn.Linear8bitLt):
                        kwargs.update(
                            {
                                "has_fp16_weights": target.state.has_fp16_weights,
                                "memory_efficient_backward": target.state.memory_efficient_backward,
                                "threshold": target.state.threshold,
                                "index": target.index,
                            }
                        )
                        new_module = Linear8bitLt(
                            adapter_name, target.in_features, target.out_features, bias=bias, **kwargs
                        )
                    else:
                        if isinstance(target, torch.nn.Linear):
                            in_features, out_features = target.in_features, target.out_features
                            if kwargs["fan_in_fan_out"]:
                                warnings.warn(
                                    "fan_in_fan_out is set to True but the target module is `torch.nn.Linear`. "
                                    "Setting fan_in_fan_out to False."
                                )
                                kwargs["fan_in_fan_out"] = lora_config.fan_in_fan_out = False
                        elif isinstance(target, Conv1D):
                            in_features, out_features = (
                                target.weight.ds_shape if hasattr(target.weight, "ds_shape") else target.weight.shape
                            )
                            if not kwargs["fan_in_fan_out"]:
                                warnings.warn(
                                    "fan_in_fan_out is set to False but the target module is `Conv1D`. "
                                    "Setting fan_in_fan_out to True."
                                )
                                kwargs["fan_in_fan_out"] = lora_config.fan_in_fan_out = True
                        else:
                            raise ValueError(
                                f"Target module {target} is not supported. "
                                f"Currently, only `torch.nn.Linear` and `Conv1D` are supported."
                            )
                        new_module = Linear(adapter_name, in_features, out_features, bias=bias, **kwargs)

                    self._replace_module(parent, target_name, new_module, target)
        if not is_target_modules_in_base_model:
            raise ValueError(
                f"Target modules {lora_config.target_modules} not found in the base model. "
                f"Please check the target modules and try again."
            )

    def _replace_module(self, parent_module, child_name, new_module, old_module):
        setattr(parent_module, child_name, new_module)
        new_module.weight = old_module.weight
        if old_module.bias is not None:
            new_module.bias = old_module.bias
        if getattr(old_module, "state", None) is not None:
            new_module.state = old_module.state
            new_module.to(old_module.weight.device)

        # dispatch to correct device
        for name, module in new_module.named_modules():
            if "lora_" in name:
                module.to(old_module.weight.device)

    def __getattr__(self, name: str):
        """Forward missing attributes to the wrapped module."""
        try:
            return super().__getattr__(name)  # defer to nn.Module's logic
        except AttributeError:
            return getattr(self.model, name)

    @property
    def modules_to_save(self):
        return None

    def get_peft_config_as_dict(self, inference: bool = False):
        config_dict = {}
        for key, value in self.peft_config.items():
            config = {k: v.value if isinstance(v, Enum) else v for k, v in asdict(value).items()}
            if inference:
                config["inference_mode"] = True
        config_dict[key] = config
        return config

    def _set_adapter_layers(self, enabled=True):
        for module in self.model.modules():
            if isinstance(module, LoraLayer):
                module.disable_adapters = False if enabled else True

    def enable_adapter_layers(self):
        self._set_adapter_layers(enabled=True)

    def disable_adapter_layers(self):
        self._set_adapter_layers(enabled=False)

    def set_adapter(self, adapter_name):
        for module in self.model.modules():
            if isinstance(module, LoraLayer):
                if module.merged:
                    warnings.warn("Adapter cannot be set when the model is merged. Unmerging the model first.")
                    module.unmerge()
                module.active_adapter = adapter_name

    def merge_adapter(self):
        for module in self.model.modules():
            if isinstance(module, LoraLayer):
                module.merge()

    def unmerge_adapter(self):
        for module in self.model.modules():
            if isinstance(module, LoraLayer):
                module.unmerge()

    @staticmethod
    def _prepare_lora_config(peft_config, model_config):
        if peft_config.target_modules is None:
            if model_config["model_type"] not in TRANSFORMERS_MODELS_TO_LORA_TARGET_MODULES_MAPPING:
                raise ValueError("Please specify `target_modules` in `peft_config`")
            peft_config.target_modules = TRANSFORMERS_MODELS_TO_LORA_TARGET_MODULES_MAPPING[model_config["model_type"]]
        if peft_config.inference_mode:
            peft_config.merge_weights = True
        return peft_config

    def merge_and_unload(self):
        r"""
        This method merges the LoRa layers into the base model. This is needed if someone wants to use the base model
        as a standalone model.
        """
        if self.config.model_type == "gpt2":
            raise ValueError("GPT2 models are not supported for merging LORA layers")

        if getattr(self.model, "is_loaded_in_8bit", False):
            raise ValueError("Cannot merge LORA layers when the model is loaded in 8-bit mode")

        key_list = [key for key, _ in self.model.named_modules() if "lora" not in key]
        for key in key_list:
            parent, target, target_name = _get_submodules(self.model, key)
            if isinstance(target, LoraLayer):
                bias = target.bias is not None
                new_module = torch.nn.Linear(target.in_features, target.out_features, bias=bias)
                target.merge()
                self._replace_module(parent, target_name, new_module, target)
        return self.model


# Below code is based on https://github.com/microsoft/LoRA/blob/main/loralib/layers.py
# and modified to work with PyTorch FSDP


#  ------------------------------------------------------------------------------------------
#  Copyright (c) Microsoft Corporation. All rights reserved.
#  Licensed under the MIT License (MIT). See LICENSE in the repo root for license information.
#  ------------------------------------------------------------------------------------------


# had to adapt it for `lora_only` to work
def mark_only_lora_as_trainable(model: nn.Module, bias: str = "none") -> None:
    for n, p in model.named_parameters():
        if "lora_" not in n:
            p.requires_grad = False
    if bias == "none":
        return
    elif bias == "all":
        for n, p in model.named_parameters():
            if "bias" in n:
                p.requires_grad = True
    elif bias == "lora_only":
        for m in model.modules():
            if isinstance(m, LoraLayer) and hasattr(m, "bias") and m.bias is not None:
                m.bias.requires_grad = True
    else:
        raise NotImplementedError


class LoraLayer:
    def __init__(
        self,
        in_features: int,
        out_features: int,
    ):
        self.r = {}
        self.lora_alpha = {}
        self.scaling = {}
        self.lora_dropout = nn.ModuleDict({})
        self.lora_A = nn.ModuleDict({})
        self.lora_B = nn.ModuleDict({})
        # Mark the weight as unmerged
        self.merged = False
        self.disable_adapters = False
        self.in_features = in_features
        self.out_features = out_features

    def update_layer(self, adapter_name, r, lora_alpha, lora_dropout, init_lora_weights):
        self.r[adapter_name] = r
        self.lora_alpha[adapter_name] = lora_alpha
        if lora_dropout > 0.0:
            lora_dropout_layer = nn.Dropout(p=lora_dropout)
        else:

            def lora_dropout_layer(x):
                return x

        self.lora_dropout.update(nn.ModuleDict({adapter_name: lora_dropout_layer}))
        # Actual trainable parameters
        if r > 0:
            self.lora_A.update(nn.ModuleDict({adapter_name: nn.Linear(self.in_features, r, bias=False)}))
            self.lora_B.update(nn.ModuleDict({adapter_name: nn.Linear(r, self.out_features, bias=False)}))
            self.scaling[adapter_name] = lora_alpha / r
        if init_lora_weights:
            self.reset_lora_parameters(adapter_name)
        self.to(self.weight.device)

    def reset_lora_parameters(self, adapter_name):
        if adapter_name in self.lora_A.keys():
            # initialize A the same way as the default for nn.Linear and B to zero
            nn.init.kaiming_uniform_(self.lora_A[adapter_name].weight, a=math.sqrt(5))
            nn.init.zeros_(self.lora_B[adapter_name].weight)


class Linear(nn.Linear, LoraLayer):
    # Lora implemented in a dense layer
    def __init__(
        self,
        adapter_name: str,
        in_features: int,
        out_features: int,
        r: int = 0,
        lora_alpha: int = 1,
        lora_dropout: float = 0.0,
        fan_in_fan_out: bool = False,  # Set this to True if the layer to replace stores weight like (fan_in, fan_out)
        **kwargs,
    ):
        init_lora_weights = kwargs.pop("init_lora_weights", True)

        nn.Linear.__init__(self, in_features, out_features, **kwargs)
        LoraLayer.__init__(self, in_features=in_features, out_features=out_features)
        # Freezing the pre-trained weight matrix
        self.weight.requires_grad = False

        self.fan_in_fan_out = fan_in_fan_out
        if fan_in_fan_out:
            self.weight.data = self.weight.data.T

        nn.Linear.reset_parameters(self)
        self.update_layer(adapter_name, r, lora_alpha, lora_dropout, init_lora_weights)
        self.active_adapter = adapter_name

    def merge(self):
        if self.active_adapter not in self.lora_A.keys():
            return
        if self.merged:
            warnings.warn("Already merged. Nothing to do.")
            return
        if self.r[self.active_adapter] > 0:
            self.weight.data += (
                transpose(
                    self.lora_B[self.active_adapter].weight @ self.lora_A[self.active_adapter].weight,
                    self.fan_in_fan_out,
                )
                * self.scaling[self.active_adapter]
            )
            self.merged = True

    def unmerge(self):
        if self.active_adapter not in self.lora_A.keys():
            return
        if not self.merged:
            warnings.warn("Already unmerged. Nothing to do.")
            return
        if self.r[self.active_adapter] > 0:
            self.weight.data -= (
                transpose(
                    self.lora_B[self.active_adapter].weight @ self.lora_A[self.active_adapter].weight,
                    self.fan_in_fan_out,
                )
                * self.scaling[self.active_adapter]
            )
            self.merged = False

    def forward(self, x: torch.Tensor):
        if self.active_adapter not in self.lora_A.keys():
            return F.linear(x, transpose(self.weight, self.fan_in_fan_out), bias=self.bias)
        if self.disable_adapters:
            if self.r[self.active_adapter] > 0 and self.merged:
                self.unmerge()
            result = F.linear(x, transpose(self.weight, self.fan_in_fan_out), bias=self.bias)
        elif self.r[self.active_adapter] > 0 and not self.merged:
            result = F.linear(x, transpose(self.weight, self.fan_in_fan_out), bias=self.bias)
            result += (
                self.lora_B[self.active_adapter](
                    self.lora_A[self.active_adapter](self.lora_dropout[self.active_adapter](x))
                )
                * self.scaling[self.active_adapter]
            )
        else:
            result = F.linear(x, transpose(self.weight, self.fan_in_fan_out), bias=self.bias)
        return result


if is_bnb_available():

    class Linear8bitLt(bnb.nn.Linear8bitLt, LoraLayer):
        # Lora implemented in a dense layer
        def __init__(
            self,
            adapter_name,
            in_features,
            out_features,
            r: int = 0,
            lora_alpha: int = 1,
            lora_dropout: float = 0.0,
            **kwargs,
        ):
            bnb.nn.Linear8bitLt.__init__(
                self,
                in_features,
                out_features,
                bias=kwargs.get("bias", True),
                has_fp16_weights=kwargs.get("has_fp16_weights", True),
                memory_efficient_backward=kwargs.get("memory_efficient_backward", False),
                threshold=kwargs.get("threshold", 0.0),
                index=kwargs.get("index", None),
            )
            LoraLayer.__init__(self, in_features=in_features, out_features=out_features)

            # Freezing the pre-trained weight matrix
            self.weight.requires_grad = False

            init_lora_weights = kwargs.pop("init_lora_weights", True)
            self.update_layer(adapter_name, r, lora_alpha, lora_dropout, init_lora_weights)
            self.active_adapter = adapter_name

        def forward(self, x: torch.Tensor):
            result = super().forward(x)

            if self.disable_adapters or self.active_adapter not in self.lora_A.keys():
                return result
            elif self.r[self.active_adapter] > 0:
                if not torch.is_autocast_enabled():
                    expected_dtype = result.dtype

                    if x.dtype != torch.float32:
                        x = x.float()
                    output = (
                        self.lora_B[self.active_adapter](
                            self.lora_A[self.active_adapter](self.lora_dropout[self.active_adapter](x))
                        ).to(expected_dtype)
                        * self.scaling[self.active_adapter]
                    )
                else:
                    output = (
                        self.lora_B[self.active_adapter](
                            self.lora_A[self.active_adapter](self.lora_dropout[self.active_adapter](x))
                        )
                        * self.scaling[self.active_adapter]
                    )
                result += output
            return result<|MERGE_RESOLUTION|>--- conflicted
+++ resolved
@@ -24,10 +24,8 @@
 import torch.nn.functional as F
 from transformers.pytorch_utils import Conv1D
 
-<<<<<<< HEAD
 from ..import_utils import is_bnb_available
-from ..utils import PeftConfig, PeftType, transpose
-=======
+
 from ..utils import (
     TRANSFORMERS_MODELS_TO_LORA_TARGET_MODULES_MAPPING,
     PeftConfig,
@@ -36,7 +34,6 @@
     _get_submodules,
     transpose,
 )
->>>>>>> 445940fb
 
 
 if is_bnb_available():
