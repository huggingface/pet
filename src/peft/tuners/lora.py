# coding=utf-8
# Copyright 2023-present the HuggingFace Inc. team.
#
# Licensed under the Apache License, Version 2.0 (the "License");
# you may not use this file except in compliance with the License.
# You may obtain a copy of the License at
#
#     http://www.apache.org/licenses/LICENSE-2.0
#
# Unless required by applicable law or agreed to in writing, software
# distributed under the License is distributed on an "AS IS" BASIS,
# WITHOUT WARRANTIES OR CONDITIONS OF ANY KIND, either express or implied.
# See the License for the specific language governing permissions and
# limitations under the License.
import math
import re
import warnings
from dataclasses import asdict, dataclass, field, replace
from enum import Enum
from typing import List, Optional, Tuple, Union

import torch
import torch.nn as nn
import torch.nn.functional as F
from transformers.pytorch_utils import Conv1D

from ..import_utils import is_bnb_4bit_available, is_bnb_available
from ..utils import (
    CLAMP_QUANTILE,
    COMMON_LAYERS_PATTERN,
    TRANSFORMERS_MODELS_TO_LORA_TARGET_MODULES_MAPPING,
    ModulesToSaveWrapper,
    PeftConfig,
    PeftType,
    _freeze_adapter,
    _get_submodules,
    transpose,
)


if is_bnb_available():
    import bitsandbytes as bnb


@dataclass
class LoraConfig(PeftConfig):
    """
    This is the configuration class to store the configuration of a [`LoraModel`].

    Args:
        r (`int`): Lora attention dimension.
        target_modules (`Union[List[str],str]`): The names of the modules to apply Lora to.
        lora_alpha (`int`): The alpha parameter for Lora scaling.
        lora_dropout (`float`): The dropout probability for Lora layers.
        fan_in_fan_out (`bool`): Set this to True if the layer to replace stores weight like (fan_in, fan_out).
        For example, gpt-2 uses `Conv1D` which stores weights like (fan_in, fan_out) and hence this should be set to `True`.:
        bias (`str`): Bias type for Lora. Can be 'none', 'all' or 'lora_only'
        modules_to_save (`List[str]`):List of modules apart from LoRA layers to be set as trainable
            and saved in the final checkpoint.
        layers_to_transform (`Union[List[int],int]`):
            The layer indexes to transform, if this argument is specified, it will apply the LoRA transformations on
            the layer indexes that are specified in this list. If a single integer is passed, it will apply the LoRA
            transformations on the layer at this index.
        layers_pattern (`str`):
            The layer pattern name, used only if `layers_to_transform` is different from `None` and if the layer
            pattern is not in the common layers pattern.
    """

    r: int = field(default=8, metadata={"help": "Lora attention dimension"})
    target_modules: Optional[Union[List[str], str]] = field(
        default=None,
        metadata={
            "help": "List of module names or regex expression of the module names to replace with Lora."
            "For example, ['q', 'v'] or '.*decoder.*(SelfAttention|EncDecAttention).*(q|v)$' "
        },
    )
    lora_alpha: int = field(default=8, metadata={"help": "Lora alpha"})
    lora_dropout: float = field(default=0.0, metadata={"help": "Lora dropout"})
    fan_in_fan_out: bool = field(
        default=False,
        metadata={"help": "Set this to True if the layer to replace stores weight like (fan_in, fan_out)"},
    )
    bias: str = field(default="none", metadata={"help": "Bias type for Lora. Can be 'none', 'all' or 'lora_only'"})
    modules_to_save: Optional[List[str]] = field(
        default=None,
        metadata={
            "help": "List of modules apart from LoRA layers to be set as trainable and saved in the final checkpoint. "
            "For example, in Sequence Classification or Token Classification tasks, "
            "the final layer `classifier/score` are randomly initialized and as such need to be trainable and saved."
        },
    )
    init_lora_weights: bool = field(
        default=True,
        metadata={
            "help": (
                "Whether to initialize the weights of the Lora layers with their default initialization. Don't change "
                "this setting, except if you know exactly what you're doing."
            ),
        },
    )
    layers_to_transform: Optional[Union[List, int]] = field(
        default=None,
        metadata={
            "help": "The layer indexes to transform, is this argument is specified, PEFT will transform only the layers indexes that are specified inside this list. If a single integer is passed, PEFT will transform only the layer at this index."
        },
    )
    layers_pattern: Optional[str] = field(
        default=None,
        metadata={
            "help": "The layer pattern name, used only if `layers_to_transform` is different to None and if the layer pattern is not in the common layers pattern."
        },
    )

    def __post_init__(self):
        self.peft_type = PeftType.LORA


class LoraModel(torch.nn.Module):
    """
    Creates Low Rank Adapter (Lora) model from a pretrained transformers model.

    Args:
        model ([`~transformers.PreTrainedModel`]): The model to be adapted.
        config ([`LoraConfig`]): The configuration of the Lora model.

    Returns:
        `torch.nn.Module`: The Lora model.

    Example:

        ```py
        >>> from transformers import AutoModelForSeq2SeqLM, LoraConfig
        >>> from peft import LoraModel, LoraConfig

        >>> config = LoraConfig(
        ...     peft_type="LORA",
        ...     task_type="SEQ_2_SEQ_LM",
        ...     r=8,
        ...     lora_alpha=32,
        ...     target_modules=["q", "v"],
        ...     lora_dropout=0.01,
        ... )

        >>> model = AutoModelForSeq2SeqLM.from_pretrained("t5-base")
        >>> lora_model = LoraModel(config, model)
        ```

        ```py
        >>> import transformers
        >>> from peft import LoraConfig, PeftModel, get_peft_model, prepare_model_for_int8_training

        >>> target_modules = ["q_proj", "k_proj", "v_proj", "out_proj", "fc_in", "fc_out", "wte"]
        >>> config = LoraConfig(
        ...     r=4, lora_alpha=16, target_modules=target_modules, lora_dropout=0.1, bias="none", task_type="CAUSAL_LM"
        ... )

        >>> model = transformers.GPTJForCausalLM.from_pretrained(
        ...     "kakaobrain/kogpt",
        ...     revision="KoGPT6B-ryan1.5b-float16",  # or float32 version: revision=KoGPT6B-ryan1.5b
        ...     pad_token_id=tokenizer.eos_token_id,
        ...     use_cache=False,
        ...     device_map={"": rank},
        ...     torch_dtype=torch.float16,
        ...     load_in_8bit=True,
        ... )
        >>> model = prepare_model_for_int8_training(model)
        >>> lora_model = get_peft_model(model, config)
        ```

    **Attributes**:
        - **model** ([`~transformers.PreTrainedModel`]) -- The model to be adapted.
        - **peft_config** ([`LoraConfig`]): The configuration of the Lora model.
    """

    def __init__(self, model, config, adapter_name):
        super().__init__()
        self.model = model
        self.forward = self.model.forward
        self.peft_config = config
        self.add_adapter(adapter_name, self.peft_config[adapter_name])

        # transformers models have a .config attribute, whose presence is assumed later on
        if not hasattr(self, "config"):
            self.config = {"model_type": "custom"}

    def add_adapter(self, adapter_name, config=None):
        if config is not None:
            model_config = getattr(self.model, "config", {"model_type": "custom"})
            if hasattr(model_config, "to_dict"):
                model_config = model_config.to_dict()

            config = self._prepare_lora_config(config, model_config)
            self.peft_config[adapter_name] = config
        self._find_and_replace(adapter_name)
        if len(self.peft_config) > 1 and self.peft_config[adapter_name].bias != "none":
            raise ValueError(
                "LoraModel supports only 1 adapter with bias. When using multiple adapters, set bias to 'none' for all adapters."
            )
        mark_only_lora_as_trainable(self.model, self.peft_config[adapter_name].bias)
        if self.peft_config[adapter_name].inference_mode:
            _freeze_adapter(self.model, adapter_name)

    def _check_quantization_dependency(self):
        loaded_in_4bit = getattr(self.model, "is_loaded_in_4bit", False)
        loaded_in_8bit = getattr(self.model, "is_loaded_in_8bit", False)
        if (loaded_in_4bit or loaded_in_8bit) and not is_bnb_available():
            raise ImportError(
                "To use Lora with 8-bit or 4-bit quantization, please install the `bitsandbytes` package. "
                "You can install it with `pip install bitsandbytes`."
            )

    def _check_target_module_exists(self, lora_config, key):
        if isinstance(lora_config.target_modules, str):
            target_module_found = re.fullmatch(lora_config.target_modules, key)
        else:
            target_module_found = any(key.endswith(target_key) for target_key in lora_config.target_modules)
            is_using_layer_indexes = getattr(lora_config, "layers_to_transform", None) is not None
            layer_indexing_pattern = getattr(lora_config, "layers_pattern", None)

            if is_using_layer_indexes and target_module_found:
                layers_pattern = COMMON_LAYERS_PATTERN if layer_indexing_pattern is None else layer_indexing_pattern
                layers_pattern = [layers_pattern] if isinstance(layers_pattern, str) else layers_pattern

                for pattern in layers_pattern:
                    layer_index = re.match(f".*.{pattern}\.(\d+)\.*", key)
                    if layer_index is not None:
                        layer_index = int(layer_index.group(1))
                        if isinstance(lora_config.layers_to_transform, int):
                            target_module_found = layer_index == lora_config.layers_to_transform
                        else:
                            target_module_found = layer_index in lora_config.layers_to_transform

                        break
                    else:
                        target_module_found = False
        return target_module_found

    def _create_new_module(self, lora_config, adapter_name, target):
        bias = hasattr(target, "bias") and target.bias is not None
        kwargs = {
            "r": lora_config.r,
            "lora_alpha": lora_config.lora_alpha,
            "lora_dropout": lora_config.lora_dropout,
            "fan_in_fan_out": lora_config.fan_in_fan_out,
            "init_lora_weights": lora_config.init_lora_weights,
        }
        loaded_in_4bit = getattr(self.model, "is_loaded_in_4bit", False)
        loaded_in_8bit = getattr(self.model, "is_loaded_in_8bit", False)

        if loaded_in_8bit and isinstance(target, bnb.nn.Linear8bitLt):
            eightbit_kwargs = kwargs.copy()
            eightbit_kwargs.update(
                {
                    "has_fp16_weights": target.state.has_fp16_weights,
                    "memory_efficient_backward": target.state.memory_efficient_backward,
                    "threshold": target.state.threshold,
                    "index": target.index,
                }
            )
            new_module = Linear8bitLt(
                adapter_name, target.in_features, target.out_features, bias=bias, **eightbit_kwargs
            )
        elif loaded_in_4bit and is_bnb_4bit_available() and isinstance(target, bnb.nn.Linear4bit):
            fourbit_kwargs = kwargs.copy()
            fourbit_kwargs.update(
                {
                    "compute_dtype": target.compute_dtype,
                    "compress_statistics": target.weight.compress_statistics,
                    "quant_type": target.weight.quant_type,
                }
            )
            new_module = Linear4bit(adapter_name, target.in_features, target.out_features, bias=bias, **fourbit_kwargs)
        elif isinstance(target, torch.nn.Embedding):
            embedding_kwargs = kwargs.copy()
            embedding_kwargs.pop("fan_in_fan_out", None)
            in_features, out_features = target.num_embeddings, target.embedding_dim
            new_module = Embedding(adapter_name, in_features, out_features, **embedding_kwargs)
        elif isinstance(target, torch.nn.Conv2d):
            out_channels, in_channels = target.weight.size()[:2]
            kernel_size = target.weight.size()[2:]
            stride = target.stride
            padding = target.padding
            new_module = Conv2d(adapter_name, in_channels, out_channels, kernel_size, stride, padding, **kwargs)
        else:
            if isinstance(target, torch.nn.Linear):
                in_features, out_features = target.in_features, target.out_features
                if kwargs["fan_in_fan_out"]:
                    warnings.warn(
                        "fan_in_fan_out is set to True but the target module is `torch.nn.Linear`. "
                        "Setting fan_in_fan_out to False."
                    )
                    kwargs["fan_in_fan_out"] = lora_config.fan_in_fan_out = False
            elif isinstance(target, Conv1D):
                in_features, out_features = (
                    target.weight.ds_shape if hasattr(target.weight, "ds_shape") else target.weight.shape
                )
                kwargs["is_target_conv_1d_layer"] = True
                if not kwargs["fan_in_fan_out"]:
                    warnings.warn(
                        "fan_in_fan_out is set to False but the target module is `Conv1D`. "
                        "Setting fan_in_fan_out to True."
                    )
                    kwargs["fan_in_fan_out"] = lora_config.fan_in_fan_out = True
            else:
                raise ValueError(
                    f"Target module {target} is not supported. "
                    f"Currently, only `torch.nn.Linear` and `Conv1D` are supported."
                )
            new_module = Linear(adapter_name, in_features, out_features, bias=bias, **kwargs)

        return new_module

    def _find_and_replace(self, adapter_name):
        lora_config = self.peft_config[adapter_name]
        self._check_quantization_dependency()
        is_target_modules_in_base_model = False
        key_list = [key for key, _ in self.model.named_modules()]

        for key in key_list:
            if not self._check_target_module_exists(lora_config, key):
                continue

            is_target_modules_in_base_model = True
            parent, target, target_name = _get_submodules(self.model, key)

            if isinstance(target, LoraLayer) and isinstance(target, torch.nn.Conv2d):
                target.update_layer_conv2d(
                    adapter_name,
                    lora_config.r,
                    lora_config.lora_alpha,
                    lora_config.lora_dropout,
                    lora_config.init_lora_weights,
                )
            elif isinstance(target, LoraLayer) and isinstance(target, torch.nn.Embedding):
                target.update_layer_embedding(
                    adapter_name,
                    lora_config.r,
                    lora_config.lora_alpha,
                    lora_config.lora_dropout,
                    lora_config.init_lora_weights,
                )

            elif isinstance(target, LoraLayer):
                target.update_layer(
                    adapter_name,
                    lora_config.r,
                    lora_config.lora_alpha,
                    lora_config.lora_dropout,
                    lora_config.init_lora_weights,
                )
            else:
                new_module = self._create_new_module(lora_config, adapter_name, target)
                self._replace_module(parent, target_name, new_module, target)

        if not is_target_modules_in_base_model:
            raise ValueError(
                f"Target modules {lora_config.target_modules} not found in the base model. "
                f"Please check the target modules and try again."
            )

    def _replace_module(self, parent_module, child_name, new_module, old_module):
        setattr(parent_module, child_name, new_module)
        new_module.weight = old_module.weight
        if hasattr(old_module, "bias"):
            if old_module.bias is not None:
                new_module.bias = old_module.bias

        if getattr(old_module, "state", None) is not None:
            new_module.state = old_module.state
            new_module.to(old_module.weight.device)

        # dispatch to correct device
        for name, module in new_module.named_modules():
            if "lora_" in name:
                module.to(old_module.weight.device)
            if "ranknum" in name:
                module.to(old_module.weight.device)

    def __getattr__(self, name: str):
        """Forward missing attributes to the wrapped module."""
        try:
            return super().__getattr__(name)  # defer to nn.Module's logic
        except AttributeError:
            return getattr(self.model, name)

    def get_peft_config_as_dict(self, inference: bool = False):
        config_dict = {}
        for key, value in self.peft_config.items():
            config = {k: v.value if isinstance(v, Enum) else v for k, v in asdict(value).items()}
            if inference:
                config["inference_mode"] = True
        config_dict[key] = config
        return config

    def _set_adapter_layers(self, enabled=True):
        for module in self.model.modules():
            if isinstance(module, LoraLayer):
                module.disable_adapters = False if enabled else True

    def enable_adapter_layers(self):
        self._set_adapter_layers(enabled=True)

    def disable_adapter_layers(self):
        self._set_adapter_layers(enabled=False)

    def set_adapter(self, adapter_name):
        for module in self.model.modules():
            if isinstance(module, LoraLayer):
                if module.merged:
                    warnings.warn("Adapter cannot be set when the model is merged. Unmerging the model first.")
                    module.unmerge()
                module.active_adapter = adapter_name

    def merge_adapter(self):
        """
        This method merges the LoRa layers into the base model.
        """
        for module in self.model.modules():
            if isinstance(module, LoraLayer):
                module.merge()

    def unmerge_adapter(self):
        """
        This method unmerges the LoRa layers from the base model.
        """
        for module in self.model.modules():
            if isinstance(module, LoraLayer):
                module.unmerge()

    @staticmethod
    def _prepare_lora_config(peft_config, model_config):
        if peft_config.target_modules is None:
            if model_config["model_type"] not in TRANSFORMERS_MODELS_TO_LORA_TARGET_MODULES_MAPPING:
                raise ValueError("Please specify `target_modules` in `peft_config`")
            peft_config.target_modules = TRANSFORMERS_MODELS_TO_LORA_TARGET_MODULES_MAPPING[model_config["model_type"]]
        return peft_config

<<<<<<< HEAD
    def merge_and_unload(self):
        r"""
        This method merges the LoRa layers into the base model. This is needed if someone wants to use the base model
        as a standalone model.

        Example:

        ```py
        >>> from transformers import AutoModelForCausalLM
        >>> from peft import PeftModel

        >>> base_model = AutoModelForCausalLM.from_pretrained("tiiuae/falcon-40b")
        >>> peft_model_id = "smangrul/falcon-40B-int4-peft-lora-sfttrainer-sample"
        >>> model = PeftModel.from_pretrained(base_model, peft_model_id)
        >>> merged_model = model.merge_and_unload()
        ```
        """
=======
    def _unload_and_optionally_merge(self, merge=True):
        if getattr(self.config, "model_type", None) == "gpt2":
            raise ValueError("GPT2 models are not supported for merging LORA layers")

>>>>>>> 5a0e19dd
        if getattr(self.model, "is_loaded_in_8bit", False) or getattr(self.model, "is_loaded_in_4bit", False):
            raise ValueError("Cannot merge LORA layers when the model is loaded in 8-bit mode")

        key_list = [key for key, _ in self.model.named_modules() if "lora" not in key]
        for key in key_list:
            try:
                parent, target, target_name = _get_submodules(self.model, key)
            except AttributeError:
                continue
            if isinstance(target, LoraLayer):
                if isinstance(target, nn.Embedding):
                    new_module = torch.nn.Embedding(target.in_features, target.out_features)
                elif isinstance(target, nn.Conv2d):
                    new_module = torch.nn.Conv2d(
                        target.in_channels,
                        target.out_channels,
                        kernel_size=target.kernel_size,
                        stride=target.stride,
                        padding=target.padding,
                        dilation=target.dilation,
                    )
                else:
                    bias = target.bias is not None
<<<<<<< HEAD
                    if getattr(target, "is_target_conv_1d_layer", False):
                        new_module = Conv1D(target.out_features, target.in_features)
                    else:
                        new_module = torch.nn.Linear(target.in_features, target.out_features, bias=bias)
                target.merge()
=======
                    new_module = torch.nn.Linear(target.in_features, target.out_features, bias=bias)
                if merge:
                    target.merge()
>>>>>>> 5a0e19dd
                self._replace_module(parent, target_name, new_module, target)

            # save any additional trainable modules part of `modules_to_save`
            if isinstance(target, ModulesToSaveWrapper):
                setattr(parent, target_name, target.modules_to_save[target.active_adapter])

        return self.model

    def add_weighted_adapter(self, adapters, weights, adapter_name, combination_type="svd"):
        """
        This method adds a new adapter by merging the given adapters with the given weights.

        Args:
            adapters (list): List of adapter names to be merged.
            weights (list): List of weights for each adapter.
            adapter_name (str): Name of the new adapter.
            combination_type (str): Type of merging. Can be one of [`svd`, `linear`]
        """
        if adapter_name in list(self.peft_config.keys()):
            return
        for adapter in adapters:
            if adapter not in list(self.peft_config.keys()):
                raise ValueError(f"Adapter {adapter} does not exist")

        # if there is only one adapter, we can only use linear merging
        combination_type = "linear" if len(adapters) == 1 else combination_type

        # new rank is the max of all ranks of the adapters
        unique_ranks = list({self.peft_config[adapter].r for adapter in adapters})
        if combination_type == "linear":
            if len(unique_ranks) != 1:
                raise ValueError("All adapters must have the same r value when using `linear` combination_type")
            new_rank = unique_ranks[0]
        elif combination_type == "svd":
            new_rank = max(unique_ranks)
        else:
            raise ValueError(f"Invalid combination_type: {combination_type}")

        self.peft_config[adapter_name] = replace(self.peft_config[adapters[0]], r=new_rank, lora_alpha=new_rank)
        self._find_and_replace(adapter_name)
        mark_only_lora_as_trainable(self.model, self.peft_config[adapter_name].bias)
        _freeze_adapter(self.model, adapter_name)
        key_list = [key for key, _ in self.model.named_modules() if "lora" not in key]
        for key in key_list:
            _, target, _ = _get_submodules(self.model, key)
            if isinstance(target, LoraLayer):
                if adapter_name in target.lora_A:
                    target_lora_A = target.lora_A[adapter_name].weight
                    target_lora_B = target.lora_B[adapter_name].weight
                elif adapter_name in target.lora_embedding_A:
                    target_lora_A = target.lora_embedding_A[adapter_name]
                    target_lora_B = target.lora_embedding_B[adapter_name]

                target_lora_A.data = target_lora_A.data * 0.0
                target_lora_B.data = target_lora_B.data * 0.0
                if combination_type == "linear":
                    for adapter, weight in zip(adapters, weights):
                        if adapter in target.lora_A:
                            current_adapter_lora_A = target.lora_A[adapter].weight
                            current_adapter_lora_B = target.lora_B[adapter].weight
                        elif adapter in target.lora_embedding_A:
                            current_adapter_lora_A = target.lora_embedding_A[adapter]
                            current_adapter_lora_B = target.lora_embedding_B[adapter]
                        target_lora_A.data += current_adapter_lora_A.data * weight * target.scaling[adapter]
                        target_lora_B.data += current_adapter_lora_B.data
                elif combination_type == "svd":
                    target_lora_A.data, target_lora_B.data = self._svd_weighted_adapter(
                        adapters, weights, new_rank, target, target_lora_A, target_lora_B
                    )

    def _svd_weighted_adapter(self, adapters, weights, new_rank, target, target_lora_A, target_lora_B):
        delta_weight = weights[0] * target.get_delta_weight(adapters[0])
        for adapter, weight in zip(adapters[1:], weights[1:]):
            delta_weight += weight * target.get_delta_weight(adapter)
        conv2d = isinstance(target, Conv2d)
        if conv2d:
            conv2d_1x1 = target.weight.size()[2:4] == (1, 1)
            if not conv2d_1x1:
                delta_weight = delta_weight.flatten(start_dim=1)
            else:
                delta_weight = delta_weight.squeeze()
        if target.fan_in_fan_out:
            delta_weight = delta_weight.T

        # based on https://github.com/kohya-ss/sd-scripts/blob/main/networks/svd_merge_lora.py#L114-L131
        U, S, Vh = torch.linalg.svd(delta_weight)
        U = U[:, :new_rank]
        S = S[:new_rank]
        U = U @ torch.diag(S)
        Vh = Vh[:new_rank, :]
        dist = torch.cat([U.flatten(), Vh.flatten()])
        hi_val = torch.quantile(dist, CLAMP_QUANTILE)
        low_val = -hi_val
        U = U.clamp(low_val, hi_val)
        Vh = Vh.clamp(low_val, hi_val)
        if conv2d:
            U = U.reshape(target_lora_B.data.shape)
            Vh = Vh.reshape(target_lora_A.data.shape)
        return Vh, U

    def delete_adapter(self, adapter_name):
        """
        Deletes an existing adapter.

        Args:
            adapter_name (str): Name of the adapter to be deleted.
        """
        if adapter_name not in list(self.peft_config.keys()):
            raise ValueError(f"Adapter {adapter_name} does not exist")
        del self.peft_config[adapter_name]
        key_list = [key for key, _ in self.model.named_modules() if "lora" not in key]
        for key in key_list:
            _, target, _ = _get_submodules(self.model, key)
            if isinstance(target, LoraLayer):
                for attr in [
                    "r",
                    "lora_alpha",
                    "scaling",
                    "lora_A",
                    "lora_B",
                    "lora_embedding_A",
                    "lora_embedding_B",
                    "lora_dropout",
                ]:
                    if adapter_name in getattr(target, attr):
                        getattr(target, attr).pop(adapter_name)
                if target.active_adapter == adapter_name:
                    resetting_active_adapter = list(self.peft_config.keys())[0]
                    warnings.warn(
                        f"Adapter {adapter_name} was active which is now deleted. Setting active adapter to {resetting_active_adapter}. "
                    )
                    target.active_adapter = resetting_active_adapter

    def merge_and_unload(self):
        r"""
        This method merges the LoRa layers into the base model. This is needed if someone wants to use the base model
        as a standalone model.

        Example:

        ```py
        >>> from transformers import AutoModelForCausalLM
        >>> from peft import PeftModel

        >>> base_model = AutoModelForCausalLM.from_pretrained("tiiuae/falcon-40b")
        >>> peft_model_id = "smangrul/falcon-40B-int4-peft-lora-sfttrainer-sample"
        >>> model = PeftModel.from_pretrained(base_model, peft_model_id)
        >>> merged_model = model.merge_and_unload()
        ```
        """
        return self._unload_and_optionally_merge()

    def unload(self):
        """
        Gets back the base model by removing all the lora modules without merging. This gives back the original base
        model.
        """
        return self._unload_and_optionally_merge(merge=False)


# Below code is based on https://github.com/microsoft/LoRA/blob/main/loralib/layers.py
# and modified to work with PyTorch FSDP


#  ------------------------------------------------------------------------------------------
#  Copyright (c) Microsoft Corporation. All rights reserved.
#  Licensed under the MIT License (MIT). See LICENSE in the repo root for license information.
#  ------------------------------------------------------------------------------------------


# had to adapt it for `lora_only` to work
def mark_only_lora_as_trainable(model: nn.Module, bias: str = "none") -> None:
    for n, p in model.named_parameters():
        if "lora_" not in n:
            p.requires_grad = False
    if bias == "none":
        return
    elif bias == "all":
        for n, p in model.named_parameters():
            if "bias" in n:
                p.requires_grad = True
    elif bias == "lora_only":
        for m in model.modules():
            if isinstance(m, LoraLayer) and hasattr(m, "bias") and m.bias is not None:
                m.bias.requires_grad = True
    else:
        raise NotImplementedError


class LoraLayer:
    def __init__(self, in_features: int, out_features: int, **kwargs):
        self.r = {}
        self.lora_alpha = {}
        self.scaling = {}
        self.lora_dropout = nn.ModuleDict({})
        self.lora_A = nn.ModuleDict({})
        self.lora_B = nn.ModuleDict({})
        # For Embedding layer
        self.lora_embedding_A = nn.ParameterDict({})
        self.lora_embedding_B = nn.ParameterDict({})
        # Mark the weight as unmerged
        self.merged = False
        self.disable_adapters = False
        self.in_features = in_features
        self.out_features = out_features
        self.kwargs = kwargs

    def update_layer(self, adapter_name, r, lora_alpha, lora_dropout, init_lora_weights):
        self.r[adapter_name] = r
        self.lora_alpha[adapter_name] = lora_alpha
        if lora_dropout > 0.0:
            lora_dropout_layer = nn.Dropout(p=lora_dropout)
        else:
            lora_dropout_layer = nn.Identity()

        self.lora_dropout.update(nn.ModuleDict({adapter_name: lora_dropout_layer}))
        # Actual trainable parameters
        if r > 0:
            self.lora_A.update(nn.ModuleDict({adapter_name: nn.Linear(self.in_features, r, bias=False)}))
            self.lora_B.update(nn.ModuleDict({adapter_name: nn.Linear(r, self.out_features, bias=False)}))
            self.scaling[adapter_name] = lora_alpha / r
        if init_lora_weights:
            self.reset_lora_parameters(adapter_name)
        self.to(self.weight.device)

    def update_layer_conv2d(self, adapter_name, r, lora_alpha, lora_dropout, init_lora_weights):
        self.r[adapter_name] = r
        self.lora_alpha[adapter_name] = lora_alpha
        if lora_dropout > 0.0:
            lora_dropout_layer = nn.Dropout(p=lora_dropout)
        else:
            lora_dropout_layer = nn.Identity()

        self.lora_dropout.update(nn.ModuleDict({adapter_name: lora_dropout_layer}))
        # Actual trainable parameters
        if r > 0:
            kernel_size = self.kwargs["kernel_size"]
            stride = self.kwargs["stride"]
            padding = self.kwargs["padding"]
            self.lora_A.update(
                nn.ModuleDict({adapter_name: nn.Conv2d(self.in_features, r, kernel_size, stride, padding, bias=False)})
            )
            self.lora_B.update(
                nn.ModuleDict({adapter_name: nn.Conv2d(r, self.out_features, (1, 1), (1, 1), bias=False)})
            )
            self.scaling[adapter_name] = lora_alpha / r
        if init_lora_weights:
            self.reset_lora_parameters(adapter_name)
        self.to(self.weight.device)

    def update_layer_embedding(self, adapter_name, r, lora_alpha, lora_dropout, init_lora_weights):
        self.r[adapter_name] = r
        self.lora_alpha[adapter_name] = lora_alpha
        if lora_dropout > 0.0:
            lora_dropout_layer = nn.Dropout(p=lora_dropout)
        else:
            lora_dropout_layer = nn.Identity()

        self.lora_dropout.update(nn.ModuleDict({adapter_name: lora_dropout_layer}))
        # Actual trainable parameters
        if r > 0:
            weight_A = torch.randn((r, self.in_features), dtype=self.weight.dtype, device=self.weight.device)
            weight_B = torch.randn((self.out_features, r), dtype=self.weight.dtype, device=self.weight.device)
            self.lora_embedding_A.update(nn.ParameterDict({adapter_name: nn.Parameter(weight_A)}))
            self.lora_embedding_B.update(nn.ParameterDict({adapter_name: nn.Parameter(weight_B)}))
            self.scaling[adapter_name] = lora_alpha / r
        if init_lora_weights:
            self.reset_lora_parameters(adapter_name)
        self.to(self.weight.device)

    def reset_lora_parameters(self, adapter_name):
        if adapter_name in self.lora_A.keys():
            # initialize A the same way as the default for nn.Linear and B to zero
            nn.init.kaiming_uniform_(self.lora_A[adapter_name].weight, a=math.sqrt(5))
            nn.init.zeros_(self.lora_B[adapter_name].weight)
        if adapter_name in self.lora_embedding_A.keys():
            # initialize a the same way as the default for nn.linear and b to zero
            nn.init.zeros_(self.lora_embedding_A[adapter_name])
            nn.init.normal_(self.lora_embedding_B[adapter_name])


class Linear(nn.Linear, LoraLayer):
    # Lora implemented in a dense layer
    def __init__(
        self,
        adapter_name: str,
        in_features: int,
        out_features: int,
        r: int = 0,
        lora_alpha: int = 1,
        lora_dropout: float = 0.0,
        fan_in_fan_out: bool = False,  # Set this to True if the layer to replace stores weight like (fan_in, fan_out)
        is_target_conv_1d_layer: bool = False,
        **kwargs,
    ):
        init_lora_weights = kwargs.pop("init_lora_weights", True)

        nn.Linear.__init__(self, in_features, out_features, **kwargs)
        LoraLayer.__init__(self, in_features=in_features, out_features=out_features)
        # Freezing the pre-trained weight matrix
        self.weight.requires_grad = False

        self.fan_in_fan_out = fan_in_fan_out
        if fan_in_fan_out:
            self.weight.data = self.weight.data.T

        nn.Linear.reset_parameters(self)
        self.update_layer(adapter_name, r, lora_alpha, lora_dropout, init_lora_weights)
        self.active_adapter = adapter_name
        self.is_target_conv_1d_layer = is_target_conv_1d_layer

    def merge(self):
        if self.active_adapter not in self.lora_A.keys():
            return
        if self.merged:
            warnings.warn("Already merged. Nothing to do.")
            return
        if self.r[self.active_adapter] > 0:
            self.weight.data += self.get_delta_weight(self.active_adapter)
            self.merged = True

    def unmerge(self):
        if self.active_adapter not in self.lora_A.keys():
            return
        if not self.merged:
            warnings.warn("Already unmerged. Nothing to do.")
            return
        if self.r[self.active_adapter] > 0:
            self.weight.data -= self.get_delta_weight(self.active_adapter)
            self.merged = False

    def get_delta_weight(self, adapter):
        return (
            transpose(
                self.lora_B[adapter].weight @ self.lora_A[adapter].weight,
                self.fan_in_fan_out,
            )
            * self.scaling[adapter]
        )

    def forward(self, x: torch.Tensor):
        previous_dtype = x.dtype
        if self.active_adapter not in self.lora_A.keys():
            return F.linear(x, transpose(self.weight, self.fan_in_fan_out), bias=self.bias)
        if self.disable_adapters:
            if self.r[self.active_adapter] > 0 and self.merged:
                self.unmerge()
            result = F.linear(x, transpose(self.weight, self.fan_in_fan_out), bias=self.bias)
        elif self.r[self.active_adapter] > 0 and not self.merged:
            result = F.linear(x, transpose(self.weight, self.fan_in_fan_out), bias=self.bias)

            x = x.to(self.lora_A[self.active_adapter].weight.dtype)

            result += (
                self.lora_B[self.active_adapter](
                    self.lora_A[self.active_adapter](self.lora_dropout[self.active_adapter](x))
                )
                * self.scaling[self.active_adapter]
            )
        else:
            result = F.linear(x, transpose(self.weight, self.fan_in_fan_out), bias=self.bias)

        result = result.to(previous_dtype)

        return result


class Embedding(nn.Embedding, LoraLayer):
    # LoRA implemented in a Embedding layer
    def __init__(
        self,
        adapter_name: str,
        num_embeddings: int,
        embedding_dim: int,
        r: int = 0,
        lora_alpha: int = 1,
        lora_dropout: float = 0.0,
        **kwargs,
    ):
        init_lora_weights = kwargs.pop("init_lora_weights", True)

        nn.Embedding.__init__(self, num_embeddings, embedding_dim, **kwargs)
        LoraLayer.__init__(self, in_features=num_embeddings, out_features=embedding_dim)

        self.weight.requires_grad = False

        nn.Embedding.reset_parameters(self)
        self.update_layer_embedding(adapter_name, r, lora_alpha, lora_dropout, init_lora_weights)
        self.active_adapter = adapter_name

    def unmerge(self):
        if not self.merged:
            warnings.warn("Already unmerged. Nothing to do.")
            return
        if self.r[self.active_adapter] > 0:
            self.weight.data -= self.get_delta_weight(self.active_adapter)
            self.merged = False

    def merge(self):
        if self.merged:
            warnings.warn("Already merged. Nothing to do.")
            return
        if self.r[self.active_adapter] > 0:
            self.weight.data += self.get_delta_weight(self.active_adapter)
            self.merged = True

    def get_delta_weight(self, adapter):
        return transpose(self.lora_embedding_B[adapter] @ self.lora_embedding_A[adapter], True) * self.scaling[adapter]

    def forward(self, x: torch.Tensor):
        if self.disable_adapters:
            if self.r[self.active_adapter] > 0 and self.merged:
                self.unmerge()
            return nn.Embedding.forward(self, x)

        elif self.r[self.active_adapter] > 0 and not self.merged:
            result = nn.Embedding.forward(self, x)
            if self.r[self.active_adapter] > 0:
                after_A = F.embedding(
                    x,
                    self.lora_embedding_A[self.active_adapter].T,
                    self.padding_idx,
                    self.max_norm,
                    self.norm_type,
                    self.scale_grad_by_freq,
                    self.sparse,
                )
                result += (after_A @ self.lora_embedding_B[self.active_adapter].T) * self.scaling[self.active_adapter]
            return result
        else:
            return nn.Embedding.forward(self, x)


class Conv2d(nn.Conv2d, LoraLayer):
    # Lora implemented in a conv2d layer
    def __init__(
        self,
        adapter_name: str,
        in_channels: int,
        out_channels: int,
        kernel_size: Union[int, Tuple[int]],
        stride: Union[int, Tuple[int]] = 1,
        padding: Union[int, Tuple[int]] = 0,
        r: int = 0,
        lora_alpha: int = 1,
        lora_dropout: float = 0.0,
        **kwargs,
    ):
        init_lora_weights = kwargs.pop("init_lora_weights", True)

        nn.Conv2d.__init__(self, in_channels, out_channels, kernel_size, stride, padding)
        LoraLayer.__init__(
            self,
            in_features=in_channels,
            out_features=out_channels,
            kernel_size=kernel_size,
            stride=stride,
            padding=padding,
        )
        # Freezing the pre-trained weight matrix
        self.weight.requires_grad = False

        nn.Conv2d.reset_parameters(self)
        self.update_layer_conv2d(adapter_name, r, lora_alpha, lora_dropout, init_lora_weights)
        self.active_adapter = adapter_name

    def merge(self):
        if self.active_adapter not in self.lora_A.keys():
            return
        if self.merged:
            warnings.warn("Already merged. Nothing to do.")
            return
        if self.r[self.active_adapter] > 0:
            self.weight.data += self.get_delta_weight(self.active_adapter)
            self.merged = True

    def unmerge(self):
        if self.active_adapter not in self.lora_A.keys():
            return
        if not self.merged:
            warnings.warn("Already unmerged. Nothing to do.")
            return
        if self.r[self.active_adapter] > 0:
            self.weight.data -= self.get_delta_weight(self.active_adapter)
            self.merged = False

    def get_delta_weight(self, adapter):
        # https://github.com/bmaltais/kohya_ss/blob/feb6728762a8f463d15ba936d189d4c3abfaa1ab/networks/lora.py#L117
        if self.weight.size()[2:4] == (1, 1):
            # conv2d 1x1
            return (
                self.lora_B[adapter].weight.squeeze(3).squeeze(2) @ self.lora_A[adapter].weight.squeeze(3).squeeze(2)
            ).unsqueeze(2).unsqueeze(3) * self.scaling[adapter]
        else:
            # conv2d 3x3
            return (
                F.conv2d(
                    self.lora_A[adapter].weight.permute(1, 0, 2, 3),
                    self.lora_B[adapter].weight,
                ).permute(1, 0, 2, 3)
                * self.scaling[adapter]
            )

    def forward(self, x: torch.Tensor):
        previous_dtype = x.dtype

        if self.active_adapter not in self.lora_A.keys():
            return F.conv2d(
                x,
                self.weight,
                bias=self.bias,
                stride=self.stride,
                padding=self.padding,
                dilation=self.dilation,
                groups=self.groups,
            )
        if self.disable_adapters:
            if self.r[self.active_adapter] > 0 and self.merged:
                self.unmerge()
            result = F.conv2d(
                x,
                self.weight,
                bias=self.bias,
                stride=self.stride,
                padding=self.padding,
                dilation=self.dilation,
                groups=self.groups,
            )
        elif self.r[self.active_adapter] > 0 and not self.merged:
            result = F.conv2d(
                x,
                self.weight,
                bias=self.bias,
                stride=self.stride,
                padding=self.padding,
                dilation=self.dilation,
                groups=self.groups,
            )

            x = x.to(self.lora_A[self.active_adapter].weight.dtype)

            result += (
                self.lora_B[self.active_adapter](
                    self.lora_A[self.active_adapter](self.lora_dropout[self.active_adapter](x))
                )
                * self.scaling[self.active_adapter]
            )
        else:
            result = F.conv2d(
                x,
                self.weight,
                bias=self.bias,
                stride=self.stride,
                padding=self.padding,
                dilation=self.dilation,
                groups=self.groups,
            )

        result = result.to(previous_dtype)

        return result


if is_bnb_available():

    class Linear8bitLt(bnb.nn.Linear8bitLt, LoraLayer):
        # Lora implemented in a dense layer
        def __init__(
            self,
            adapter_name,
            in_features,
            out_features,
            r: int = 0,
            lora_alpha: int = 1,
            lora_dropout: float = 0.0,
            **kwargs,
        ):
            bnb.nn.Linear8bitLt.__init__(
                self,
                in_features,
                out_features,
                bias=kwargs.get("bias", True),
                has_fp16_weights=kwargs.get("has_fp16_weights", True),
                memory_efficient_backward=kwargs.get("memory_efficient_backward", False),
                threshold=kwargs.get("threshold", 0.0),
                index=kwargs.get("index", None),
            )
            LoraLayer.__init__(self, in_features=in_features, out_features=out_features)

            # Freezing the pre-trained weight matrix
            self.weight.requires_grad = False
            init_lora_weights = kwargs.pop("init_lora_weights", True)
            self.update_layer(adapter_name, r, lora_alpha, lora_dropout, init_lora_weights)
            self.active_adapter = adapter_name

        def forward(self, x: torch.Tensor):
            result = super().forward(x)

            if self.disable_adapters or self.active_adapter not in self.lora_A.keys():
                return result
            elif self.r[self.active_adapter] > 0:
                if not torch.is_autocast_enabled():
                    expected_dtype = result.dtype

                    if x.dtype != torch.float32:
                        x = x.float()
                    output = (
                        self.lora_B[self.active_adapter](
                            self.lora_A[self.active_adapter](self.lora_dropout[self.active_adapter](x))
                        ).to(expected_dtype)
                        * self.scaling[self.active_adapter]
                    )
                else:
                    output = (
                        self.lora_B[self.active_adapter](
                            self.lora_A[self.active_adapter](self.lora_dropout[self.active_adapter](x))
                        )
                        * self.scaling[self.active_adapter]
                    )
                result += output
            return result

    if is_bnb_4bit_available():

        class Linear4bit(bnb.nn.Linear4bit, LoraLayer):
            # Lora implemented in a dense layer
            def __init__(
                self,
                adapter_name,
                in_features,
                out_features,
                r: int = 0,
                lora_alpha: int = 1,
                lora_dropout: float = 0.0,
                **kwargs,
            ):
                bnb.nn.Linear4bit.__init__(
                    self,
                    in_features,
                    out_features,
                    bias=kwargs.get("bias", True),
                    compute_dtype=kwargs.get("compute_dtype", torch.float32),
                    compress_statistics=kwargs.get("compress_statistics", True),
                    quant_type=kwargs.get("quant_type", "nf4"),
                )
                LoraLayer.__init__(self, in_features=in_features, out_features=out_features)

                # Freezing the pre-trained weight matrix
                self.weight.requires_grad = False

                init_lora_weights = kwargs.pop("init_lora_weights", True)
                self.update_layer(adapter_name, r, lora_alpha, lora_dropout, init_lora_weights)
                self.active_adapter = adapter_name

            def forward(self, x: torch.Tensor):
                result = super().forward(x)

                if self.disable_adapters or self.active_adapter not in self.lora_A.keys():
                    return result
                elif self.r[self.active_adapter] > 0:
                    result = result.clone()
                    if not torch.is_autocast_enabled():
                        expected_dtype = result.dtype
                        x = x.to(self.lora_A[self.active_adapter].weight.dtype)
                        output = (
                            self.lora_B[self.active_adapter](
                                self.lora_A[self.active_adapter](self.lora_dropout[self.active_adapter](x))
                            ).to(expected_dtype)
                            * self.scaling[self.active_adapter]
                        )
                    else:
                        output = (
                            self.lora_B[self.active_adapter](
                                self.lora_A[self.active_adapter](self.lora_dropout[self.active_adapter](x))
                            )
                            * self.scaling[self.active_adapter]
                        )
                    result += output
                return result<|MERGE_RESOLUTION|>--- conflicted
+++ resolved
@@ -435,30 +435,7 @@
             peft_config.target_modules = TRANSFORMERS_MODELS_TO_LORA_TARGET_MODULES_MAPPING[model_config["model_type"]]
         return peft_config
 
-<<<<<<< HEAD
-    def merge_and_unload(self):
-        r"""
-        This method merges the LoRa layers into the base model. This is needed if someone wants to use the base model
-        as a standalone model.
-
-        Example:
-
-        ```py
-        >>> from transformers import AutoModelForCausalLM
-        >>> from peft import PeftModel
-
-        >>> base_model = AutoModelForCausalLM.from_pretrained("tiiuae/falcon-40b")
-        >>> peft_model_id = "smangrul/falcon-40B-int4-peft-lora-sfttrainer-sample"
-        >>> model = PeftModel.from_pretrained(base_model, peft_model_id)
-        >>> merged_model = model.merge_and_unload()
-        ```
-        """
-=======
     def _unload_and_optionally_merge(self, merge=True):
-        if getattr(self.config, "model_type", None) == "gpt2":
-            raise ValueError("GPT2 models are not supported for merging LORA layers")
-
->>>>>>> 5a0e19dd
         if getattr(self.model, "is_loaded_in_8bit", False) or getattr(self.model, "is_loaded_in_4bit", False):
             raise ValueError("Cannot merge LORA layers when the model is loaded in 8-bit mode")
 
@@ -482,17 +459,12 @@
                     )
                 else:
                     bias = target.bias is not None
-<<<<<<< HEAD
                     if getattr(target, "is_target_conv_1d_layer", False):
                         new_module = Conv1D(target.out_features, target.in_features)
                     else:
                         new_module = torch.nn.Linear(target.in_features, target.out_features, bias=bias)
-                target.merge()
-=======
-                    new_module = torch.nn.Linear(target.in_features, target.out_features, bias=bias)
                 if merge:
                     target.merge()
->>>>>>> 5a0e19dd
                 self._replace_module(parent, target_name, new_module, target)
 
             # save any additional trainable modules part of `modules_to_save`
