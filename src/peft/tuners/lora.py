--- conflicted
+++ resolved
@@ -219,7 +219,6 @@
                         new_module = Linear8bitLt(
                             adapter_name, target.in_features, target.out_features, bias=bias, **eightbit_kwargs
                         )
-<<<<<<< HEAD
                     elif loaded_in_4bit and isinstance(target, bnb.nn.Linear4bit):
                         fourbit_kwargs = kwargs.copy()
                         fourbit_kwargs.update(
@@ -237,16 +236,12 @@
                         embedding_kwargs.pop("fan_in_fan_out", None)
                         in_features, out_features = target.num_embeddings, target.embedding_dim
                         new_module = Embedding(adapter_name, in_features, out_features, **embedding_kwargs)
-=======
-                elif isinstance(target, bnb.nn.LinearFP4) and self.peft_config.enable_lora is None:
-                    new_module = LinearFP4(target.in_features, target.out_features, bias=bias, **kwargs)
                 elif isinstance(target, torch.nn.Linear) and self.peft_config.enable_lora is None:
                     new_module = Linear(target.in_features, target.out_features, bias=bias, **kwargs)
                 elif self.peft_config.enable_lora is not None:
                     kwargs.update({"enable_lora": self.peft_config.enable_lora})
                     if isinstance(target, Conv1D):
                         in_features, out_features = target.weight.shape
->>>>>>> 6354dd00
                     else:
                         if isinstance(target, torch.nn.Linear):
                             in_features, out_features = target.in_features, target.out_features
@@ -712,8 +707,6 @@
 
             # Freezing the pre-trained weight matrix
             self.weight.requires_grad = False
-
-<<<<<<< HEAD
             init_lora_weights = kwargs.pop("init_lora_weights", True)
             self.update_layer(adapter_name, r, lora_alpha, lora_dropout, init_lora_weights)
             self.active_adapter = adapter_name
@@ -744,7 +737,6 @@
                     )
                 result += output
             return result
-<<<<<<< HEAD
 
     class Linear4bit(bnb.nn.Linear4bit, LoraLayer):
         # Lora implemented in a dense layer
@@ -800,54 +792,4 @@
                         * self.scaling[self.active_adapter]
                     )
                 result += output
-            return result
-=======
-=======
-    def forward(self, x: torch.Tensor):
-        result = super().forward(x)
-        if self.r > 0:
-            result += self.lora_B(self.lora_A(self.lora_dropout(x))) * self.scaling
-        return result
-
-class LinearFP4(bnb.nn.LinearFP4, LoraLayer):
-    # Lora implemented in a dense layer
-    def __init__(
-        self,
-        in_features,
-        out_features,
-        r: int = 0,
-        lora_alpha: int = 1,
-        lora_dropout: float = 0.0,
-        **kwargs,
-    ):
-        bnb.nn.LinearFP4.__init__(
-            self,
-            in_features,
-            out_features,
-            bias=kwargs.get("bias", True),
-        )
-        LoraLayer.__init__(self, r=r, lora_alpha=lora_alpha, lora_dropout=lora_dropout, merge_weights=False)
-        # Actual trainable parameters
-        if r > 0:
-            self.lora_A = nn.Linear(in_features, r, bias=False)
-            self.lora_B = nn.Linear(r, out_features, bias=False)
-            self.scaling = self.lora_alpha / self.r
-            # Freezing the pre-trained weight matrix
-            self.weight.requires_grad = False
-        self.reset_parameters()
-
-    def reset_parameters(self):
-        if hasattr(self, "lora_A"):
-            # initialize A the same way as the default for nn.Linear and B to zero
-            nn.init.kaiming_uniform_(self.lora_A.weight, a=math.sqrt(5))
-            nn.init.zeros_(self.lora_B.weight)
-
-    def forward(self, x: torch.Tensor):
-        result = super().forward(x)
-        result = result.clone()
-
-        if self.r > 0:
-            result += self.lora_B(self.lora_A(x)) * self.scaling
-        return result
->>>>>>> Added FP4 LoRA and FP4 fine-tuning example.
->>>>>>> 6354dd00
+            return result