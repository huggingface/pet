--- conflicted
+++ resolved
@@ -1152,7 +1152,6 @@
             self.update_layer(adapter_name, r, lora_alpha, lora_dropout, init_lora_weights)
             self.active_adapter = adapter_name
 
-<<<<<<< HEAD
         def merge(self):
             if self.active_adapter not in self.lora_A.keys():
                 return
@@ -1204,11 +1203,7 @@
                 * self.scaling[adapter]
             )
 
-        def forward(self, x: torch.Tensor):
-=======
         def forward(self, x: torch.Tensor) -> torch.Tensor:
-            # note: logic differs from default Linear because merging is not supported
->>>>>>> 0e37b856
             result = super().forward(x)
 
             if (
@@ -1278,7 +1273,6 @@
                 or (self.active_adapter not in self.lora_A.keys())
                 or (self.r[self.active_adapter] == 0)
             ):
-<<<<<<< HEAD
                 bnb.nn.Linear4bit.__init__(
                     self,
                     in_features,
@@ -1360,8 +1354,6 @@
                             * self.scaling[self.active_adapter]
                         )
                     result += output
-=======
->>>>>>> 0e37b856
                 return result
 
             # As per Tim Dettmers, for 4bit, we need to defensively clone here.
