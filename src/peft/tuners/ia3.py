--- conflicted
+++ resolved
@@ -500,30 +500,10 @@
             if self.is_feedforward:
                 result = super().forward(x * ia3_scaling)
             else:
-<<<<<<< HEAD
-                if not torch.is_autocast_enabled():
-                    if x.dtype != torch.float32:
-                        x = x.float()
-                    if self.is_feedforward:
-                        result = super().forward(x * self.ia3_l[self.active_adapter].flatten())
-                    else:
-                        result = super().forward(x)
-                        expected_dtype = result.dtype
-                        result = (result * self.ia3_l[self.active_adapter].flatten()).to(expected_dtype)
-                else:
-                    if self.is_feedforward:
-                        result = super().forward(x * self.ia3_l[self.active_adapter].flatten())
-                    else:
-                        # TODO: remove this line once #794 is merged, since it fixes the same bug
-                        # until then, this line is needed to make some tests pass
-                        result = super().forward(x)
-                        result = result * self.ia3_l[self.active_adapter].flatten()
-=======
                 result = super().forward(x)
                 expected_dtype = result.dtype
                 result = result * ia3_scaling
 
                 if requires_conversion:
                     result = result.to(expected_dtype)
->>>>>>> eb9b7013
             return result