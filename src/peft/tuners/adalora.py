--- conflicted
+++ resolved
@@ -186,7 +186,6 @@
             "loaded_in_8bit": loaded_in_8bit,
             "loaded_in_4bit": loaded_in_4bit,
         }
-<<<<<<< HEAD
 
         # If it is not a LoraLayer, create a new module, else update it with new adapters
         if not isinstance(target, AdaLoraLayer):
@@ -228,86 +227,6 @@
             )
             new_module = SVDLinear4bit(
                 adapter_name, target.in_features, target.out_features, bias=bias, **fourbit_kwargs
-=======
-        key_list = [key for key, _ in self.model.named_modules()]
-        for key in key_list:
-            if isinstance(lora_config.target_modules, str):
-                target_module_found = re.fullmatch(lora_config.target_modules, key)
-            else:
-                target_module_found = any(key.endswith(target_key) for target_key in lora_config.target_modules)
-            if target_module_found:
-                if not is_target_modules_in_base_model:
-                    is_target_modules_in_base_model = True
-                parent, target, target_name = _get_submodules(self.model, key)
-                bias = hasattr(target, "bias") and target.bias is not None
-                if isinstance(target, LoraLayer):
-                    target.update_layer(
-                        adapter_name,
-                        lora_config.init_r,
-                        lora_config.lora_alpha,
-                        lora_config.lora_dropout,
-                        lora_config.init_lora_weights,
-                    )
-                else:
-                    if loaded_in_8bit and isinstance(target, bnb.nn.Linear8bitLt):
-                        kwargs.update(
-                            {
-                                "has_fp16_weights": target.state.has_fp16_weights,
-                                "memory_efficient_backward": target.state.memory_efficient_backward,
-                                "threshold": target.state.threshold,
-                                "index": target.index,
-                            }
-                        )
-                        new_module = SVDLinear8bitLt(
-                            adapter_name, target.in_features, target.out_features, bias=bias, **kwargs
-                        )
-                    elif loaded_in_4bit and is_bnb_4bit_available() and isinstance(target, bnb.nn.Linear4bit):
-                        fourbit_kwargs = kwargs.copy()
-                        fourbit_kwargs.update(
-                            {
-                                "compute_dtype": target.compute_dtype,
-                                "compress_statistics": target.weight.compress_statistics,
-                                "quant_type": target.weight.quant_type,
-                            }
-                        )
-                        new_module = SVDLinear4bit(
-                            adapter_name, target.in_features, target.out_features, bias=bias, **fourbit_kwargs
-                        )
-                    elif isinstance(target, (nn.ModuleList, nn.ModuleDict)):
-                        # it's not applicable to replace whole module lists or module dicts
-                        continue
-                    else:
-                        if isinstance(target, torch.nn.Linear):
-                            in_features, out_features = target.in_features, target.out_features
-                            if kwargs["fan_in_fan_out"]:
-                                warnings.warn(
-                                    "fan_in_fan_out is set to True but the target module is `torch.nn.Linear`. "
-                                    "Setting fan_in_fan_out to False."
-                                )
-                                kwargs["fan_in_fan_out"] = lora_config.fan_in_fan_out = False
-                        elif isinstance(target, Conv1D):
-                            in_features, out_features = (
-                                target.weight.ds_shape if hasattr(target.weight, "ds_shape") else target.weight.shape
-                            )
-                            if not kwargs["fan_in_fan_out"]:
-                                warnings.warn(
-                                    "fan_in_fan_out is set to False but the target module is `Conv1D`. "
-                                    "Setting fan_in_fan_out to True."
-                                )
-                                kwargs["fan_in_fan_out"] = lora_config.fan_in_fan_out = True
-                        else:
-                            raise ValueError(
-                                f"Target module {target} is not supported. "
-                                f"Currently, only `torch.nn.Linear` and `Conv1D` are supported."
-                            )
-                        new_module = SVDLinear(adapter_name, in_features, out_features, bias=bias, **kwargs)
-
-                    self._replace_module(parent, target_name, new_module, target)
-        if not is_target_modules_in_base_model:
-            raise ValueError(
-                f"Target modules {lora_config.target_modules} not found in the base model. "
-                f"Please check the target modules and try again."
->>>>>>> 702f9377
             )
         else:
             if isinstance(target, torch.nn.Linear):
@@ -448,8 +367,6 @@
         else:
             return None
 
-<<<<<<< HEAD
-=======
     @staticmethod
     def _prepare_adalora_config(peft_config, model_config):
         if peft_config.target_modules is None:
@@ -461,50 +378,6 @@
         return peft_config
 
 
-class AdaLoraLayer(LoraLayer):
-    def __init__(
-        self,
-        in_features: int,
-        out_features: int,
-    ):
-        super().__init__(in_features, out_features)
-        self.lora_E = nn.ParameterDict({})
-        self.lora_A = nn.ParameterDict({})
-        self.lora_B = nn.ParameterDict({})
-        self.ranknum = nn.ParameterDict({})
-
-    def update_layer(self, adapter_name, r, lora_alpha, lora_dropout, init_lora_weights):
-        self.r[adapter_name] = r
-        self.lora_alpha[adapter_name] = lora_alpha
-        if lora_dropout > 0.0:
-            lora_dropout_layer = nn.Dropout(p=lora_dropout)
-        else:
-            lora_dropout_layer = nn.Identity()
-
-        self.lora_dropout.update(nn.ModuleDict({adapter_name: lora_dropout_layer}))
-        # Actual trainable parameters
-        # Right singular vectors
-        self.lora_A.update(nn.ParameterDict({adapter_name: nn.Parameter(torch.randn(r, self.in_features))}))
-        # Singular values
-        self.lora_E.update(nn.ParameterDict({adapter_name: nn.Parameter(torch.randn(r, 1))}))
-        # Left singular vectors
-        self.lora_B.update(nn.ParameterDict({adapter_name: nn.Parameter(torch.randn(self.out_features, r))}))
-        # The current rank
-        self.ranknum.update(nn.ParameterDict({adapter_name: nn.Parameter(torch.zeros(1), requires_grad=False)}))
-        self.ranknum[adapter_name].data.fill_(float(r))
-        self.ranknum[adapter_name].requires_grad = False
-        self.scaling[adapter_name] = lora_alpha if lora_alpha > 0 else float(r)
-        if init_lora_weights:
-            self.reset_lora_parameters(adapter_name)
-        self.to(self.weight.device)
-
-    def reset_lora_parameters(self, adapter_name):
-        if adapter_name in self.lora_A.keys():
-            nn.init.zeros_(self.lora_E[adapter_name])
-            nn.init.normal_(self.lora_A[adapter_name], mean=0.0, std=0.02)
-            nn.init.normal_(self.lora_B[adapter_name], mean=0.0, std=0.02)
-
->>>>>>> 702f9377
 
 class SVDLinear(nn.Linear, AdaLoraLayer):
     # SVD-based adaptation by a dense layer
