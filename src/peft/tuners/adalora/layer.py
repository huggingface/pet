--- conflicted
+++ resolved
@@ -14,11 +14,7 @@
 # limitations under the License.
 
 import warnings
-<<<<<<< HEAD
-from typing import Any
-=======
-from typing import List, Optional
->>>>>>> 70302d7b
+from typing import Any, List, Optional
 
 import torch
 from torch import nn
@@ -118,15 +114,12 @@
                 f"Already following adapters were merged {','.join(self.merged_adapters)}. "
                 f"You are now additionally merging {','.join(self.active_adapters)}."
             )
-<<<<<<< HEAD
-        for active_adapter in self.active_adapters:
-            base_layer = self.get_base_layer()
-=======
+
         if adapter_names is None:
             adapter_names = self.active_adapters
 
         for active_adapter in adapter_names:
->>>>>>> 70302d7b
+            base_layer = self.get_base_layer()
             if active_adapter in self.lora_A.keys():
                 if safe_merge:
                     # Note that safe_merge will be slower than the normal merge
