--- conflicted
+++ resolved
@@ -31,8 +31,5 @@
 from .oft import OFTConfig, OFTModel
 from .mixed import MixedModel
 from .poly import PolyConfig, PolyModel
-<<<<<<< HEAD
 from .ln_tuning import LNTuningConfig, LNTuningModel
-=======
-from .vera import VeraConfig, VeraModel
->>>>>>> 5a4b9cad
+from .vera import VeraConfig, VeraModel