--- conflicted
+++ resolved
@@ -141,7 +141,6 @@
             )
         },
     )
-<<<<<<< HEAD
     megatron_config: Optional[dict] = field(
         default=None,
         metadata={
@@ -165,7 +164,9 @@
                 "The core module from Megatron, it is used to judge and create LoRA's parallel linear layer. "
                 "It only needs to be passed in when you need to use your own modified megatron core module. "
                 "Otherwise, it will use the default value `megatron.core`. "
-=======
+            )
+        },
+    )
     # dict type is used when loading config.json
     loftq_config: Union[LoftQConfig, dict] = field(
         default_factory=dict,
@@ -173,7 +174,6 @@
             "help": (
                 "The configuration of LoftQ. If this is not None, then LoftQ will be used to quantize the backbone "
                 "weights and initialize Lora layers."
->>>>>>> 2b901ee5
             )
         },
     )
