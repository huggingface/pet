--- conflicted
+++ resolved
@@ -41,12 +41,8 @@
         self.lora_embedding_B = nn.ParameterDict({})
         # Mark the weight as unmerged
         self.merged = False
-<<<<<<< HEAD
         self._disable_adapters = False
-=======
         self.merged_adapters = []
-        self.disable_adapters = False
->>>>>>> 1c0654b9
         self.in_features = in_features
         self.out_features = out_features
         self.kwargs = kwargs
@@ -89,7 +85,7 @@
                 self.to(weight.device, dtype=weight.dtype)
             else:
                 self.to(weight.device)
-        self.set_adapter(self.active_adapter)
+        self.set_adapter(self.active_adapters)
 
     def update_layer_conv2d(self, adapter_name, r, lora_alpha, lora_dropout, init_lora_weights):
         if r <= 0:
