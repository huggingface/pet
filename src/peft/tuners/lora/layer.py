--- conflicted
+++ resolved
@@ -77,13 +77,11 @@
         elif hasattr(base_layer, "w_bit") and base_layer.__class__.__name__ == "WQLinear_GEMM":
             # Awq layers
             in_features, out_features = base_layer.in_features, base_layer.out_features
-<<<<<<< HEAD
+        elif base_layer.__class__.__name__ == "EetqLinear":
+            # Eetq layers
+            in_features, out_features = base_layer.in_features, base_layer.out_features
         elif hasattr(base_layer, "W_q") and base_layer.__class__.__name__ == "HQQLinear":
             # HQQ layers
-=======
-        elif base_layer.__class__.__name__ == "EetqLinear":
-            # Eetq layers
->>>>>>> 77b7238b
             in_features, out_features = base_layer.in_features, base_layer.out_features
         else:
             raise ValueError(f"Unsupported layer type {type(base_layer)}")
