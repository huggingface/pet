--- conflicted
+++ resolved
@@ -15,11 +15,7 @@
 
 import math
 import warnings
-<<<<<<< HEAD
-from typing import Any
-=======
-from typing import List, Optional, Tuple, Union
->>>>>>> 70302d7b
+from typing import Any, List, Optional
 
 import torch
 import torch.nn as nn
