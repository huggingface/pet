# Copyright 2023-present the HuggingFace Inc. team.
#
# Licensed under the Apache License, Version 2.0 (the "License");
# you may not use this file except in compliance with the License.
# You may obtain a copy of the License at
#
#     http://www.apache.org/licenses/LICENSE-2.0
#
# Unless required by applicable law or agreed to in writing, software
# distributed under the License is distributed on an "AS IS" BASIS,
# WITHOUT WARRANTIES OR CONDITIONS OF ANY KIND, either express or implied.
# See the License for the specific language governing permissions and
# limitations under the License.
from __future__ import annotations

import math
import warnings
from typing import Any, Optional, Union

import torch
import torch.nn as nn
import torch.nn.functional as F
from accelerate.utils.imports import is_xpu_available
from torch import svd_lowrank
from transformers.pytorch_utils import Conv1D

from peft.tuners.tuners_utils import BaseTunerLayer, check_adapters_to_merge
from peft.utils.integrations import dequantize_module_weight, gather_params_ctx, get_bnb_param_type
from peft.utils.other import transpose

from .config import LoraConfig
from .dora import DoraConv2dLayer, DoraConv3dLayer, DoraEmbeddingLayer, DoraLinearLayer, _DoraConvNdLayer


class LoraLayer(BaseTunerLayer):
    # All names of layers that may contain (trainable) adapter weights
    adapter_layer_names = ("lora_A", "lora_B", "lora_embedding_A", "lora_embedding_B")
    # All names of other parameters that may contain adapter-related parameters
    other_param_names = ("r", "lora_alpha", "scaling", "lora_dropout")

    def __init__(self, base_layer: nn.Module, ephemeral_gpu_offload: bool = False, **kwargs) -> None:
        self.base_layer = base_layer
        self.r = {}
        self.lora_alpha = {}
        self.scaling = {}
        self.lora_dropout = nn.ModuleDict({})
        self.lora_A = nn.ModuleDict({})
        self.lora_B = nn.ModuleDict({})
        # For Embedding layer
        self.lora_embedding_A = nn.ParameterDict({})
        self.lora_embedding_B = nn.ParameterDict({})
        # Mark the weight as unmerged
        self._disable_adapters = False
        self.merged_adapters = []
        self.use_dora: dict[str, bool] = {}
        self.lora_magnitude_vector = torch.nn.ModuleDict()  # for DoRA
        self._caches: dict[str, Any] = {}
        self.ephemeral_gpu_offload: bool = ephemeral_gpu_offload
        self.kwargs = kwargs

        base_layer = self.get_base_layer()
        if isinstance(base_layer, nn.Linear):
            in_features, out_features = base_layer.in_features, base_layer.out_features
        elif isinstance(base_layer, nn.Conv2d):
            in_features, out_features = base_layer.in_channels, base_layer.out_channels
        elif isinstance(base_layer, nn.Conv3d):
            in_features, out_features = base_layer.in_channels, base_layer.out_channels
        elif isinstance(base_layer, nn.Embedding):
            in_features, out_features = base_layer.num_embeddings, base_layer.embedding_dim
        elif isinstance(base_layer, Conv1D):
            in_features, out_features = (
                base_layer.weight.ds_shape if hasattr(base_layer.weight, "ds_shape") else base_layer.weight.shape
            )
        elif hasattr(base_layer, "infeatures") and hasattr(base_layer, "outfeatures"):
            # QuantLinear
            in_features, out_features = base_layer.infeatures, base_layer.outfeatures
        elif hasattr(base_layer, "input_size") and hasattr(base_layer, "output_size"):
            # Megatron ColumnParallelLinear,RowParallelLinear
            in_features, out_features = base_layer.input_size, base_layer.output_size
        elif hasattr(base_layer, "codebooks") and base_layer.__class__.__name__ == "QuantizedLinear":
            # AQLM QuantLinear
            in_features, out_features = base_layer.in_features, base_layer.out_features
        elif hasattr(base_layer, "w_bit") and base_layer.__class__.__name__ == "WQLinear_GEMM":
            # Awq layers
            in_features, out_features = base_layer.in_features, base_layer.out_features
        elif base_layer.__class__.__name__ == "EetqLinear":
            # Eetq layers
            in_features, out_features = base_layer.in_features, base_layer.out_features
        elif hasattr(base_layer, "W_q") and base_layer.__class__.__name__ == "HQQLinear":
            # HQQ layers
            in_features, out_features = base_layer.in_features, base_layer.out_features
        else:
            # possibly support user provided custom layer types using dynamic dispatch
            if hasattr(base_layer, "in_features") and hasattr(base_layer, "out_features"):
                in_features, out_features = base_layer.in_features, base_layer.out_features
            else:
                in_features, out_features = None, None
            warnings.warn(
                f"Unsupported layer type '{type(base_layer)}' encountered, proceed at your own risk.", UserWarning
            )

        self.in_features = in_features
        self.out_features = out_features

    def update_layer(
        self, adapter_name, r, lora_alpha, lora_dropout, init_lora_weights, use_rslora, use_dora: bool = False
    ):
        # This code works for linear layers, override for other layer types
        if r <= 0:
            raise ValueError(f"`r` should be a positive integer value but the value passed is {r}")

        self.r[adapter_name] = r
        self.lora_alpha[adapter_name] = lora_alpha
        if lora_dropout > 0.0:
            lora_dropout_layer = nn.Dropout(p=lora_dropout)
        else:
            lora_dropout_layer = nn.Identity()

        self.lora_dropout.update(nn.ModuleDict({adapter_name: lora_dropout_layer}))
        # Actual trainable parameters
        self.lora_A[adapter_name] = nn.Linear(self.in_features, r, bias=False)
        self.lora_B[adapter_name] = nn.Linear(r, self.out_features, bias=False)
        if use_rslora:
            self.scaling[adapter_name] = lora_alpha / math.sqrt(r)
        else:
            self.scaling[adapter_name] = lora_alpha / r

        # for inits that require access to the base weight, use gather_param_ctx so that the weight is gathered when using DeepSpeed
        if isinstance(init_lora_weights, str) and init_lora_weights.startswith("pissa"):
            with gather_params_ctx(self.get_base_layer().weight):
                self.pissa_init(adapter_name, init_lora_weights)
        elif isinstance(init_lora_weights, str) and init_lora_weights.lower() == "olora":
            with gather_params_ctx(self.get_base_layer().weight):
                self.olora_init(adapter_name)
        elif init_lora_weights == "loftq":
            with gather_params_ctx(self.get_base_layer().weight):
                self.loftq_init(adapter_name)
        elif init_lora_weights:
            self.reset_lora_parameters(adapter_name, init_lora_weights)
        # call this before dora_init
        self._move_adapter_to_device_of_base_layer(adapter_name)

        if use_dora:
            self.dora_init(adapter_name)
            self.use_dora[adapter_name] = True
        else:
            self.use_dora[adapter_name] = False

        self.set_adapter(self.active_adapters)

    def reset_lora_parameters(self, adapter_name, init_lora_weights):
        if init_lora_weights is False:
            return

        if adapter_name in self.lora_A.keys():
            if init_lora_weights is True:
                # initialize A the same way as the default for nn.Linear and B to zero
                # https://github.com/microsoft/LoRA/blob/a0a92e0f26c067cf94747bdbf1ce73793fa44d19/loralib/layers.py#L124
                nn.init.kaiming_uniform_(self.lora_A[adapter_name].weight, a=math.sqrt(5))
            elif init_lora_weights.lower() == "gaussian":
                nn.init.normal_(self.lora_A[adapter_name].weight, std=1 / self.r[adapter_name])
            else:
                raise ValueError(f"Unknown initialization {init_lora_weights=}")
            nn.init.zeros_(self.lora_B[adapter_name].weight)
        if adapter_name in self.lora_embedding_A.keys():
            # Initialize A to zeros and B the same way as the default for nn.Embedding, see:
            # https://github.com/microsoft/LoRA/blob/4c0333854cb905966f8cc4e9a74068c1e507c7b7/loralib/layers.py#L59-L60
            nn.init.zeros_(self.lora_embedding_A[adapter_name])
            nn.init.normal_(self.lora_embedding_B[adapter_name])

    def olora_init(self, adapter_name):
        base_layer = self.get_base_layer()
        orig_weight = base_layer.weight
        bnb_param_type = get_bnb_param_type(orig_weight)
        dtype = orig_weight.dtype

        if bnb_param_type:
            # check without importing bitsandbytes and robust to bnb_4bit_quant_storage=float*
            weight_tensor = dequantize_module_weight(base_layer)
        elif dtype in [torch.float32, torch.float16, torch.bfloat16]:
            weight_tensor = orig_weight
        else:
            raise TypeError(f"Unsupported data type for the base layer. Got {dtype}.")

        scale_factor = self.scaling[adapter_name]
        r = self.r[adapter_name]
        weight_tensor = weight_tensor.to(torch.float32)
        Q, R = torch.linalg.qr(weight_tensor.data)

        Qr, Rr = Q[:, :r], R[:r]

        self.lora_A[adapter_name].weight.data = Rr.contiguous()
        self.lora_B[adapter_name].weight.data = Qr.contiguous()

        weight_tensor.data -= scale_factor * self.lora_B[adapter_name].weight @ self.lora_A[adapter_name].weight
        if bnb_param_type == "4bit":
            weight_tensor = orig_weight.__class__(
                weight_tensor,
                quant_type=orig_weight.quant_type,
                quant_storage=orig_weight.quant_storage,
                compress_statistics=orig_weight.compress_statistics,
                module=orig_weight.module,
            ).to(orig_weight.device)
            base_layer.weight = weight_tensor
        elif bnb_param_type == "8bit":
            weight_tensor = orig_weight.__class__(
                weight_tensor,
                requires_grad=orig_weight.requires_grad,
                has_fp16_weights=orig_weight.has_fp16_weights,
            ).to(orig_weight.device)
            base_layer.weight = weight_tensor
        else:
            weight_tensor = weight_tensor.to(dtype)
            base_layer.weight.data = weight_tensor

    def pissa_init(self, adapter_name, init_lora_weights):
        weight = self.get_base_layer().weight
        dtype = weight.dtype
        if dtype not in [torch.float32, torch.float16, torch.bfloat16]:
            raise TypeError(
                "Please initialize PiSSA under float32, float16, or bfloat16. "
                "Subsequently, re-quantize the residual model to help minimize quantization errors."
            )
        weight = transpose(weight.to(torch.float32), self.fan_in_fan_out)
        if init_lora_weights == "pissa":
            # USV^T = W <-> VSU^T = W^T, where W^T = weight.data in R^{out_channel, in_channel},
            V, S, Uh = torch.linalg.svd(weight.data, full_matrices=False)
            Vr = V[:, : self.r[adapter_name]]
            Sr = S[: self.r[adapter_name]]
            Sr /= self.scaling[adapter_name]
            Uhr = Uh[: self.r[adapter_name]]
        elif len(init_lora_weights.split("_niter_")) == 2:
            Vr, Sr, Ur = svd_lowrank(
                weight.data, self.r[adapter_name], niter=int(init_lora_weights.split("_niter_")[-1])
            )
            Sr /= self.scaling[adapter_name]
            Uhr = Ur.t()
        else:
            raise ValueError(
                f"init_lora_weights should be 'pissa' or 'pissa_niter_[number of iters]', got {init_lora_weights} instead."
            )

        lora_A = torch.diag(torch.sqrt(Sr)) @ Uhr
        lora_B = Vr @ torch.diag(torch.sqrt(Sr))
        self.lora_A[adapter_name].weight.data = lora_A
        self.lora_B[adapter_name].weight.data = lora_B
        weight = weight.data - self.scaling[adapter_name] * lora_B @ lora_A
        weight = transpose(weight.to(dtype), self.fan_in_fan_out)
        self.get_base_layer().weight.data = weight

    def loftq_init(self, adapter_name):
        from peft.utils.loftq_utils import loftq_init

        weight = self.get_base_layer().weight
        kwargs = {
            "num_bits": self.kwargs.get("loftq_bits", 4),
            "reduced_rank": self.r[adapter_name],
            "num_iter": self.kwargs.get("loftq_iter", 1),
        }

        qweight, lora_A, lora_B = loftq_init(weight, **kwargs)
        if adapter_name in self.lora_A.keys():
            # initialize A the same way as the default for nn.Linear and B to zero
            self.lora_A[adapter_name].weight.data = lora_A
            self.lora_B[adapter_name].weight.data = lora_B
        if adapter_name in self.lora_embedding_A.keys():
            # initialize a the same way as the default for nn.linear and b to zero
            self.lora_embedding_A[adapter_name].weight.data = lora_A
            self.lora_embedding_B[adapter_name].weight.data = lora_B
        self.get_base_layer().weight.data = qweight

    def dora_init(self, adapter_name: str) -> None:
        if not self.lora_magnitude_vector:
            # first dora layer being added, add lora_magnitude_vector to the list of learnable parameters
            self.adapter_layer_names = self.adapter_layer_names[:] + ("lora_magnitude_vector",)

        dora_layer = DoraLinearLayer(fan_in_fan_out=getattr(self, "fan_in_fan_out", False))
        lora_A = self.lora_A[adapter_name].weight
        lora_B = self.lora_B[adapter_name].weight
        place_on_cpu = self.ephemeral_gpu_offload and (lora_A.device.type == "cpu" or lora_B.device.type == "cpu")
        if self.ephemeral_gpu_offload:
            if lora_A.device.type in ["cuda", "xpu"]:
                lora_B = lora_B.to(lora_A.device)
            else:
                if lora_B.device.type not in ["cuda", "xpu"]:
                    if is_xpu_available():
                        lora_B = lora_B.to("xpu")
                    else:
                        lora_B = lora_B.to("cuda")
                lora_A = lora_A.to(lora_B.device)
        scaling = self.scaling[adapter_name]
        dora_layer.update_layer(
            base_layer=self.get_base_layer(), lora_A=lora_A, lora_B=lora_B, scaling=scaling, place_on_cpu=place_on_cpu
        )
        self.lora_magnitude_vector[adapter_name] = dora_layer

    def _cache_store(self, key: str, value: Any) -> None:
        self._caches[key] = value

    def _cache_pop(self, key: str) -> Any:
        value = self._caches.pop(key)
        return value

    def set_scale(self, adapter, scale):
        if adapter not in self.scaling:
            # Ignore the case where the adapter is not in the layer
            return
        self.scaling[adapter] = scale * self.lora_alpha[adapter] / self.r[adapter]

    def scale_layer(self, scale: float) -> None:
        if scale == 1:
            return

        for active_adapter in self.active_adapters:
            if active_adapter not in self.lora_A.keys():
                continue

            self.scaling[active_adapter] *= scale

    def unscale_layer(self, scale=None) -> None:
        for active_adapter in self.active_adapters:
            if active_adapter not in self.lora_A.keys():
                continue

            if scale is None:
                self.scaling[active_adapter] = self.lora_alpha[active_adapter] / self.r[active_adapter]
            else:
                self.scaling[active_adapter] /= scale

    def _check_forward_args(self, x, *args, **kwargs):
        """Check if the arguments are compatible with the configs and state of the model"""
        adapter_names = kwargs.get("adapter_names", None)
        if adapter_names is None:
            return

        if len(x) != len(adapter_names):
            msg = (
                "Length of `adapter_names` should be the same as the number of inputs, but got "
                f"{len(adapter_names)} and {len(x)} respectively."
            )
            raise ValueError(msg)

        if self.merged:
            # It is unclear what would be the right thing to do if users pass adapter_names and there are merged
            # adapters. Therefore, it is better to raise an error in this case.
            msg = "Cannot pass `adapter_names` when there are merged adapters, please call `unmerge_adapter` first."
            raise ValueError(msg)

        # DoRA is not supported (yet), check that it's not being used. Don't check "__base__", as this is the
        # placeholder for the base model.
        unique_adapters = {name for name in adapter_names if name != "__base__"}
        for adapter_name in unique_adapters:
            if self.use_dora.get(adapter_name, False):
                msg = "Cannot pass `adapter_names` when DoRA is enabled."
                raise ValueError(msg)

    def _mixed_batch_forward(
        self, x: torch.Tensor, *args: Any, adapter_names: list[str], **kwargs: Any
    ) -> torch.Tensor:
        # This is a special method that handles the case when users pass the argument `adapter_names`. This is an
        # extra argument that allows mixing different adapters in the same batch at inference time.
        result = self.base_layer(x, *args, **kwargs)
        torch_result_dtype = result.dtype

        unique_adapters = set(adapter_names)
        sub_batch_indices_list = []
        for adapter in unique_adapters:
            sub_batch_indices_list.append([index for index, item in enumerate(adapter_names) if item == adapter])

        for i, active_adapter in enumerate(unique_adapters):
            if active_adapter == "__base__":
                continue
            if active_adapter not in self.lora_A.keys():
                continue

            lora_A = self.lora_A[active_adapter]
            lora_B = self.lora_B[active_adapter]
            dropout = self.lora_dropout[active_adapter]
            scaling = self.scaling[active_adapter]

            # getting the sub-batch, passing it to LoRA layers and updating the corresponding indices of the linear
            # layer output
            sub_batch = x[sub_batch_indices_list[i]].to(lora_A.weight.dtype)
            lora_output = lora_B(lora_A(dropout(sub_batch))) * scaling
            result[sub_batch_indices_list[i]] += lora_output.to(torch_result_dtype)

        return result


# Below code is based on https://github.com/microsoft/LoRA/blob/main/loralib/layers.py
# and modified to work with PyTorch FSDP


#  ------------------------------------------------------------------------------------------
#  Copyright (c) Microsoft Corporation. All rights reserved.
#  Licensed under the MIT License (MIT). See LICENSE in the repo root for license information.
#  ------------------------------------------------------------------------------------------


class Linear(nn.Module, LoraLayer):
    # Lora implemented in a dense layer
    def __init__(
        self,
        base_layer,
        adapter_name: str,
        r: int = 0,
        lora_alpha: int = 1,
        lora_dropout: float = 0.0,
        fan_in_fan_out: bool = False,  # Set this to True if the layer to replace stores weight like (fan_in, fan_out)
        is_target_conv_1d_layer: bool = False,
        init_lora_weights: Union[bool, str] = True,
        use_rslora: bool = False,
        use_dora: bool = False,
        **kwargs,
    ) -> None:
        super().__init__()
        LoraLayer.__init__(self, base_layer, **kwargs)
        self.fan_in_fan_out = fan_in_fan_out

        self._active_adapter = adapter_name
        self.update_layer(
            adapter_name,
            r,
            lora_alpha=lora_alpha,
            lora_dropout=lora_dropout,
            init_lora_weights=init_lora_weights,
            use_rslora=use_rslora,
            use_dora=use_dora,
        )
        self.is_target_conv_1d_layer = is_target_conv_1d_layer

    def merge(self, safe_merge: bool = False, adapter_names: Optional[list[str]] = None) -> None:
        """
        Merge the active adapter weights into the base weights

        Args:
            safe_merge (`bool`, *optional*):
                If True, the merge operation will be performed in a copy of the original weights and check for NaNs
                before merging the weights. This is useful if you want to check if the merge operation will produce
                NaNs. Defaults to `False`.
            adapter_names (`list[str]`, *optional*):
                The list of adapter names that should be merged. If None, all active adapters will be merged. Defaults
                to `None`.
        """
        adapter_names = check_adapters_to_merge(self, adapter_names)
        if not adapter_names:
            # no adapter to merge
            return

        for active_adapter in adapter_names:
            if active_adapter in self.lora_A.keys():
                base_layer = self.get_base_layer()
                if safe_merge:
                    # Note that safe_merge will be slower than the normal merge
                    # because of the copy operation.
                    orig_weights = base_layer.weight.data.clone()
                    delta_weight = self.get_delta_weight(active_adapter)
                    if not self.use_dora[active_adapter]:
                        orig_weights += delta_weight
                    else:
                        # handle dora
                        # since delta_weight already includes scaling, set it to 1 here
                        weight_norm = (
                            self.lora_magnitude_vector[active_adapter]
                            .get_weight_norm(orig_weights, transpose(delta_weight, self.fan_in_fan_out), scaling=1)
                            .detach()
                        )
                        # We need to cache weight_norm because it has to be based on the original weights. We
                        # cannot calculate it on the fly based on the merged weights when unmerging because its a
                        # different value
                        self._cache_store(f"{active_adapter}-weight_norm", weight_norm)
                        dora_factor = self.lora_magnitude_vector[active_adapter].weight / weight_norm
                        dora_factor = transpose(dora_factor.view(-1, 1), self.fan_in_fan_out)
                        orig_weights = dora_factor * (orig_weights + delta_weight)

                    if not torch.isfinite(orig_weights).all():
                        raise ValueError(
                            f"NaNs detected in the merged weights. The adapter {active_adapter} seems to be broken"
                        )

                    base_layer.weight.data = orig_weights
                else:
                    delta_weight = self.get_delta_weight(active_adapter)
                    if not self.use_dora[active_adapter]:
                        base_layer.weight.data += delta_weight
                    else:
                        # handle dora
                        # since delta_weight already includes scaling, set it to 1 here
                        weight_norm = (
                            self.lora_magnitude_vector[active_adapter]
                            .get_weight_norm(
                                base_layer.weight, transpose(delta_weight, self.fan_in_fan_out), scaling=1
                            )
                            .detach()
                        )
                        # We need to cache weight_norm because it has to be based on the original weights. We
                        # cannot calculate it on the fly based on the merged weights when unmerging because its a
                        # different value
                        self._cache_store(f"{active_adapter}-weight_norm", weight_norm)
                        dora_factor = self.lora_magnitude_vector[active_adapter].weight / weight_norm
                        dora_factor = transpose(dora_factor.view(-1, 1), self.fan_in_fan_out)
                        new_weight = dora_factor * (base_layer.weight.data + delta_weight)
                        base_layer.weight.data = new_weight

                self.merged_adapters.append(active_adapter)

    def unmerge(self) -> None:
        """
        This method unmerges all merged adapter layers from the base weights.
        """
        if not self.merged:
            warnings.warn("Already unmerged. Nothing to do.")
            return
        while len(self.merged_adapters) > 0:
            active_adapter = self.merged_adapters.pop()
            if active_adapter in self.lora_A.keys():
                weight = self.get_base_layer().weight
                delta_weight = self.get_delta_weight(active_adapter)
                if not self.use_dora[active_adapter]:
                    weight.data -= delta_weight
                else:
                    weight_norm = self._cache_pop(f"{active_adapter}-weight_norm")
                    dora_factor = self.lora_magnitude_vector[active_adapter].weight / weight_norm
                    weight_orig = weight.data / dora_factor.view(-1, 1) - delta_weight
                    weight.data = weight_orig

    def get_delta_weight(self, adapter) -> torch.Tensor:
        """
        Compute the delta weight for the given adapter.

        Args:
            adapter (str):
                The name of the adapter for which the delta weight should be computed.
        """
        device = self.lora_B[adapter].weight.device
        dtype = self.lora_B[adapter].weight.dtype

        # In case users wants to merge the adapter weights that are in
        # (b)float16 while being on CPU, we need to cast the weights to float32, perform the merge and then cast back to
        # (b)float16 because some CPUs have slow bf16/fp16 matmuls.
        cast_to_fp32 = device.type == "cpu" and (dtype == torch.float16 or dtype == torch.bfloat16)

        weight_A = self.lora_A[adapter].weight
        weight_B = self.lora_B[adapter].weight

        if cast_to_fp32:
            weight_A = weight_A.float()
            weight_B = weight_B.float()

        output_tensor = transpose(weight_B @ weight_A, self.fan_in_fan_out) * self.scaling[adapter]

        if cast_to_fp32:
            output_tensor = output_tensor.to(dtype=dtype)

            # cast back the weights
            self.lora_A[adapter].weight.data = weight_A.to(dtype)
            self.lora_B[adapter].weight.data = weight_B.to(dtype)

        return output_tensor

    def forward(self, x: torch.Tensor, *args: Any, **kwargs: Any) -> torch.Tensor:
        self._check_forward_args(x, *args, **kwargs)
        adapter_names = kwargs.pop("adapter_names", None)

        if self.disable_adapters:
            if self.merged:
                self.unmerge()
            result = self.base_layer(x, *args, **kwargs)
        elif adapter_names is not None:
            result = self._mixed_batch_forward(x, *args, adapter_names=adapter_names, **kwargs)
        elif self.merged:
            result = self.base_layer(x, *args, **kwargs)
        else:
            result = self.base_layer(x, *args, **kwargs)
            torch_result_dtype = result.dtype
            for active_adapter in self.active_adapters:
                if active_adapter not in self.lora_A.keys():
                    continue
                lora_A = self.lora_A[active_adapter]
                lora_B = self.lora_B[active_adapter]
                dropout = self.lora_dropout[active_adapter]
                scaling = self.scaling[active_adapter]
                x = x.to(lora_A.weight.dtype)

                if not self.use_dora[active_adapter]:
                    result = result + lora_B(lora_A(dropout(x))) * scaling
                else:
<<<<<<< HEAD
=======
                    if isinstance(dropout, nn.Identity) or not self.training:
                        base_result = result
                    else:
                        x = dropout(x)
                        base_result = None

>>>>>>> 7295b332
                    result = result + self.lora_magnitude_vector[active_adapter](
                        x,
                        lora_A=lora_A,
                        lora_B=lora_B,
                        scaling=scaling,
                        base_layer=self.get_base_layer(),
<<<<<<< HEAD
                        base_layer_result=result,
                        dropout=dropout
=======
                        base_result=base_result,
>>>>>>> 7295b332
                    )

            result = result.to(torch_result_dtype)

        return result

    def __repr__(self) -> str:
        rep = super().__repr__()
        return "lora." + rep


class Embedding(nn.Module, LoraLayer):
    # LoRA implemented in a Embedding layer
    def __init__(
        self,
        base_layer: nn.Module,
        adapter_name: str,
        r: int = 0,
        lora_alpha: int = 1,
        lora_dropout: float = 0.0,
        init_lora_weights: Union[bool, str] = True,
        use_rslora: bool = False,
        use_dora: bool = False,
        **kwargs,
    ) -> None:
        super().__init__()
        LoraLayer.__init__(self, base_layer)

        self._active_adapter = adapter_name
        self.update_layer(
            adapter_name,
            r,
            lora_alpha=lora_alpha,
            lora_dropout=lora_dropout,
            init_lora_weights=init_lora_weights,
            use_rslora=use_rslora,
            use_dora=use_dora,
        )

    def update_layer(self, adapter_name, r, lora_alpha, lora_dropout, init_lora_weights, use_rslora, use_dora):
        if r <= 0:
            raise ValueError(f"`r` should be a positive integer value but the value passed is {r}")

        self.r[adapter_name] = r
        self.lora_alpha[adapter_name] = lora_alpha
        if lora_dropout > 0.0:
            lora_dropout_layer = nn.Dropout(p=lora_dropout)
        else:
            lora_dropout_layer = nn.Identity()

        self.lora_dropout[adapter_name] = lora_dropout_layer
        # Actual trainable parameters
        weight_A = torch.randn((r, self.in_features))
        weight_B = torch.randn((self.out_features, r))
        self.lora_embedding_A[adapter_name] = nn.Parameter(weight_A)
        self.lora_embedding_B[adapter_name] = nn.Parameter(weight_B)
        if use_rslora:
            self.scaling[adapter_name] = lora_alpha / math.sqrt(r)
        else:
            self.scaling[adapter_name] = lora_alpha / r

        if init_lora_weights == "loftq":
            self.loftq_init(adapter_name)
        elif init_lora_weights:
            self.reset_lora_parameters(adapter_name, init_lora_weights)

        # call this before dora_init
        self._move_adapter_to_device_of_base_layer(adapter_name)

        if use_dora:
            self.dora_init(adapter_name)
            self.use_dora[adapter_name] = True
        else:
            self.use_dora[adapter_name] = False

        self.set_adapter(self.active_adapters)

    def dora_init(self, adapter_name: str) -> None:
        if self.lora_magnitude_vector is None:
            # first dora layer being added, add lora_magnitude_vector to the list of learnable parameters
            self.adapter_layer_names = self.adapter_layer_names[:] + ("lora_magnitude_vector",)

        dora_layer = DoraEmbeddingLayer(fan_in_fan_out=True)
        lora_embedding_A = self.lora_embedding_A[adapter_name]
        lora_embedding_B = self.lora_embedding_B[adapter_name]
        scaling = self.scaling[adapter_name]
        dora_layer.update_layer(
            base_layer=self.get_base_layer(), lora_A=lora_embedding_A, lora_B=lora_embedding_B, scaling=scaling
        )
        self.lora_magnitude_vector[adapter_name] = dora_layer

    def merge(self, safe_merge: bool = False, adapter_names: Optional[list[str]] = None) -> None:
        """
        Merge the active adapter weights into the base weights

        Args:
            safe_merge (`bool`, *optional*):
                If True, the merge operation will be performed in a copy of the original weights and check for NaNs
                before merging the weights. This is useful if you want to check if the merge operation will produce
                NaNs. Defaults to `False`.
            adapter_names (`list[str]`, *optional*):
                The list of adapter names that should be merged. If None, all active adapters will be merged. Defaults
                to `None`.
        """
        adapter_names = check_adapters_to_merge(self, adapter_names)
        if not adapter_names:
            # no adapter to merge
            return

        for active_adapter in adapter_names:
            if active_adapter in self.lora_embedding_A.keys():
                base_layer = self.get_base_layer()
                if safe_merge:
                    # Note that safe_merge will be slower than the normal merge
                    # because of the copy operation.
                    orig_weights = base_layer.weight.data.clone()
                    orig_weights += self.get_delta_weight(active_adapter)

                    if not torch.isfinite(orig_weights).all():
                        raise ValueError(
                            f"NaNs detected in the merged weights. The adapter {active_adapter} seems to be broken"
                        )

                    base_layer.weight.data = orig_weights
                else:
                    base_layer.weight.data += self.get_delta_weight(active_adapter)
                self.merged_adapters.append(active_adapter)

    def unmerge(self) -> None:
        """
        This method unmerges all merged adapter layers from the base weights.
        """
        if not self.merged:
            warnings.warn("Already unmerged. Nothing to do.")
            return
        while len(self.merged_adapters) > 0:
            active_adapter = self.merged_adapters.pop()
            if active_adapter in self.lora_embedding_A.keys():
                self.get_base_layer().weight.data -= self.get_delta_weight(active_adapter)

    def get_delta_weight(self, adapter) -> torch.Tensor:
        """
        Compute the delta weight for the given adapter.

        Args:
            adapter (str):
                The name of the adapter for which the delta weight should be computed.
        """
        device = self.lora_embedding_B[adapter].device
        dtype = self.lora_embedding_A[adapter].dtype

        # In case users wants to merge the adapter weights that are in
        # (b)float16 while being on CPU, we need to cast the weights to float32, perform the merge and then cast back to
        # (b)float16 because some CPUs have slow bf16/fp16 matmuls.
        cast_to_fp32 = device.type == "cpu" and (dtype == torch.float16 or dtype == torch.bfloat16)

        weight_A = self.lora_embedding_A[adapter]
        weight_B = self.lora_embedding_B[adapter]

        if cast_to_fp32:
            weight_A = weight_A.float()
            weight_B = weight_B.float()

        output_tensor = transpose(weight_B @ weight_A, True) * self.scaling[adapter]

        if cast_to_fp32:
            output_tensor = output_tensor.to(dtype=dtype)

            # cast back the weights
            self.lora_embedding_A[adapter] = weight_A.to(dtype)
            self.lora_embedding_B[adapter] = weight_B.to(dtype)

        return output_tensor

    def _mixed_batch_forward(
        self, x: torch.Tensor, *args: Any, adapter_names: list[str], **kwargs: Any
    ) -> torch.Tensor:
        # This is a special method that handles the case when users pass the argument `adapter_names`. This is an
        # extra argument that allows mixing different adapters in the same batch at inference time.
        result = self.base_layer(x, *args, **kwargs)

        unique_adapters = set(adapter_names)
        sub_batch_indices_list = []
        for adapter in unique_adapters:
            sub_batch_indices_list.append([index for index, item in enumerate(adapter_names) if item == adapter])

        for i, active_adapter in enumerate(unique_adapters):
            if active_adapter == "__base__":
                continue
            if active_adapter not in self.lora_embedding_A.keys():
                continue

            embedding_A = self.lora_embedding_A[active_adapter].T
            embedding_B = self.lora_embedding_B[active_adapter].T
            scaling = self.scaling[active_adapter]

            # getting the sub-batch, passing it to LoRA layers and updating the corresponding indices of the linear
            # layer output
            sub_batch = x[sub_batch_indices_list[i]]
            after_A = self._embed(sub_batch, embedding_A)
            result[sub_batch_indices_list[i]] += (after_A @ embedding_B) * scaling

        return result

    def _embed(self, input: torch.Tensor, weight: torch.Tensor) -> torch.Tensor:
        base_layer = self.get_base_layer()
        return F.embedding(
            input,
            weight,
            padding_idx=base_layer.padding_idx,
            max_norm=base_layer.max_norm,
            norm_type=base_layer.norm_type,
            scale_grad_by_freq=base_layer.scale_grad_by_freq,
            sparse=base_layer.sparse,
        )

    def forward(self, x: torch.Tensor, *args: Any, **kwargs: Any) -> torch.Tensor:
        # TODO: no dtype conversion here, unlike in Linear, is that correct?
        self._check_forward_args(x, *args, **kwargs)
        adapter_names = kwargs.pop("adapter_names", None)

        if self.disable_adapters:
            if self.merged:
                self.unmerge()
            result = self.base_layer(x, *args, **kwargs)
        elif adapter_names is not None:
            result = self._mixed_batch_forward(x, *args, adapter_names=adapter_names, **kwargs)
        elif self.merged:
            result = self.base_layer(x, *args, **kwargs)
        else:
            result = self.base_layer(x, *args, **kwargs)
            torch_result_dtype = result.dtype
            for active_adapter in self.active_adapters:
                if active_adapter not in self.lora_embedding_A:
                    continue
                embedding_A = self.lora_embedding_A[active_adapter].T
                embedding_B = self.lora_embedding_B[active_adapter].T
                scaling = self.scaling[active_adapter]

                if not self.use_dora[active_adapter]:
                    after_A = self._embed(x, embedding_A)
                    result = result + (after_A @ embedding_B) * scaling
                else:
                    mag_norm_scale, dora_result = self.lora_magnitude_vector[active_adapter](
                        x,
                        lora_A=embedding_A,
                        lora_B=embedding_B,
                        scaling=scaling,
                        base_layer=self.get_base_layer(),
                        embed_fn=self._embed,
                    )
                    result = mag_norm_scale * result + dora_result
            result = result.to(torch_result_dtype)

        return result

    def __repr__(self) -> str:
        rep = super().__repr__()
        return "lora." + rep


class _ConvNd(nn.Module, LoraLayer):
    # Lora implemented in a conv(2,3)d layer
    def __init__(
        self,
        base_layer: nn.Module,
        adapter_name: str,
        r: int = 0,
        lora_alpha: int = 1,
        lora_dropout: float = 0.0,
        init_lora_weights: Union[bool, str] = True,
        use_rslora: bool = False,
        use_dora: bool = False,
        **kwargs,
    ) -> None:
        super().__init__()
        LoraLayer.__init__(self, base_layer)

        self._active_adapter = adapter_name
        self._kernel_dim = base_layer.weight.dim()

        self.update_layer(
            adapter_name,
            r,
            lora_alpha=lora_alpha,
            lora_dropout=lora_dropout,
            init_lora_weights=init_lora_weights,
            use_rslora=use_rslora,
            use_dora=use_dora,
        )

    def update_layer(self, adapter_name, r, lora_alpha, lora_dropout, init_lora_weights, use_rslora, use_dora):
        if r <= 0:
            raise ValueError(f"`r` should be a positive integer value but the value passed is {r}")

        self.r[adapter_name] = r
        self.lora_alpha[adapter_name] = lora_alpha
        if lora_dropout > 0.0:
            lora_dropout_layer = nn.Dropout(p=lora_dropout)
        else:
            lora_dropout_layer = nn.Identity()

        self.lora_dropout[adapter_name] = lora_dropout_layer
        # Actual trainable parameters
        base_layer = self.get_base_layer()
        kernel_size = base_layer.kernel_size
        stride = base_layer.stride
        padding = base_layer.padding
        conv_layer = type(base_layer)
        out_kernel = out_stride = (1,) * (self._kernel_dim - 2)
        self.lora_A[adapter_name] = conv_layer(self.in_features, r, kernel_size, stride, padding, bias=False)
        if self.base_layer.groups:
            self.lora_B[adapter_name] = conv_layer(r, int(self.out_features / self.base_layer.groups), out_kernel,
                                           out_stride, bias=False)
        else:
            self.lora_B[adapter_name] = conv_layer(r, self.out_features, out_kernel, out_stride, bias=False)

        if use_rslora:
            self.scaling[adapter_name] = lora_alpha / math.sqrt(r)
        else:
            self.scaling[adapter_name] = lora_alpha / r

        if init_lora_weights == "loftq":
            self.loftq_init(adapter_name)
        elif init_lora_weights:
            self.reset_lora_parameters(adapter_name, init_lora_weights)

        # call this before dora_init
        self._move_adapter_to_device_of_base_layer(adapter_name)

        if use_dora:
            self.dora_init(adapter_name)
            self.use_dora[adapter_name] = True
        else:
            self.use_dora[adapter_name] = False

        self.set_adapter(self.active_adapters)

    def _get_dora_factor_view(self):
        return (-1,) + (1,) * (self._kernel_dim - 1)

    def dora_init(self, adapter_name: str) -> None:
        if self.lora_magnitude_vector is None:
            # first dora layer being added, add lora_magnitude_vector to the list of learnable parameters
            self.adapter_layer_names = self.adapter_layer_names[:] + ("lora_magnitude_vector",)

        dora_layer_class = self._get_dora_layer_class()
        dora_layer = dora_layer_class(fan_in_fan_out=False)
        lora_A = self.lora_A[adapter_name].weight
        lora_B = self.lora_B[adapter_name].weight
        scaling = self.scaling[adapter_name]
        dora_layer.update_layer(base_layer=self.get_base_layer(), lora_A=lora_A, lora_B=lora_B, scaling=scaling)
        self.lora_magnitude_vector[adapter_name] = dora_layer

    def _get_dora_layer_class(self) -> type[_DoraConvNdLayer]:
        # Subclasses should override this method to return the appropriate DoraLayer class
        raise NotImplementedError

    def merge(self, safe_merge: bool = False, adapter_names: Optional[list[str]] = None) -> None:
        """
        Merge the active adapter weights inside the base weights

        Args:
            safe_merge (`bool`, *optional*):
                If True, the merge operation will be performed in a copy of the original weights and check for NaNs
                before merging the weights. This is useful if you want to check if the merge operation will produce
                NaNs. Defaults to `False`.
            adapter_names (`list[str]`, *optional*):
                The list of adapter names that should be merged. If None, all active adapters will be merged. Defaults
                to `None`.
        """
        adapter_names = check_adapters_to_merge(self, adapter_names)
        if not adapter_names:
            # no adapter to merge
            return

        for active_adapter in adapter_names:
            if active_adapter in self.lora_A.keys():
                base_layer = self.get_base_layer()
                if safe_merge:
                    # Note that safe_merge will be slower than the normal merge
                    # because of the copy operation.
                    orig_weights = base_layer.weight.data.clone()
                    delta_weight = self.get_delta_weight(active_adapter)

                    if not self.use_dora[active_adapter]:
                        orig_weights += delta_weight
                    else:
                        # handle dora
                        # since delta_weight already includes scaling, set it to 1 here
                        weight_norm = (
                            self.lora_magnitude_vector[active_adapter]
                            .get_weight_norm(orig_weights, delta_weight, scaling=1)
                            .detach()
                        )
                        # We need to cache weight_norm because it has to be based on the original weights. We
                        # cannot calculate it on the fly based on the merged weights when unmerging because its a
                        # different value
                        self._cache_store(f"{active_adapter}-weight_norm", weight_norm)
                        dora_factor = self.lora_magnitude_vector[active_adapter].weight / weight_norm
                        orig_weights = dora_factor.view(*self._get_dora_factor_view()) * (orig_weights + delta_weight)

                    if not torch.isfinite(orig_weights).all():
                        raise ValueError(
                            f"NaNs detected in the merged weights. The adapter {active_adapter} seems to be broken"
                        )
                    base_layer.weight.data = orig_weights
                else:
                    delta_weight = self.get_delta_weight(active_adapter)
                    if not self.use_dora[active_adapter]:
                        base_layer.weight.data += delta_weight
                    else:
                        # handle dora
                        # since delta_weight already includes scaling, set it to 1 here
                        weight_norm = (
                            self.lora_magnitude_vector[active_adapter]
                            .get_weight_norm(base_layer.weight, delta_weight, scaling=1)
                            .detach()
                        )
                        # We need to cache weight_norm because it has to be based on the original weights. We
                        # cannot calculate it on the fly based on the merged weights when unmerging because its a
                        # different value
                        self._cache_store(f"{active_adapter}-weight_norm", weight_norm)
                        dora_factor = self.lora_magnitude_vector[active_adapter].weight / weight_norm
                        new_weight = dora_factor.view(*self._get_dora_factor_view()) * (
                            base_layer.weight.data + delta_weight
                        )
                        base_layer.weight.data = new_weight

                self.merged_adapters.append(active_adapter)

    def unmerge(self) -> None:
        """
        This method unmerges all merged adapter layers from the base weights.
        """
        if not self.merged:
            warnings.warn("Already unmerged. Nothing to do.")
            return
        while len(self.merged_adapters) > 0:
            active_adapter = self.merged_adapters.pop()
            if active_adapter in self.lora_A.keys():
                weight = self.get_base_layer().weight
                delta_weight = self.get_delta_weight(active_adapter)
                if not self.use_dora[active_adapter]:
                    weight.data -= delta_weight
                else:
                    weight_norm = self._cache_pop(f"{active_adapter}-weight_norm")
                    dora_factor = self.lora_magnitude_vector[active_adapter].weight / weight_norm
                    weight_orig = weight.data / dora_factor.view(*self._get_dora_factor_view()) - delta_weight
                    weight.data = weight_orig

    def get_delta_weight(self, adapter) -> torch.Tensor:
        """
        Compute the delta weight for the given adapter.

        Args:
            adapter (str):
                The name of the adapter for which the delta weight should be computed.
        """
        device = self.lora_B[adapter].weight.device
        dtype = self.lora_A[adapter].weight.dtype

        # In case users wants to merge the adapter weights that are in
        # (b)float16 while being on CPU, we need to cast the weights to float32, perform the merge and then cast back to
        # (b)float16 because some CPUs have slow bf16/fp16 matmuls.
        cast_to_fp32 = device.type == "cpu" and (dtype == torch.float16 or dtype == torch.bfloat16)

        weight_A = self.lora_A[adapter].weight
        weight_B = self.lora_B[adapter].weight

        if cast_to_fp32:
            weight_A = weight_A.float()
            weight_B = weight_B.float()

        # https://github.com/bmaltais/kohya_ss/blob/feb6728762a8f463d15ba936d189d4c3abfaa1ab/networks/lora.py#L117
        if self.get_base_layer().weight.size()[2:4] == (1, 1):
            # conv2d 1x1
            output_tensor = (weight_B.squeeze(3).squeeze(2) @ weight_A.squeeze(3).squeeze(2)).unsqueeze(2).unsqueeze(
                3
            ) * self.scaling[adapter]
        else:
            output_tensor = (
                self.conv_fn(
                    weight_A.transpose(0, 1),
                    weight_B,
                ).transpose(0, 1)
                * self.scaling[adapter]
            )

        if cast_to_fp32:
            output_tensor = output_tensor.to(dtype=dtype)

            # cast back the weights
            self.lora_A[adapter].weight.data = weight_A.to(dtype)
            self.lora_B[adapter].weight.data = weight_B.to(dtype)

        return output_tensor

    def forward(self, x: torch.Tensor, *args, **kwargs) -> torch.Tensor:
        self._check_forward_args(x, *args, **kwargs)
        adapter_names = kwargs.pop("adapter_names", None)
        if self.disable_adapters:
            if self.merged:
                self.unmerge()
            result = self.base_layer(x, *args, **kwargs)
        elif adapter_names is not None:
            result = self._mixed_batch_forward(x, *args, adapter_names=adapter_names, **kwargs)
        elif self.merged:
            result = self.base_layer(x, *args, **kwargs)
        else:
            result = self.base_layer(x, *args, **kwargs)
            torch_result_dtype = result.dtype

            for active_adapter in self.active_adapters:
                if active_adapter not in self.lora_A.keys():
                    continue
                lora_A = self.lora_A[active_adapter]
                lora_B = self.lora_B[active_adapter]
                dropout = self.lora_dropout[active_adapter]
                scaling = self.scaling[active_adapter]
                x = x.to(lora_A.weight.dtype)

                if not self.use_dora[active_adapter]:
                    result = result + lora_B(lora_A(dropout(x))) * scaling
                else:
                    result = result + self.lora_magnitude_vector[active_adapter](
                        x,
                        lora_A=lora_A,
                        lora_B=lora_B,
                        scaling=scaling,
                        base_layer=self.get_base_layer(),
                        base_layer_result=result,
                        dropout=dropout
                    )

            result = result.to(torch_result_dtype)
        return result

    def __repr__(self) -> str:
        rep = super().__repr__()
        return "lora." + rep


class Conv2d(_ConvNd):
    # Lora implemented in a conv2d layer
    def __init__(self, *args, **kwargs):
        super().__init__(*args, **kwargs)
        if not self._kernel_dim == 4:
            raise ValueError(f"Conv2d layer kernel must have 4 dimensions, not {self._kernel_dim}")
        self.conv_fn = F.conv2d

    def _get_dora_layer_class(self):
        return DoraConv2dLayer


class Conv3d(_ConvNd):
    # Lora implemented in a conv3d layer
    def __init__(self, *args, **kwargs):
        super().__init__(*args, **kwargs)
        if not self._kernel_dim == 5:
            raise ValueError(f"Conv3d layer kernel must have 5 dimensions, not {self._kernel_dim}")
        self.conv_fn = F.conv3d

    def _get_dora_layer_class(self):
        return DoraConv3dLayer


def dispatch_default(
    target: torch.nn.Module,
    adapter_name: str,
    lora_config: LoraConfig,
    **kwargs,
) -> Optional[torch.nn.Module]:
    new_module = None

    if isinstance(target, BaseTunerLayer):
        target_base_layer = target.get_base_layer()
    else:
        target_base_layer = target

    if isinstance(target_base_layer, torch.nn.Embedding):
        embedding_kwargs = kwargs.copy()
        embedding_kwargs.pop("fan_in_fan_out", None)
        embedding_kwargs.update(lora_config.loftq_config)
        new_module = Embedding(target, adapter_name, **embedding_kwargs)
    elif isinstance(target_base_layer, torch.nn.Conv2d):
        kwargs.update(lora_config.loftq_config)
        new_module = Conv2d(target, adapter_name, **kwargs)
    elif isinstance(target_base_layer, torch.nn.Conv3d):
        kwargs.update(lora_config.loftq_config)
        new_module = Conv3d(target, adapter_name, **kwargs)
    elif isinstance(target_base_layer, torch.nn.Linear):
        if kwargs["fan_in_fan_out"]:
            warnings.warn(
                "fan_in_fan_out is set to True but the target module is `torch.nn.Linear`. "
                "Setting fan_in_fan_out to False."
            )
            kwargs["fan_in_fan_out"] = lora_config.fan_in_fan_out = False
        kwargs.update(lora_config.loftq_config)
        new_module = Linear(target, adapter_name, **kwargs)
    elif isinstance(target_base_layer, Conv1D):
        if not kwargs["fan_in_fan_out"]:
            warnings.warn(
                "fan_in_fan_out is set to False but the target module is `Conv1D`. " "Setting fan_in_fan_out to True."
            )
            kwargs["fan_in_fan_out"] = lora_config.fan_in_fan_out = True
        kwargs.update(lora_config.loftq_config)
        new_module = Linear(target, adapter_name, is_target_conv_1d_layer=True, **kwargs)

    return new_module<|MERGE_RESOLUTION|>--- conflicted
+++ resolved
@@ -585,27 +585,19 @@
                 if not self.use_dora[active_adapter]:
                     result = result + lora_B(lora_A(dropout(x))) * scaling
                 else:
-<<<<<<< HEAD
-=======
                     if isinstance(dropout, nn.Identity) or not self.training:
                         base_result = result
                     else:
                         x = dropout(x)
                         base_result = None
 
->>>>>>> 7295b332
                     result = result + self.lora_magnitude_vector[active_adapter](
                         x,
                         lora_A=lora_A,
                         lora_B=lora_B,
                         scaling=scaling,
                         base_layer=self.get_base_layer(),
-<<<<<<< HEAD
-                        base_layer_result=result,
-                        dropout=dropout
-=======
                         base_result=base_result,
->>>>>>> 7295b332
                     )
 
             result = result.to(torch_result_dtype)
@@ -1131,14 +1123,13 @@
                 if not self.use_dora[active_adapter]:
                     result = result + lora_B(lora_A(dropout(x))) * scaling
                 else:
+                    x = dropout(x)
                     result = result + self.lora_magnitude_vector[active_adapter](
                         x,
                         lora_A=lora_A,
                         lora_B=lora_B,
                         scaling=scaling,
                         base_layer=self.get_base_layer(),
-                        base_layer_result=result,
-                        dropout=dropout
                     )
 
             result = result.to(torch_result_dtype)
