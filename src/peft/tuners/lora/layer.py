# coding=utf-8
# Copyright 2023-present the HuggingFace Inc. team.
#
# Licensed under the Apache License, Version 2.0 (the "License");
# you may not use this file except in compliance with the License.
# You may obtain a copy of the License at
#
#     http://www.apache.org/licenses/LICENSE-2.0
#
# Unless required by applicable law or agreed to in writing, software
# distributed under the License is distributed on an "AS IS" BASIS,
# WITHOUT WARRANTIES OR CONDITIONS OF ANY KIND, either express or implied.
# See the License for the specific language governing permissions and
# limitations under the License.

import math
import warnings
from typing import Any, List, Optional, Union

import torch
import torch.nn as nn
import torch.nn.functional as F
from transformers.pytorch_utils import Conv1D

from peft.tuners.tuners_utils import BaseTunerLayer, check_adapters_to_merge
from peft.utils.other import transpose

from .config import LoraConfig


class LoraLayer(BaseTunerLayer):
    # All names of layers that may contain (trainable) adapter weights
    adapter_layer_names = ("lora_A", "lora_B", "lora_embedding_A", "lora_embedding_B")
    # All names of other parameters that may contain adapter-related parameters
    other_param_names = ("r", "lora_alpha", "scaling", "lora_dropout")

    def __init__(self, base_layer: nn.Module, **kwargs) -> None:
        self.base_layer = base_layer
        self.r = {}
        self.lora_alpha = {}
        self.scaling = {}
        self.lora_dropout = nn.ModuleDict({})
        self.lora_A = nn.ModuleDict({})
        self.lora_B = nn.ModuleDict({})
        # For Embedding layer
        self.lora_embedding_A = nn.ParameterDict({})
        self.lora_embedding_B = nn.ParameterDict({})
        # Mark the weight as unmerged
        self._disable_adapters = False
        self.merged_adapters = []
        self.kwargs = kwargs

        base_layer = self.get_base_layer()
        if isinstance(base_layer, nn.Linear):
            in_features, out_features = base_layer.in_features, base_layer.out_features
        elif isinstance(base_layer, nn.Conv2d):
            in_features, out_features = base_layer.in_channels, base_layer.out_channels
        elif isinstance(base_layer, nn.Embedding):
            in_features, out_features = base_layer.num_embeddings, base_layer.embedding_dim
        elif isinstance(base_layer, Conv1D):
            in_features, out_features = (
                base_layer.weight.ds_shape if hasattr(base_layer.weight, "ds_shape") else base_layer.weight.shape
            )
        elif hasattr(base_layer, "infeatures") and hasattr(base_layer, "outfeatures"):
            # QuantLinear
            in_features, out_features = base_layer.infeatures, base_layer.outfeatures
        elif hasattr(base_layer, "input_size") and hasattr(base_layer, "output_size"):
            # Megatron ColumnParallelLinear,RowParallelLinear
            in_features, out_features = base_layer.input_size, base_layer.output_size
        else:
            raise ValueError(f"Unsupported layer type {type(base_layer)}")

        self.in_features = in_features
        self.out_features = out_features

    def update_layer(self, adapter_name, r, lora_alpha, lora_dropout, init_lora_weights, use_rslora):
        # This code works for linear layers, override for other layer types
        if r <= 0:
            raise ValueError(f"`r` should be a positive integer value but the value passed is {r}")

        self.r[adapter_name] = r
        self.lora_alpha[adapter_name] = lora_alpha
        if lora_dropout > 0.0:
            lora_dropout_layer = nn.Dropout(p=lora_dropout)
        else:
            lora_dropout_layer = nn.Identity()

        self.lora_dropout.update(nn.ModuleDict({adapter_name: lora_dropout_layer}))
        # Actual trainable parameters
        self.lora_A[adapter_name] = nn.Linear(self.in_features, r, bias=False)
        self.lora_B[adapter_name] = nn.Linear(r, self.out_features, bias=False)
        if use_rslora:
            self.scaling[adapter_name] = lora_alpha / math.sqrt(r)
        else:
            self.scaling[adapter_name] = lora_alpha / r

        if init_lora_weights == "loftq":
            self.loftq_init(adapter_name)
        elif init_lora_weights:
            self.reset_lora_parameters(adapter_name, init_lora_weights)

        # check weight and qweight (for GPTQ)
        for weight_name in ("weight", "qweight"):
            weight = getattr(self.get_base_layer(), weight_name, None)
            if weight is not None:
                # the layer is already completely initialized, this is an update
                if weight.dtype.is_floating_point or weight.dtype.is_complex:
                    self.to(weight.device, dtype=weight.dtype)
                else:
                    self.to(weight.device)
                break
        self.set_adapter(self.active_adapters)

    def reset_lora_parameters(self, adapter_name, init_lora_weights):
        if init_lora_weights is False:
            return

        if adapter_name in self.lora_A.keys():
            if init_lora_weights is True:
                # initialize A the same way as the default for nn.Linear and B to zero
                # https://github.com/microsoft/LoRA/blob/a0a92e0f26c067cf94747bdbf1ce73793fa44d19/loralib/layers.py#L124
                nn.init.kaiming_uniform_(self.lora_A[adapter_name].weight, a=math.sqrt(5))
            elif init_lora_weights.lower() == "gaussian":
                nn.init.normal_(self.lora_A[adapter_name].weight, std=1 / self.r[adapter_name])
            else:
                raise ValueError(f"Unknown initialization {init_lora_weights=}")
            nn.init.zeros_(self.lora_B[adapter_name].weight)
        if adapter_name in self.lora_embedding_A.keys():
            # initialize a the same way as the default for nn.linear and b to zero
            nn.init.zeros_(self.lora_embedding_A[adapter_name])
            nn.init.normal_(self.lora_embedding_B[adapter_name])

    def loftq_init(self, adapter_name):
        from peft.utils.loftq_utils import loftq_init

        weight = self.get_base_layer().weight
        kwargs = {
            "num_bits": self.kwargs.get("loftq_bits", 4),
            "reduced_rank": self.r[adapter_name],
            "num_iter": self.kwargs.get("loftq_iter", 1),
        }

        qweight, lora_A, lora_B = loftq_init(weight, **kwargs)
        if adapter_name in self.lora_A.keys():
            # initialize A the same way as the default for nn.Linear and B to zero
            self.lora_A[adapter_name].weight.data = lora_A
            self.lora_B[adapter_name].weight.data = lora_B
        if adapter_name in self.lora_embedding_A.keys():
            # initialize a the same way as the default for nn.linear and b to zero
            self.lora_embedding_A[adapter_name].weight.data = lora_A
            self.lora_embedding_B[adapter_name].weight.data = lora_B
        self.get_base_layer().weight.data = qweight

    def set_scale(self, adapter, scale):
        if adapter not in self.scaling:
            # Ignore the case where the adapter is not in the layer
            return
        self.scaling[adapter] = scale * self.lora_alpha[adapter] / self.r[adapter]

    def scale_layer(self, scale: float) -> None:
        if scale == 1:
            return

        for active_adapter in self.active_adapters:
            if active_adapter not in self.lora_A.keys():
                continue

            self.scaling[active_adapter] *= scale

    def unscale_layer(self, scale=None) -> None:
        for active_adapter in self.active_adapters:
            if active_adapter not in self.lora_A.keys():
                continue

            if scale is None:
                self.scaling[active_adapter] = self.lora_alpha[active_adapter] / self.r[active_adapter]
            else:
                self.scaling[active_adapter] /= scale


# Below code is based on https://github.com/microsoft/LoRA/blob/main/loralib/layers.py
# and modified to work with PyTorch FSDP


#  ------------------------------------------------------------------------------------------
#  Copyright (c) Microsoft Corporation. All rights reserved.
#  Licensed under the MIT License (MIT). See LICENSE in the repo root for license information.
#  ------------------------------------------------------------------------------------------


class Linear(nn.Module, LoraLayer):
    # Lora implemented in a dense layer
    def __init__(
        self,
        base_layer,
        adapter_name: str,
        r: int = 0,
        lora_alpha: int = 1,
        lora_dropout: float = 0.0,
        fan_in_fan_out: bool = False,  # Set this to True if the layer to replace stores weight like (fan_in, fan_out)
        is_target_conv_1d_layer: bool = False,
        init_lora_weights: Union[bool, str] = True,
        use_rslora: bool = False,
        **kwargs,
    ) -> None:
        super().__init__()
        LoraLayer.__init__(self, base_layer, **kwargs)
        self.fan_in_fan_out = fan_in_fan_out

        self._active_adapter = adapter_name
        self.update_layer(adapter_name, r, lora_alpha, lora_dropout, init_lora_weights, use_rslora)
        self.is_target_conv_1d_layer = is_target_conv_1d_layer

    def merge(self, safe_merge: bool = False, adapter_names: Optional[List[str]] = None) -> None:
        """
        Merge the active adapter weights into the base weights

        Args:
            safe_merge (`bool`, *optional*):
                If True, the merge operation will be performed in a copy of the original weights and check for NaNs
                before merging the weights. This is useful if you want to check if the merge operation will produce
                NaNs. Defaults to `False`.
            adapter_names (`List[str]`, *optional*):
                The list of adapter names that should be merged. If None, all active adapters will be merged. Defaults
                to `None`.
        """
        adapter_names = check_adapters_to_merge(self, adapter_names)
        if not adapter_names:
            # no adapter to merge
            return

        for active_adapter in adapter_names:
            if active_adapter in self.lora_A.keys():
                base_layer = self.get_base_layer()
                if safe_merge:
                    # Note that safe_merge will be slower than the normal merge
                    # because of the copy operation.
                    orig_weights = base_layer.weight.data.clone()
                    orig_weights = orig_weights + self.get_delta_weight(active_adapter)

                    if not torch.isfinite(orig_weights).all():
                        raise ValueError(
                            f"NaNs detected in the merged weights. The adapter {active_adapter} seems to be broken"
                        )

                    base_layer.weight.data = orig_weights
                else:
                    base_layer.weight.data = base_layer.weight.data + self.get_delta_weight(active_adapter)
                self.merged_adapters.append(active_adapter)

    def unmerge(self) -> None:
        """
        This method unmerges all merged adapter layers from the base weights.
        """
        if not self.merged:
            warnings.warn("Already unmerged. Nothing to do.")
            return
        while len(self.merged_adapters) > 0:
            active_adapter = self.merged_adapters.pop()
            if active_adapter in self.lora_A.keys():
                self.get_base_layer().weight.data -= self.get_delta_weight(active_adapter)

    def get_delta_weight(self, adapter) -> torch.Tensor:
        """
        Compute the delta weight for the given adapter.

        Args:
            adapter (str):
                The name of the adapter for which the delta weight should be computed.
        """
        device = self.lora_B[adapter].weight.device
        dtype = self.lora_B[adapter].weight.dtype

        # In case users wants to merge the adapter weights that are in
        # float16 while being on CPU, we need to cast the weights to float32, perform the merge and then cast back to
        # float16 because the `@` and matmul operation in general is not supported in torch + cpu + fp16.
        cast_to_fp32 = device.type == "cpu" and dtype == torch.float16

        weight_A = self.lora_A[adapter].weight
        weight_B = self.lora_B[adapter].weight

        if cast_to_fp32:
            weight_A = weight_A.float()
            weight_B = weight_B.float()

        output_tensor = transpose(weight_B @ weight_A, self.fan_in_fan_out) * self.scaling[adapter]

        if cast_to_fp32:
            output_tensor = output_tensor.to(dtype=dtype)

            # cast back the weights
            self.lora_A[adapter].weight.data = weight_A.to(dtype)
            self.lora_B[adapter].weight.data = weight_B.to(dtype)

        return output_tensor

    def forward(self, x: torch.Tensor, *args: Any, **kwargs: Any) -> torch.Tensor:
        previous_dtype = x.dtype

        if self.disable_adapters:
            if self.merged:
                self.unmerge()
            result = self.base_layer(x, *args, **kwargs)
        elif self.merged:
            result = self.base_layer(x, *args, **kwargs)
        else:
            result = self.base_layer(x, *args, **kwargs)
            for active_adapter in self.active_adapters:
                if active_adapter not in self.lora_A.keys():
                    continue
                lora_A = self.lora_A[active_adapter]
                lora_B = self.lora_B[active_adapter]
                dropout = self.lora_dropout[active_adapter]
                scaling = self.scaling[active_adapter]
                x = x.to(lora_A.weight.dtype)
                result = result + lora_B(lora_A(dropout(x))) * scaling

        result = result.to(previous_dtype)
        return result

    def __repr__(self) -> str:
        rep = super().__repr__()
        return "lora." + rep


class Embedding(nn.Module, LoraLayer):
    # LoRA implemented in a Embedding layer
    def __init__(
        self,
        base_layer: nn.Module,
        adapter_name: str,
        r: int = 0,
        lora_alpha: int = 1,
        lora_dropout: float = 0.0,
        init_lora_weights: Union[bool, str] = True,
        use_rslora: bool = False,
        **kwargs,
    ) -> None:
        super().__init__()
        LoraLayer.__init__(self, base_layer)

        self._active_adapter = adapter_name
        self.update_layer(adapter_name, r, lora_alpha, lora_dropout, init_lora_weights, use_rslora)

    def update_layer(self, adapter_name, r, lora_alpha, lora_dropout, init_lora_weights, use_rslora):
        if r <= 0:
            raise ValueError(f"`r` should be a positive integer value but the value passed is {r}")

        self.r[adapter_name] = r
        self.lora_alpha[adapter_name] = lora_alpha
        if lora_dropout > 0.0:
            lora_dropout_layer = nn.Dropout(p=lora_dropout)
        else:
            lora_dropout_layer = nn.Identity()

        self.lora_dropout[adapter_name] = lora_dropout_layer
        # Actual trainable parameters
        weight_A = torch.randn((r, self.in_features))
        weight_B = torch.randn((self.out_features, r))
        self.lora_embedding_A[adapter_name] = nn.Parameter(weight_A)
        self.lora_embedding_B[adapter_name] = nn.Parameter(weight_B)
        if use_rslora:
            self.scaling[adapter_name] = lora_alpha / math.sqrt(r)
        else:
            self.scaling[adapter_name] = lora_alpha / r

        if init_lora_weights == "loftq":
            self.loftq_init(adapter_name)
        elif init_lora_weights:
            self.reset_lora_parameters(adapter_name, init_lora_weights)

        base_layer = self.get_base_layer()
        weight = getattr(base_layer, "weight", None)
        if weight is not None:
            # the layer is already completely initialized, this is an update
            self.to(base_layer.weight.device, dtype=weight.dtype)
        self.set_adapter(self.active_adapters)

    def merge(self, safe_merge: bool = False, adapter_names: Optional[List[str]] = None) -> None:
        """
        Merge the active adapter weights into the base weights

        Args:
            safe_merge (`bool`, *optional*):
                If True, the merge operation will be performed in a copy of the original weights and check for NaNs
                before merging the weights. This is useful if you want to check if the merge operation will produce
                NaNs. Defaults to `False`.
            adapter_names (`List[str]`, *optional*):
                The list of adapter names that should be merged. If None, all active adapters will be merged. Defaults
                to `None`.
        """
        adapter_names = check_adapters_to_merge(self, adapter_names)
        if not adapter_names:
            # no adapter to merge
            return

        for active_adapter in adapter_names:
            if active_adapter in self.lora_embedding_A.keys():
                base_layer = self.get_base_layer()
                if safe_merge:
                    # Note that safe_merge will be slower than the normal merge
                    # because of the copy operation.
<<<<<<< HEAD
                    orig_weights = base_layer.weight.data.copy()
                    orig_weights = orig_weights + self.get_delta_weight(active_adapter)
=======
                    orig_weights = base_layer.weight.data.clone()
                    orig_weights += self.get_delta_weight(active_adapter)
>>>>>>> 912ad41e

                    if not torch.isfinite(orig_weights).all():
                        raise ValueError(
                            f"NaNs detected in the merged weights. The adapter {active_adapter} seems to be broken"
                        )

                    base_layer.weight.data = orig_weights
                else:
                    base_layer.weight.data = base_layer.weight.data + self.get_delta_weight(active_adapter)
                self.merged_adapters.append(active_adapter)

    def unmerge(self) -> None:
        """
        This method unmerges all merged adapter layers from the base weights.
        """
        if not self.merged:
            warnings.warn("Already unmerged. Nothing to do.")
            return
        while len(self.merged_adapters) > 0:
            active_adapter = self.merged_adapters.pop()
            if active_adapter in self.lora_embedding_A.keys():
                self.get_base_layer().weight.data -= self.get_delta_weight(active_adapter)

    def get_delta_weight(self, adapter) -> torch.Tensor:
        """
        Compute the delta weight for the given adapter.

        Args:
            adapter (str):
                The name of the adapter for which the delta weight should be computed.
        """
        device = self.lora_embedding_B[adapter].device
        dtype = self.lora_embedding_A[adapter].dtype

        # In case users wants to merge the adapter weights that are in
        # float16 while being on CPU, we need to cast the weights to float32, perform the merge and then cast back to
        # float16 because the `@` and matmul operation in general is not supported in torch + cpu + fp16.
        cast_to_fp32 = device.type == "cpu" and dtype == torch.float16

        weight_A = self.lora_embedding_A[adapter]
        weight_B = self.lora_embedding_B[adapter]

        if cast_to_fp32:
            weight_A = weight_A.float()
            weight_B = weight_B.float()

        output_tensor = transpose(weight_B @ weight_A, True) * self.scaling[adapter]

        if cast_to_fp32:
            output_tensor = output_tensor.to(dtype=dtype)

            # cast back the weights
            self.lora_embedding_A[adapter] = weight_A.to(dtype)
            self.lora_embedding_B[adapter] = weight_B.to(dtype)

        return output_tensor

    def _embed(self, input: torch.Tensor, weight: torch.Tensor) -> torch.Tensor:
        base_layer = self.get_base_layer()
        return F.embedding(
            input,
            weight,
            padding_idx=base_layer.padding_idx,
            max_norm=base_layer.max_norm,
            norm_type=base_layer.norm_type,
            scale_grad_by_freq=base_layer.scale_grad_by_freq,
            sparse=base_layer.sparse,
        )

    def forward(self, x: torch.Tensor, *args: Any, **kwargs: Any) -> torch.Tensor:
        # TODO: no dtype conversion here, unlike in Linear, is that correct?
        if self.disable_adapters:
            if self.merged:
                self.unmerge()
            result = self.base_layer(x, *args, **kwargs)
        elif self.merged:
            result = self.base_layer(x, *args, **kwargs)
        else:
            result = self.base_layer(x, *args, **kwargs)
            for active_adapter in self.active_adapters:
                if active_adapter not in self.lora_embedding_A:
                    continue
                embedding_A = self.lora_embedding_A[active_adapter].T
                embedding_B = self.lora_embedding_B[active_adapter].T
                scaling = self.scaling[active_adapter]
                after_A = self._embed(x, embedding_A)
                result = result + (after_A @ embedding_B) * scaling


        return result

    def __repr__(self) -> str:
        rep = super().__repr__()
        return "lora." + rep


class Conv2d(nn.Module, LoraLayer):
    # Lora implemented in a conv2d layer
    def __init__(
        self,
        base_layer: nn.Module,
        adapter_name: str,
        r: int = 0,
        lora_alpha: int = 1,
        lora_dropout: float = 0.0,
        init_lora_weights: Union[bool, str] = True,
        use_rslora: bool = False,
        **kwargs,
    ) -> None:
        super().__init__()
        LoraLayer.__init__(self, base_layer)

        self._active_adapter = adapter_name
        self.update_layer(adapter_name, r, lora_alpha, lora_dropout, init_lora_weights, use_rslora)

    def update_layer(self, adapter_name, r, lora_alpha, lora_dropout, init_lora_weights, use_rslora):
        if r <= 0:
            raise ValueError(f"`r` should be a positive integer value but the value passed is {r}")

        self.r[adapter_name] = r
        self.lora_alpha[adapter_name] = lora_alpha
        if lora_dropout > 0.0:
            lora_dropout_layer = nn.Dropout(p=lora_dropout)
        else:
            lora_dropout_layer = nn.Identity()

        self.lora_dropout[adapter_name] = lora_dropout_layer
        # Actual trainable parameters
        base_layer = self.get_base_layer()
        kernel_size = base_layer.kernel_size
        stride = base_layer.stride
        padding = base_layer.padding
        self.lora_A[adapter_name] = nn.Conv2d(self.in_features, r, kernel_size, stride, padding, bias=False)
        self.lora_B[adapter_name] = nn.Conv2d(r, self.out_features, (1, 1), (1, 1), bias=False)
        if use_rslora:
            self.scaling[adapter_name] = lora_alpha / math.sqrt(r)
        else:
            self.scaling[adapter_name] = lora_alpha / r

        if init_lora_weights == "loftq":
            self.loftq_init(adapter_name)
        elif init_lora_weights:
            self.reset_lora_parameters(adapter_name, init_lora_weights)

        weight = getattr(base_layer, "weight", None)
        if weight is not None:
            # the layer is already completely initialized, this is an update
            self.to(base_layer.weight.device, dtype=weight.dtype)
        self.set_adapter(self.active_adapters)

    def merge(self, safe_merge: bool = False, adapter_names: Optional[List[str]] = None) -> None:
        """
        Merge the active adapter weights inside the base weights

        Args:
            safe_merge (`bool`, *optional*):
                If True, the merge operation will be performed in a copy of the original weights and check for NaNs
                before merging the weights. This is useful if you want to check if the merge operation will produce
                NaNs. Defaults to `False`.
            adapter_names (`List[str]`, *optional*):
                The list of adapter names that should be merged. If None, all active adapters will be merged. Defaults
                to `None`.
        """
        adapter_names = check_adapters_to_merge(self, adapter_names)
        if not adapter_names:
            # no adapter to merge
            return

        for active_adapter in adapter_names:
            if active_adapter in self.lora_A.keys():
                base_layer = self.get_base_layer()
                if safe_merge:
                    # Note that safe_merge will be slower than the normal merge
                    # because of the copy operation.
                    orig_weights = base_layer.weight.data.clone()
<<<<<<< HEAD
                    orig_weights = orig_weights + self.get_delta_weight(active_adapter)
=======
                    orig_weights += self.get_delta_weight(active_adapter)
>>>>>>> 912ad41e

                    if not torch.isfinite(orig_weights).all():
                        raise ValueError(
                            f"NaNs detected in the merged weights. The adapter {active_adapter} seems to be broken"
                        )
                    base_layer.weight.data = orig_weights
                else:
                    base_layer.weight.data = base_layer.weight.data + self.get_delta_weight(active_adapter)
                self.merged_adapters.append(active_adapter)

    def unmerge(self) -> None:
        """
        This method unmerges all merged adapter layers from the base weights.
        """
        if not self.merged:
            warnings.warn("Already unmerged. Nothing to do.")
            return
        while len(self.merged_adapters) > 0:
            active_adapter = self.merged_adapters.pop()
            if active_adapter in self.lora_A.keys():
                self.get_base_layer().weight.data -= self.get_delta_weight(active_adapter)

    def get_delta_weight(self, adapter) -> torch.Tensor:
        """
        Compute the delta weight for the given adapter.

        Args:
            adapter (str):
                The name of the adapter for which the delta weight should be computed.
        """
        device = self.lora_B[adapter].weight.device
        dtype = self.lora_A[adapter].weight.dtype

        # In case users wants to merge the adapter weights that are in
        # float16 while being on CPU, we need to cast the weights to float32, perform the merge and then cast back to
        # float16 because the `@` and matmul operation in general is not supported in torch + cpu + fp16.
        cast_to_fp32 = device.type == "cpu" and dtype == torch.float16

        weight_A = self.lora_A[adapter].weight
        weight_B = self.lora_B[adapter].weight

        if cast_to_fp32:
            weight_A = weight_A.float()
            weight_B = weight_B.float()

        # https://github.com/bmaltais/kohya_ss/blob/feb6728762a8f463d15ba936d189d4c3abfaa1ab/networks/lora.py#L117
        if self.get_base_layer().weight.size()[2:4] == (1, 1):
            # conv2d 1x1
            output_tensor = (weight_B.squeeze(3).squeeze(2) @ weight_A.squeeze(3).squeeze(2)).unsqueeze(2).unsqueeze(
                3
            ) * self.scaling[adapter]
        else:
            # conv2d 3x3
            output_tensor = (
                F.conv2d(
                    weight_A.permute(1, 0, 2, 3),
                    weight_B,
                ).permute(1, 0, 2, 3)
                * self.scaling[adapter]
            )

        if cast_to_fp32:
            output_tensor = output_tensor.to(dtype=dtype)

            # cast back the weights
            self.lora_A[adapter].weight.data = weight_A.to(dtype)
            self.lora_B[adapter].weight.data = weight_B.to(dtype)

        return output_tensor

    def forward(self, x: torch.Tensor, *args, **kwargs) -> torch.Tensor:
        previous_dtype = x.dtype

        if self.disable_adapters:
            if self.merged:
                self.unmerge()
            result = self.base_layer(x, *args, **kwargs)
        elif self.merged:
            result = self.base_layer(x, *args, **kwargs)
        else:
            result = self.base_layer(x, *args, **kwargs)
            for active_adapter in self.active_adapters:
                if active_adapter not in self.lora_A.keys():
                    continue
                lora_A = self.lora_A[active_adapter]
                lora_B = self.lora_B[active_adapter]
                dropout = self.lora_dropout[active_adapter]
                scaling = self.scaling[active_adapter]
                x = x.to(lora_A.weight.dtype)
                result = result + lora_B(lora_A(dropout(x))) * scaling

        result = result.to(previous_dtype)
        return result

    def __repr__(self) -> str:
        rep = super().__repr__()
        return "lora." + rep


def dispatch_default(
    target: torch.nn.Module,
    adapter_name: str,
    lora_config: LoraConfig,
    **kwargs,
) -> Optional[torch.nn.Module]:
    new_module = None

    if isinstance(target, BaseTunerLayer):
        target_base_layer = target.get_base_layer()
    else:
        target_base_layer = target

    if isinstance(target_base_layer, torch.nn.Embedding):
        embedding_kwargs = kwargs.copy()
        embedding_kwargs.pop("fan_in_fan_out", None)
        embedding_kwargs.update(lora_config.loftq_config)
        new_module = Embedding(target, adapter_name, **embedding_kwargs)
    elif isinstance(target_base_layer, torch.nn.Conv2d):
        kwargs.update(lora_config.loftq_config)
        new_module = Conv2d(target, adapter_name, **kwargs)
    elif isinstance(target_base_layer, torch.nn.Linear):
        if kwargs["fan_in_fan_out"]:
            warnings.warn(
                "fan_in_fan_out is set to True but the target module is `torch.nn.Linear`. "
                "Setting fan_in_fan_out to False."
            )
            kwargs["fan_in_fan_out"] = lora_config.fan_in_fan_out = False
        kwargs.update(lora_config.loftq_config)
        new_module = Linear(target, adapter_name, **kwargs)
    elif isinstance(target_base_layer, Conv1D):
        if not kwargs["fan_in_fan_out"]:
            warnings.warn(
                "fan_in_fan_out is set to False but the target module is `Conv1D`. " "Setting fan_in_fan_out to True."
            )
            kwargs["fan_in_fan_out"] = lora_config.fan_in_fan_out = True
        kwargs.update(lora_config.loftq_config)
        new_module = Linear(target, adapter_name, is_target_conv_1d_layer=True, **kwargs)

    return new_module<|MERGE_RESOLUTION|>--- conflicted
+++ resolved
@@ -400,13 +400,9 @@
                 if safe_merge:
                     # Note that safe_merge will be slower than the normal merge
                     # because of the copy operation.
-<<<<<<< HEAD
-                    orig_weights = base_layer.weight.data.copy()
+
+                    orig_weights = base_layer.weight.data.clone()
                     orig_weights = orig_weights + self.get_delta_weight(active_adapter)
-=======
-                    orig_weights = base_layer.weight.data.clone()
-                    orig_weights += self.get_delta_weight(active_adapter)
->>>>>>> 912ad41e
 
                     if not torch.isfinite(orig_weights).all():
                         raise ValueError(
@@ -582,11 +578,7 @@
                     # Note that safe_merge will be slower than the normal merge
                     # because of the copy operation.
                     orig_weights = base_layer.weight.data.clone()
-<<<<<<< HEAD
                     orig_weights = orig_weights + self.get_delta_weight(active_adapter)
-=======
-                    orig_weights += self.get_delta_weight(active_adapter)
->>>>>>> 912ad41e
 
                     if not torch.isfinite(orig_weights).all():
                         raise ValueError(
