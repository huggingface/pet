--- conflicted
+++ resolved
@@ -1134,7 +1134,30 @@
         return "lora." + rep
 
 
-<<<<<<< HEAD
+class Conv2d(_ConvNd):
+    # Lora implemented in a conv2d layer
+    def __init__(self, *args, **kwargs):
+        super().__init__(*args, **kwargs)
+        if not self._kernel_dim == 4:
+            raise ValueError(f"Conv2d layer kernel must have 4 dimensions, not {self._kernel_dim}")
+        self.conv_fn = F.conv2d
+
+    def _get_dora_layer_class(self):
+        return DoraConv2dLayer
+
+
+class Conv3d(_ConvNd):
+    # Lora implemented in a conv3d layer
+    def __init__(self, *args, **kwargs):
+        super().__init__(*args, **kwargs)
+        if not self._kernel_dim == 5:
+            raise ValueError(f"Conv3d layer kernel must have 5 dimensions, not {self._kernel_dim}")
+        self.conv_fn = F.conv3d
+
+    def _get_dora_layer_class(self):
+        return DoraConv3dLayer
+
+
 class MultiheadAttention(nn.Module, LoraLayer):
     """LoRA implemented in a multihead attention layer
 
@@ -1408,30 +1431,6 @@
     def __repr__(self) -> str:
         rep = super().__repr__()
         return "lora." + rep
-=======
-class Conv2d(_ConvNd):
-    # Lora implemented in a conv2d layer
-    def __init__(self, *args, **kwargs):
-        super().__init__(*args, **kwargs)
-        if not self._kernel_dim == 4:
-            raise ValueError(f"Conv2d layer kernel must have 4 dimensions, not {self._kernel_dim}")
-        self.conv_fn = F.conv2d
-
-    def _get_dora_layer_class(self):
-        return DoraConv2dLayer
-
-
-class Conv3d(_ConvNd):
-    # Lora implemented in a conv3d layer
-    def __init__(self, *args, **kwargs):
-        super().__init__(*args, **kwargs)
-        if not self._kernel_dim == 5:
-            raise ValueError(f"Conv3d layer kernel must have 5 dimensions, not {self._kernel_dim}")
-        self.conv_fn = F.conv3d
-
-    def _get_dora_layer_class(self):
-        return DoraConv3dLayer
->>>>>>> c039b003
 
 
 def dispatch_default(
@@ -1455,15 +1454,12 @@
     elif isinstance(target_base_layer, torch.nn.Conv2d):
         kwargs.update(lora_config.loftq_config)
         new_module = Conv2d(target, adapter_name, **kwargs)
-<<<<<<< HEAD
+    elif isinstance(target_base_layer, torch.nn.Conv3d):
+        kwargs.update(lora_config.loftq_config)
+        new_module = Conv3d(target, adapter_name, **kwargs)
     elif isinstance(target_base_layer, torch.nn.MultiheadAttention):
         kwargs.update(lora_config.loftq_config)
         new_module = MultiheadAttention(target, adapter_name, **kwargs)
-=======
-    elif isinstance(target_base_layer, torch.nn.Conv3d):
-        kwargs.update(lora_config.loftq_config)
-        new_module = Conv3d(target, adapter_name, **kwargs)
->>>>>>> c039b003
     elif isinstance(target_base_layer, torch.nn.Linear):
         if kwargs["fan_in_fan_out"]:
             warnings.warn(
