--- conflicted
+++ resolved
@@ -297,11 +297,9 @@
             dispatchers.append(dispatch_bnb_4bit)
 
         dispatchers.extend(
-<<<<<<< HEAD
-            [dispatch_aqlm, dispatch_awq, dispatch_gptq, dispatch_hqq, dispatch_megatron, dispatch_default]
-=======
-            [dispatch_eetq, dispatch_aqlm, dispatch_awq, dispatch_gptq, dispatch_megatron, dispatch_default]
->>>>>>> 77b7238b
+            
+            [dispatch_eetq, dispatch_aqlm, dispatch_awq, dispatch_gptq, dispatch_hqq, dispatch_megatron, dispatch_default]
+        
         )
 
         new_module = None
