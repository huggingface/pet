--- conflicted
+++ resolved
@@ -257,7 +257,6 @@
         # dispatch to correct device
         for name, module in new_module.named_modules():
             if (self.prefix in name) or ("ranknum" in name):
-<<<<<<< HEAD
                 if hasattr(child, "qweight"):
                     weight = child.qweight
                 elif hasattr(child, "W_q"):
@@ -270,20 +269,8 @@
                     weight = child.q_proj_weight
                 else:
                     weight = next(child.parameters())
-                module.to(weight.device)
-=======
-                weight = (
-                    child.qweight
-                    if hasattr(child, "qweight")
-                    else child.W_q
-                    if hasattr(child, "W_q")
-                    else child.weight
-                    if hasattr(child, "weight")
-                    else next(child.parameters())
-                )
                 if not any(p.device == meta for p in module.parameters()):
                     module.to(weight.device)
->>>>>>> c039b003
 
     def _mark_only_adapters_as_trainable(self, model: nn.Module) -> None:
         for n, p in model.named_parameters():
@@ -366,13 +353,8 @@
             # no module could be matched
             raise ValueError(
                 f"Target module {target} is not supported. Currently, only the following modules are supported: "
-<<<<<<< HEAD
-                "`torch.nn.Linear`, `torch.nn.Embedding`, `torch.nn.Conv2d`, `transformers.pytorch_utils.Conv1D`, "
-                "`torch.nn.MultiheadAttention.`"
-=======
                 "`torch.nn.Linear`, `torch.nn.Embedding`, `torch.nn.Conv2d`, `torch.nn.Conv3d`, "
-                "`transformers.pytorch_utils.Conv1D`."
->>>>>>> c039b003
+                "`transformers.pytorch_utils.Conv1D`, `torch.nn.MultiheadAttention.`."
             )
 
         return new_module
