--- conflicted
+++ resolved
@@ -91,13 +91,10 @@
     HRAConfig,
     HRAModel,
     VBLoRAConfig,
-<<<<<<< HEAD
     CPTEmbedding,
     CPTConfig,
-=======
     BoneConfig,
     BoneModel,
->>>>>>> b1fd97dc
 )
 from .utils import (
     TRANSFORMERS_MODELS_TO_PREFIX_TUNING_POSTPROCESS_MAPPING,
