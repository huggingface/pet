# flake8: noqa
# There's no way to ignore "F401 '...' imported but unused" warnings in this
# module, but to preserve other warnings. So, don't check this module at all.

# coding=utf-8
# Copyright 2023-present the HuggingFace Inc. team.
#
# Licensed under the Apache License, Version 2.0 (the "License");
# you may not use this file except in compliance with the License.
# You may obtain a copy of the License at
#
#     http://www.apache.org/licenses/LICENSE-2.0
#
# Unless required by applicable law or agreed to in writing, software
# distributed under the License is distributed on an "AS IS" BASIS,
# WITHOUT WARRANTIES OR CONDITIONS OF ANY KIND, either express or implied.
# See the License for the specific language governing permissions and
# limitations under the License.

<<<<<<< HEAD
__version__ = "0.13.2"
=======
__version__ = "0.13.3.dev0"
>>>>>>> 131efba5

from .auto import (
    AutoPeftModel,
    AutoPeftModelForCausalLM,
    AutoPeftModelForSequenceClassification,
    AutoPeftModelForSeq2SeqLM,
    AutoPeftModelForTokenClassification,
    AutoPeftModelForQuestionAnswering,
    AutoPeftModelForFeatureExtraction,
)
from .mapping import (
    MODEL_TYPE_TO_PEFT_MODEL_MAPPING,
    PEFT_TYPE_TO_CONFIG_MAPPING,
    get_peft_config,
    get_peft_model,
    inject_adapter_in_model,
)
from .mixed_model import PeftMixedModel
from .peft_model import (
    PeftModel,
    PeftModelForCausalLM,
    PeftModelForSeq2SeqLM,
    PeftModelForSequenceClassification,
    PeftModelForTokenClassification,
    PeftModelForQuestionAnswering,
    PeftModelForFeatureExtraction,
    get_layer_status,
    get_model_status,
)
from .tuners import (
    AdaptionPromptConfig,
    AdaptionPromptModel,
    LoraConfig,
    LoraRuntimeConfig,
    LoftQConfig,
    EvaConfig,
    LoraModel,
    LoHaConfig,
    LoHaModel,
    LoKrConfig,
    LoKrModel,
    IA3Config,
    IA3Model,
    AdaLoraConfig,
    AdaLoraModel,
    BOFTConfig,
    BOFTModel,
    PrefixEncoder,
    PrefixTuningConfig,
    PromptEmbedding,
    PromptEncoder,
    PromptEncoderConfig,
    PromptEncoderReparameterizationType,
    PromptTuningConfig,
    PromptTuningInit,
    MultitaskPromptTuningConfig,
    MultitaskPromptTuningInit,
    OFTConfig,
    OFTModel,
    PolyConfig,
    PolyModel,
    LNTuningConfig,
    LNTuningModel,
    VBLoRAConfig,
    VBLoRAModel,
    VeraConfig,
    VeraModel,
    FourierFTConfig,
    FourierFTModel,
    XLoraConfig,
    XLoraModel,
    HRAConfig,
    HRAModel,
    VBLoRAConfig,
    get_eva_state_dict,
    initialize_lora_eva_weights,
    CPTEmbedding,
    CPTConfig,
    BoneConfig,
    BoneModel,
)
from .utils import (
    TRANSFORMERS_MODELS_TO_PREFIX_TUNING_POSTPROCESS_MAPPING,
    PeftType,
    TaskType,
    bloom_model_postprocess_past_key_value,
    get_peft_model_state_dict,
    prepare_model_for_kbit_training,
    replace_lora_weights_loftq,
    set_peft_model_state_dict,
    shift_tokens_right,
    load_peft_weights,
    cast_mixed_precision_params,
)
from .config import PeftConfig, PromptLearningConfig<|MERGE_RESOLUTION|>--- conflicted
+++ resolved
@@ -17,11 +17,7 @@
 # See the License for the specific language governing permissions and
 # limitations under the License.
 
-<<<<<<< HEAD
-__version__ = "0.13.2"
-=======
 __version__ = "0.13.3.dev0"
->>>>>>> 131efba5
 
 from .auto import (
     AutoPeftModel,
