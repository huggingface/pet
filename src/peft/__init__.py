# flake8: noqa
# There's no way to ignore "F401 '...' imported but unused" warnings in this
# module, but to preserve other warnings. So, don't check this module at all.

# coding=utf-8
# Copyright 2023-present the HuggingFace Inc. team.
#
# Licensed under the Apache License, Version 2.0 (the "License");
# you may not use this file except in compliance with the License.
# You may obtain a copy of the License at
#
#     http://www.apache.org/licenses/LICENSE-2.0
#
# Unless required by applicable law or agreed to in writing, software
# distributed under the License is distributed on an "AS IS" BASIS,
# WITHOUT WARRANTIES OR CONDITIONS OF ANY KIND, either express or implied.
# See the License for the specific language governing permissions and
# limitations under the License.

__version__ = "0.10.1.dev0"

from .auto import (
    AutoPeftModel,
    AutoPeftModelForCausalLM,
    AutoPeftModelForSequenceClassification,
    AutoPeftModelForSeq2SeqLM,
    AutoPeftModelForTokenClassification,
    AutoPeftModelForQuestionAnswering,
    AutoPeftModelForFeatureExtraction,
)
from .mapping import (
    MODEL_TYPE_TO_PEFT_MODEL_MAPPING,
    PEFT_TYPE_TO_CONFIG_MAPPING,
    get_peft_config,
    get_peft_model,
    inject_adapter_in_model,
)
from .mixed_model import PeftMixedModel
from .peft_model import (
    PeftModel,
    PeftModelForCausalLM,
    PeftModelForSeq2SeqLM,
    PeftModelForSequenceClassification,
    PeftModelForTokenClassification,
    PeftModelForQuestionAnswering,
    PeftModelForFeatureExtraction,
)
from .tuners import (
    AdaptionPromptConfig,
    AdaptionPromptModel,
    LoraConfig,
    LoftQConfig,
    LoraModel,
    LoHaConfig,
    LoHaModel,
    LoKrConfig,
    LoKrModel,
    IA3Config,
    IA3Model,
    AdaLoraConfig,
    AdaLoraModel,
    BOFTConfig,
    BOFTModel,
    PrefixEncoder,
    PrefixTuningConfig,
    PromptEmbedding,
    PromptEncoder,
    PromptEncoderConfig,
    PromptEncoderReparameterizationType,
    PromptTuningConfig,
    PromptTuningInit,
    MultitaskPromptTuningConfig,
    MultitaskPromptTuningInit,
    OFTConfig,
    OFTModel,
    PolyConfig,
    PolyModel,
<<<<<<< HEAD
    XLoraConfig,
    XLoraModel,
=======
    VeraConfig,
    VeraModel,
>>>>>>> 5a4b9cad
)
from .utils import (
    TRANSFORMERS_MODELS_TO_PREFIX_TUNING_POSTPROCESS_MAPPING,
    PeftType,
    TaskType,
    bloom_model_postprocess_past_key_value,
    get_peft_model_state_dict,
    prepare_model_for_kbit_training,
    replace_lora_weights_loftq,
    set_peft_model_state_dict,
    shift_tokens_right,
    load_peft_weights,
    cast_mixed_precision_params,
)
from .config import PeftConfig, PromptLearningConfig<|MERGE_RESOLUTION|>--- conflicted
+++ resolved
@@ -75,13 +75,10 @@
     OFTModel,
     PolyConfig,
     PolyModel,
-<<<<<<< HEAD
+    VeraConfig,
+    VeraModel,
     XLoraConfig,
     XLoraModel,
-=======
-    VeraConfig,
-    VeraModel,
->>>>>>> 5a4b9cad
 )
 from .utils import (
     TRANSFORMERS_MODELS_TO_PREFIX_TUNING_POSTPROCESS_MAPPING,
