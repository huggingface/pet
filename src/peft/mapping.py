# Copyright 2023-present the HuggingFace Inc. team.
#
# Licensed under the Apache License, Version 2.0 (the "License");
# you may not use this file except in compliance with the License.
# You may obtain a copy of the License at
#
#     http://www.apache.org/licenses/LICENSE-2.0
#
# Unless required by applicable law or agreed to in writing, software
# distributed under the License is distributed on an "AS IS" BASIS,
# WITHOUT WARRANTIES OR CONDITIONS OF ANY KIND, either express or implied.
# See the License for the specific language governing permissions and
# limitations under the License.

from __future__ import annotations

from typing import TYPE_CHECKING, Any

import torch

from .config import PeftConfig
from .mixed_model import PeftMixedModel
from .peft_model import (
    PeftModel,
    PeftModelForCausalLM,
    PeftModelForFeatureExtraction,
    PeftModelForQuestionAnswering,
    PeftModelForSeq2SeqLM,
    PeftModelForSequenceClassification,
    PeftModelForTokenClassification,
)
from .tuners import (
    AdaLoraConfig,
    AdaLoraModel,
    AdaptionPromptConfig,
    BOFTConfig,
    BOFTModel,
    IA3Config,
    IA3Model,
    LoHaConfig,
    LoHaModel,
    LoKrConfig,
    LoKrModel,
    LoraConfig,
    LoraModel,
    MultitaskPromptTuningConfig,
    OFTConfig,
    OFTModel,
    PolyConfig,
    PolyModel,
    PrefixTuningConfig,
    PromptEncoderConfig,
    PromptTuningConfig,
<<<<<<< HEAD
    XLoraConfig,
=======
    VeraConfig,
    VeraModel,
>>>>>>> 5a4b9cad
)
from .tuners.tuners_utils import BaseTuner as _BaseTuner
from .utils import _prepare_prompt_learning_config


if TYPE_CHECKING:
    from transformers import PreTrainedModel


MODEL_TYPE_TO_PEFT_MODEL_MAPPING: dict[str, type[PeftModel]] = {
    "SEQ_CLS": PeftModelForSequenceClassification,
    "SEQ_2_SEQ_LM": PeftModelForSeq2SeqLM,
    "CAUSAL_LM": PeftModelForCausalLM,
    "TOKEN_CLS": PeftModelForTokenClassification,
    "QUESTION_ANS": PeftModelForQuestionAnswering,
    "FEATURE_EXTRACTION": PeftModelForFeatureExtraction,
}

PEFT_TYPE_TO_CONFIG_MAPPING: dict[str, type[PeftConfig]] = {
    "ADAPTION_PROMPT": AdaptionPromptConfig,
    "PROMPT_TUNING": PromptTuningConfig,
    "PREFIX_TUNING": PrefixTuningConfig,
    "P_TUNING": PromptEncoderConfig,
    "LORA": LoraConfig,
    "LOHA": LoHaConfig,
    "LOKR": LoKrConfig,
    "ADALORA": AdaLoraConfig,
    "BOFT": BOFTConfig,
    "IA3": IA3Config,
    "MULTITASK_PROMPT_TUNING": MultitaskPromptTuningConfig,
    "OFT": OFTConfig,
    "POLY": PolyConfig,
<<<<<<< HEAD
    "XLORA": XLoraConfig,
=======
    "VERA": VeraConfig,
>>>>>>> 5a4b9cad
}

PEFT_TYPE_TO_TUNER_MAPPING: dict[str, type[_BaseTuner]] = {
    "LORA": LoraModel,
    "LOHA": LoHaModel,
    "LOKR": LoKrModel,
    "ADALORA": AdaLoraModel,
    "BOFT": BOFTModel,
    "IA3": IA3Model,
    "OFT": OFTModel,
    "POLY": PolyModel,
    "VERA": VeraModel,
}


def get_peft_config(config_dict: dict[str, Any]) -> PeftConfig:
    """
    Returns a Peft config object from a dictionary.

    Args:
        config_dict (`Dict[str, Any]`): Dictionary containing the configuration parameters.
    """

    return PEFT_TYPE_TO_CONFIG_MAPPING[config_dict["peft_type"]](**config_dict)


def get_peft_model(
    model: PreTrainedModel, peft_config: PeftConfig, adapter_name: str = "default", mixed: bool = False
) -> PeftModel | PeftMixedModel:
    """
    Returns a Peft model object from a model and a config.

    Args:
        model ([`transformers.PreTrainedModel`]):
            Model to be wrapped.
        peft_config ([`PeftConfig`]):
            Configuration object containing the parameters of the Peft model.
        adapter_name (`str`, `optional`, defaults to `"default"`):
            The name of the adapter to be injected, if not provided, the default adapter name is used ("default").
        mixed (`bool`, `optional`, defaults to `False`):
            Whether to allow mixing different (compatible) adapter types.
    """
    model_config = getattr(model, "config", {"model_type": "custom"})
    if hasattr(model_config, "to_dict"):
        model_config = model_config.to_dict()

    peft_config.base_model_name_or_path = model.__dict__.get("name_or_path", None)

    if mixed:
        return PeftMixedModel(model, peft_config, adapter_name=adapter_name)

    if peft_config.task_type not in MODEL_TYPE_TO_PEFT_MODEL_MAPPING.keys() and not peft_config.is_prompt_learning:
        return PeftModel(model, peft_config, adapter_name=adapter_name)

    if peft_config.is_prompt_learning:
        peft_config = _prepare_prompt_learning_config(peft_config, model_config)
    return MODEL_TYPE_TO_PEFT_MODEL_MAPPING[peft_config.task_type](model, peft_config, adapter_name=adapter_name)


def inject_adapter_in_model(
    peft_config: PeftConfig, model: torch.nn.Module, adapter_name: str = "default"
) -> torch.nn.Module:
    r"""
    A simple API to create and inject adapter in-place into a model. Currently the API does not support prompt learning
    methods and adaption prompt. Make sure to have the correct `target_names` set in the `peft_config` object. The API
    calls `get_peft_model` under the hood but would be restricted only to non-prompt learning methods.

    Args:
        peft_config (`PeftConfig`):
            Configuration object containing the parameters of the Peft model.
        model (`torch.nn.Module`):
            The input model where the adapter will be injected.
        adapter_name (`str`, `optional`, defaults to `"default"`):
            The name of the adapter to be injected, if not provided, the default adapter name is used ("default").
    """
    if peft_config.is_prompt_learning or peft_config.is_adaption_prompt:
        raise ValueError("`create_and_replace` does not support prompt learning and adaption prompt yet.")

    if peft_config.peft_type not in PEFT_TYPE_TO_TUNER_MAPPING.keys():
        raise ValueError(
            f"`inject_adapter_in_model` does not support {peft_config.peft_type} yet. Please use `get_peft_model`."
        )

    tuner_cls = PEFT_TYPE_TO_TUNER_MAPPING[peft_config.peft_type]

    # By instantiating a peft model we are injecting randomly initialized LoRA layers into the model's modules.
    peft_model = tuner_cls(model, peft_config, adapter_name=adapter_name)

    return peft_model.model<|MERGE_RESOLUTION|>--- conflicted
+++ resolved
@@ -51,12 +51,9 @@
     PrefixTuningConfig,
     PromptEncoderConfig,
     PromptTuningConfig,
-<<<<<<< HEAD
-    XLoraConfig,
-=======
     VeraConfig,
     VeraModel,
->>>>>>> 5a4b9cad
+    XLoraConfig,
 )
 from .tuners.tuners_utils import BaseTuner as _BaseTuner
 from .utils import _prepare_prompt_learning_config
@@ -89,11 +86,8 @@
     "MULTITASK_PROMPT_TUNING": MultitaskPromptTuningConfig,
     "OFT": OFTConfig,
     "POLY": PolyConfig,
-<<<<<<< HEAD
+    "VERA": VeraConfig,
     "XLORA": XLoraConfig,
-=======
-    "VERA": VeraConfig,
->>>>>>> 5a4b9cad
 }
 
 PEFT_TYPE_TO_TUNER_MAPPING: dict[str, type[_BaseTuner]] = {
