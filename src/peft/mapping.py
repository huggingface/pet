--- conflicted
+++ resolved
@@ -38,13 +38,10 @@
     AdaptionPromptConfig,
     BOFTConfig,
     BOFTModel,
-<<<<<<< HEAD
+    FourierFTConfig,
+    FourierFTModel,
     HRAConfig,
     HRAModel,
-=======
-    FourierFTConfig,
-    FourierFTModel,
->>>>>>> e72a96f7
     IA3Config,
     IA3Model,
     LNTuningConfig,
