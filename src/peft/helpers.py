<<<<<<< HEAD
from __future__ import annotations
=======
# Copyright 2023-present the HuggingFace Inc. team.
#
# Licensed under the Apache License, Version 2.0 (the "License");
# you may not use this file except in compliance with the License.
# You may obtain a copy of the License at
#
#     http://www.apache.org/licenses/LICENSE-2.0
#
# Unless required by applicable law or agreed to in writing, software
# distributed under the License is distributed on an "AS IS" BASIS,
# WITHOUT WARRANTIES OR CONDITIONS OF ANY KIND, either express or implied.
# See the License for the specific language governing permissions and
# limitations under the License.
>>>>>>> ae1ae20b

import inspect
import torch.nn as nn

from copy import deepcopy
from functools import reduce, update_wrapper
from operator import attrgetter
from types import MethodType

<<<<<<< HEAD
from torch.optim import Optimizer
from transformers.pytorch_utils import ALL_LAYERNORM_LAYERS
from transformers.trainer_pt_utils import get_parameter_names

from .peft_model import PeftModel
=======
from .peft_model import PeftConfig, PeftModel
>>>>>>> ae1ae20b


def update_forward_signature(model: PeftModel) -> None:
    """
    Updates the forward signature of the PeftModel to include parents class signature
        model (`PeftModel`): Peft model to update the forward signature

    Example:

    ```python
    >>> from transformers import WhisperForConditionalGeneration
    >>> from peft import get_peft_model, LoraConfig, update_forward_signature

    >>> model = WhisperForConditionalGeneration.from_pretrained("openai/whisper-tiny.en")
    >>> peft_config = LoraConfig(r=8, lora_alpha=32, lora_dropout=0.1, target_modules=["q_proj", "v_proj"])

    >>> peft_model = get_peft_model(model, peft_config)
    >>> update_forward_signature(peft_model)
    ```
    """

    # Only update signature when the current forward signature only has *args and **kwargs
    current_signature = inspect.signature(model.forward)
    if (
        len(current_signature.parameters) == 2
        and "args" in current_signature.parameters
        and "kwargs" in current_signature.parameters
    ):
        forward = deepcopy(model.forward.__func__)
        update_wrapper(
            forward, type(model.get_base_model()).forward, assigned=("__doc__", "__name__", "__annotations__")
        )
        model.forward = MethodType(forward, model)


def update_generate_signature(model: PeftModel) -> None:
    """
    Updates the generate signature of a PeftModel with overriding generate to include parents class signature
        model (`PeftModel`): Peft model to update the generate signature

    Example:

    ```python
    >>> from transformers import AutoModelForSeq2SeqLM, AutoTokenizer
    >>> from peft import get_peft_model, LoraConfig, TaskType, update_generate_signature

    >>> model_name_or_path = "bigscience/mt0-large"
    >>> tokenizer = AutoTokenizer.from_pretrained(model_name_or_path)
    >>> model = AutoModelForSeq2SeqLM.from_pretrained(model_name_or_path)

    >>> peft_config = LoraConfig(
    ...     task_type=TaskType.SEQ_2_SEQ_LM, inference_mode=False, r=8, lora_alpha=32, lora_dropout=0.1
    ... )
    >>> peft_model = get_peft_model(model, peft_config)
    >>> update_generate_signature(peft_model)
    >>> help(peft_model.generate)
    ```
    """
    if not hasattr(model, "generate"):
        return
    current_signature = inspect.signature(model.generate)
    if (
        len(current_signature.parameters) == 2
        and "args" in current_signature.parameters
        and "kwargs" in current_signature.parameters
    ) or (len(current_signature.parameters) == 1 and "kwargs" in current_signature.parameters):
        generate = deepcopy(model.generate.__func__)
        update_wrapper(
            generate,
            type(model.get_base_model()).generate,
            assigned=("__doc__", "__name__", "__annotations__"),
        )
        model.generate = MethodType(generate, model)


def update_signature(model: PeftModel, method: str = "all") -> None:
    """
    Updates the signature of a PeftModel include parents class signature for forward or generate method
        model (`PeftModel`): Peft model to update generate or forward signature method (`str`): method to update
        signature choose one of "forward", "generate", "all"

    Example:
    ```python
    >>> from transformers import AutoModelForSeq2SeqLM, AutoTokenizer
    >>> from peft import get_peft_model, LoraConfig, TaskType, update_signature

    >>> model_name_or_path = "bigscience/mt0-large"
    >>> tokenizer = AutoTokenizer.from_pretrained(model_name_or_path)
    >>> model = AutoModelForSeq2SeqLM.from_pretrained(model_name_or_path)

    >>> peft_config = LoraConfig(
    ...     task_type=TaskType.SEQ_2_SEQ_LM, inference_mode=False, r=8, lora_alpha=32, lora_dropout=0.1
    ... )
    >>> peft_model = get_peft_model(model, peft_config)
    >>> update_signature(peft_model)
    >>> help(peft_model.generate)
    ```
    """
    if method == "forward":
        update_forward_signature(model)
    elif method == "generate":
        update_generate_signature(model)
    elif method == "all":
        update_forward_signature(model)
        update_generate_signature(model)
    else:
        raise ValueError(f"method {method} is not supported please choose one of ['forward', 'generate', 'all']")


<<<<<<< HEAD

def create_loraplus_optimizer(model: PeftModel, optimizer_cls: type[Optimizer], optimizer_kwargs: dict, loraplus_lr_embedding: float=1e-6) -> Optimizer:
    """
    Creates a LoraPlus optimizer.
    Implementing LoRA+ https://arxiv.org/abs/2402.12354
    Reference: https://github.com/nikhil-ghosh-berkeley/loraplus/

    Args:
        model (`torch.nn.Module`): The model to be optimized.
        optimizer_cls (`torch.optim.Optimizer`): The optimizer class to be used.
        optimizer_kwargs (`dict`): Additional keyword arguments to be passed to the optimizer.
            - **loraplus_lr_ratio** (`float`): The ratio of the learning rate to be used for the embedding layer. Defaults to loraplus_lr_ratio
            - loraplus_lr_embedding (`float`): The learning rate to be used for the embedding layer. Defaults to loraplus_lr_embedding
    """
    from .tuners.lora.layer import Embedding
    loraplus_lr_ratio = optimizer_kwargs.pop("loraplus_lr_ratio")

    decay_parameters = get_parameter_names(model, ALL_LAYERNORM_LAYERS)
    decay_parameters = [name for name in decay_parameters if "bias" not in name]
    param_groups = {
        "groupA": {},
        "groupB": {},
        "groupB_no_decay": {},
        "embedding": {},
    }

    for name, param in model.named_parameters():
        if not param.requires_grad:
            continue

        module = attrgetter(name)(model)
        if isinstance(module, Embedding):
            param_groups["embedding"][name] = param
        elif "lora_B" in name or param.ndim == 1:
            if name in decay_parameters:
                param_groups["groupB"][name] = param
            else:
                param_groups["groupB_no_decay"][name] = param
        else:
            param_groups["groupA"][name] = param

    assigned_param_groups = ""
    for group in param_groups:
        assigned_param_groups += f"{group}\n {list(param_groups[group].keys())}\n\n"

    lr = optimizer_kwargs["lr"]
    weight_decay = optimizer_kwargs.get("weight_decay", 0.0)

    optimizer_grouped_parameters = [
        {
            "params": list(param_groups["groupA"].values()),
            "weight_decay": weight_decay,
            "lr": lr,
        },
        {
            "params": list(param_groups["embedding"].values()),
            "weight_decay": weight_decay,
            "lr": loraplus_lr_embedding,
        },
        {
            "params": list(param_groups["groupB"].values()),
            "weight_decay": weight_decay,
            "lr": lr * loraplus_lr_ratio,
        },
        {
            "params": list(param_groups["groupB_no_decay"].values()),
            "weight_decay": 0.0,
            "lr": lr * loraplus_lr_ratio,
        },
    ]

    optimizer = optimizer_cls(optimizer_grouped_parameters, **optimizer_kwargs)
    if optimizer_cls.__name__ == "Adam8bit":
        import bitsandbytes
        manager = bitsandbytes.optim.GlobalOptimManager.get_instance()
        for module in model.modules():
            if isinstance(module, nn.Embedding):
                manager.register_module_override(module, "weight", {"optim_bits": 32})
    return optimizer
=======
def check_if_peft_model(model_name_or_path: str) -> bool:
    """
    Check if the model is a PEFT model.

    Args:
        model_name_or_path (`str`):
            Model id to check, can be local or on the Hugging Face Hub.

    Returns:
        `bool`: True if the model is a PEFT model, False otherwise.
    """
    is_peft_model = True
    try:
        PeftConfig.from_pretrained(model_name_or_path)
    except Exception:
        # allow broad exceptions so that this works even if new exceptions are added on HF Hub side
        is_peft_model = False

    return is_peft_model
>>>>>>> ae1ae20b
<|MERGE_RESOLUTION|>--- conflicted
+++ resolved
@@ -1,6 +1,5 @@
-<<<<<<< HEAD
 from __future__ import annotations
-=======
+
 # Copyright 2023-present the HuggingFace Inc. team.
 #
 # Licensed under the Apache License, Version 2.0 (the "License");
@@ -14,25 +13,18 @@
 # WITHOUT WARRANTIES OR CONDITIONS OF ANY KIND, either express or implied.
 # See the License for the specific language governing permissions and
 # limitations under the License.
->>>>>>> ae1ae20b
-
 import inspect
-import torch.nn as nn
-
 from copy import deepcopy
-from functools import reduce, update_wrapper
+from functools import update_wrapper
 from operator import attrgetter
 from types import MethodType
 
-<<<<<<< HEAD
+import torch.nn as nn
 from torch.optim import Optimizer
 from transformers.pytorch_utils import ALL_LAYERNORM_LAYERS
 from transformers.trainer_pt_utils import get_parameter_names
 
-from .peft_model import PeftModel
-=======
 from .peft_model import PeftConfig, PeftModel
->>>>>>> ae1ae20b
 
 
 def update_forward_signature(model: PeftModel) -> None:
@@ -142,7 +134,6 @@
         raise ValueError(f"method {method} is not supported please choose one of ['forward', 'generate', 'all']")
 
 
-<<<<<<< HEAD
 
 def create_loraplus_optimizer(model: PeftModel, optimizer_cls: type[Optimizer], optimizer_kwargs: dict, loraplus_lr_embedding: float=1e-6) -> Optimizer:
     """
@@ -222,7 +213,6 @@
             if isinstance(module, nn.Embedding):
                 manager.register_module_override(module, "weight", {"optim_bits": 32})
     return optimizer
-=======
 def check_if_peft_model(model_name_or_path: str) -> bool:
     """
     Check if the model is a PEFT model.
@@ -241,5 +231,4 @@
         # allow broad exceptions so that this works even if new exceptions are added on HF Hub side
         is_peft_model = False
 
-    return is_peft_model
->>>>>>> ae1ae20b
+    return is_peft_model