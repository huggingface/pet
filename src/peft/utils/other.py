# coding=utf-8
# Copyright 2023-present the HuggingFace Inc. team.
#
# Licensed under the Apache License, Version 2.0 (the "License");
# you may not use this file except in compliance with the License.
# You may obtain a copy of the License at
#
#     http://www.apache.org/licenses/LICENSE-2.0
#
# Unless required by applicable law or agreed to in writing, software
# distributed under the License is distributed on an "AS IS" BASIS,
# WITHOUT WARRANTIES OR CONDITIONS OF ANY KIND, either express or implied.
# See the License for the specific language governing permissions and
# limitations under the License.

import copy
<<<<<<< HEAD
import typing
=======
import os
import warnings
>>>>>>> 03eb378e

import torch


# Add or edit model card to have `library_name: peft`
def add_or_edit_model_card(output_dir):
    if os.path.exists(os.path.join(output_dir, "README.md")):
        with open(os.path.join(output_dir, "README.md"), "r") as f:
            lines = f.readlines()
        # check if the first line is `---`
        if len(lines) > 0 and lines[0].startswith("---"):
            for i, line in enumerate(lines[1:]):
                # check if line starts with `library_name`, if yes, update it
                if line.startswith("library_name"):
                    lines[i + 1] = "library_name: peft\n"
                    break
                elif line.startswith("---"):
                    # insert `library_name: peft` before the last `---`
                    lines.insert(i + 1, "library_name: peft\n")
                    break
        else:
            lines = ["---\n", "library_name: peft\n", "---\n"] + lines
    else:
        lines = ["---\n", "library_name: peft\n", "---\n"]
    # write the lines back to README.md
    with open(os.path.join(output_dir, "README.md"), "w") as f:
        f.writelines(lines)


# needed for prefix-tuning of bloom model
def bloom_model_postprocess_past_key_value(past_key_values):
    past_key_values = torch.cat(past_key_values)
    total_layers, batch_size, num_attention_heads, num_virtual_tokens, head_dim = past_key_values.shape
    keys = past_key_values[: total_layers // 2]
    keys = keys.transpose(2, 3).reshape(
        total_layers // 2, batch_size * num_attention_heads, head_dim, num_virtual_tokens
    )
    values = past_key_values[total_layers // 2 :]
    values = values.reshape(total_layers // 2, batch_size * num_attention_heads, num_virtual_tokens, head_dim)

    return tuple(zip(keys, values))


def prepare_model_for_kbit_training(model, use_gradient_checkpointing=True):
    r"""
    This method wraps the entire protocol for preparing a model before running a training. This includes:
        1- Cast the layernorm in fp32 2- making output embedding layer require grads 3- Add the upcasting of the lm
        head to fp32

    Args:
        model, (`transformers.PreTrainedModel`):
            The loaded model from `transformers`
    """
    loaded_in_kbit = getattr(model, "is_loaded_in_8bit", False) or getattr(model, "is_loaded_in_4bit", False)

    for name, param in model.named_parameters():
        # freeze base model's layers
        param.requires_grad = False

    # cast all non INT8 parameters to fp32
    for param in model.parameters():
        if (param.dtype == torch.float16) or (param.dtype == torch.bfloat16):
            param.data = param.data.to(torch.float32)

    if loaded_in_kbit and use_gradient_checkpointing:
        # For backward compatibility
        if hasattr(model, "enable_input_require_grads"):
            model.enable_input_require_grads()
        else:

            def make_inputs_require_grad(module, input, output):
                output.requires_grad_(True)

            model.get_input_embeddings().register_forward_hook(make_inputs_require_grad)

        # enable gradient checkpointing for memory efficiency
        model.gradient_checkpointing_enable()

    return model


# For backward compatibility
def prepare_model_for_int8_training(*args, **kwargs):
    warnings.warn(
        "prepare_model_for_int8_training is deprecated and will be removed in a future version. Use prepare_model_for_kbit_training instead.",
        FutureWarning,
    )
    return prepare_model_for_kbit_training(*args, **kwargs)


# copied from transformers.models.bart.modeling_bart
def shift_tokens_right(input_ids: torch.Tensor, pad_token_id: int, decoder_start_token_id: int):
    """
    Shift input ids one token to the right.

    Args:
        input_ids (`torch.LongTensor` of shape `(batch_size, sequence_length)`): input ids
        pad_token_id (`int`): The id of the `padding` token.
        decoder_start_token_id (`int`): The id of the `start` token.
    """
    shifted_input_ids = input_ids.new_zeros(input_ids.shape)
    shifted_input_ids[:, 1:] = input_ids[:, :-1].clone()
    shifted_input_ids[:, 0] = decoder_start_token_id

    if pad_token_id is None:
        raise ValueError("self.model.config.pad_token_id has to be defined.")
    # replace possible -100 values in labels by `pad_token_id`
    shifted_input_ids.masked_fill_(shifted_input_ids == -100, pad_token_id)

    return shifted_input_ids


class ModulesToSaveWrapper(torch.nn.Module):
    def __init__(self, module_to_save, adapter_name):
        super().__init__()
        self.original_module = module_to_save
        self.modules_to_save = torch.nn.ModuleDict({})
        self.update(adapter_name)
        self.active_adapter = adapter_name

    def update(self, adapter_name):
        self.modules_to_save.update(torch.nn.ModuleDict({adapter_name: copy.deepcopy(self.original_module)}))

    def forward(self, *args, **kwargs):
        if self.active_adapter not in self.modules_to_save:
            return self.original_module(*args, **kwargs)
        return self.modules_to_save[self.active_adapter](*args, **kwargs)


def _get_submodules(model, key):
    parent = model.get_submodule(".".join(key.split(".")[:-1]))
    target_name = key.split(".")[-1]
    target = model.get_submodule(key)
    return parent, target, target_name


def _freeze_adapter(model, adapter_name):
    for n, p in model.named_parameters():
        if adapter_name in n:
            p.requires_grad = False


def _set_trainable(model, adapter_name):
    key_list = [key for key, _ in model.named_modules()]
    for key in key_list:
        target_module_found = any(key.endswith(target_key) for target_key in model.modules_to_save)
        if target_module_found:
            parent, target, target_name = _get_submodules(model, key)
            if isinstance(target, ModulesToSaveWrapper):
                target.update(adapter_name)
            else:
                for param in target.parameters():
                    param.requires_grad = True
                setattr(parent, target_name, ModulesToSaveWrapper(target, adapter_name))


def _set_adapter(model, adapter_name):
    for module in model.modules():
        if isinstance(module, ModulesToSaveWrapper):
            module.active_adapter = adapter_name


def fsdp_auto_wrap_policy(model, transformer_cls_to_wrap=None):
    import functools
    import os

    from accelerate import FullyShardedDataParallelPlugin
    from torch.distributed.fsdp.wrap import _or_policy, lambda_auto_wrap_policy, transformer_auto_wrap_policy

    from ..tuners import PrefixEncoder, PromptEmbedding, PromptEncoder

    def lambda_policy_fn(module):
        if (
            len(list(module.named_children())) == 0
            and getattr(module, "weight", None) is not None
            and module.weight.requires_grad
        ):
            return True
        return False

    lambda_policy = functools.partial(lambda_auto_wrap_policy, lambda_fn=lambda_policy_fn)
    transformer_layer_classes = (
        PrefixEncoder,
        PromptEncoder,
        PromptEmbedding,
    )
    if "FSDP_TRANSFORMER_CLS_TO_WRAP" in os.environ:
        module_class = FullyShardedDataParallelPlugin.get_module_class_from_name(
            model, os.environ.get("FSDP_TRANSFORMER_CLS_TO_WRAP", "")
        )
        if module_class is not None:
            transformer_layer_classes += (module_class,)
    if transformer_cls_to_wrap is not None:
        if not isinstance(transformer_cls_to_wrap, tuple):
            transformer_cls_to_wrap = tuple(transformer_cls_to_wrap)
        transformer_layer_classes += transformer_cls_to_wrap
    transformer_wrap_policy = functools.partial(
        transformer_auto_wrap_policy,
        transformer_layer_cls=transformer_layer_classes,
    )

    auto_wrap_policy = functools.partial(_or_policy, policies=[lambda_policy, transformer_wrap_policy])
    return auto_wrap_policy


def transpose(weight, fan_in_fan_out):
    return weight.T if fan_in_fan_out else weight


TRANSFORMERS_MODELS_TO_LORA_TARGET_MODULES_MAPPING = {
    "t5": ["q", "v"],
    "mt5": ["q", "v"],
    "bart": ["q_proj", "v_proj"],
    "gpt2": ["c_attn"],
    "bloom": ["query_key_value"],
    "blip-2": ["q", "v", "q_proj", "v_proj"],
    "opt": ["q_proj", "v_proj"],
    "gptj": ["q_proj", "v_proj"],
    "gpt_neox": ["query_key_value"],
    "gpt_neo": ["q_proj", "v_proj"],
    "bert": ["query", "value"],
    "roberta": ["query", "value"],
    "xlm-roberta": ["query", "value"],
    "electra": ["query", "value"],
    "deberta-v2": ["query_proj", "value_proj"],
    "deberta": ["in_proj"],
    "layoutlm": ["query", "value"],
    "llama": ["q_proj", "v_proj"],
    "chatglm": ["query_key_value"],
    "gpt_bigcode": ["c_attn"],
    "mpt": ["Wqkv"],
}

COMMON_LAYERS_PATTERN = ["layers", "h", "block", "blocks"]

TRANSFORMERS_MODELS_TO_ADALORA_TARGET_MODULES_MAPPING = {
    "t5": ["q", "k", "v", "o", "wi", "wo"],
    "mt5": ["q", "k", "v", "o", "wi_0", "wi_1", "wo"],
    "bart": ["q_proj", "k_proj", "v_proj", "out_proj", "fc1", "fc2"],
    # "gpt2": ["c_attn"],
    # "bloom": ["query_key_value"],
    "opt": ["q_proj", "k_proj", "v_proj", "out_proj", "fc1", "fc2"],
    # "gptj": ["q_proj", "v_proj"],
    # "gpt_neox": ["query_key_value"],
    # "gpt_neo": ["q_proj", "v_proj"],
    # "bert": ["query", "value"],
    "roberta": ["query", "key", "value", "dense"],
    # "xlm-roberta": ["query", "value"],
    # "electra": ["query", "value"],
    "deberta-v2": ["query_proj", "key_proj", "value_proj", "dense"],
    # "deberta": ["in_proj"],
    # "layoutlm": ["query", "value"],
}

TRANSFORMERS_MODELS_TO_PREFIX_TUNING_POSTPROCESS_MAPPING = {
    "bloom": bloom_model_postprocess_past_key_value,
}

WEIGHTS_NAME = "adapter_model.bin"
SAFETENSORS_WEIGHTS_NAME = "adapter_model.safetensors"
CONFIG_NAME = "adapter_config.json"<|MERGE_RESOLUTION|>--- conflicted
+++ resolved
@@ -14,12 +14,8 @@
 # limitations under the License.
 
 import copy
-<<<<<<< HEAD
-import typing
-=======
 import os
 import warnings
->>>>>>> 03eb378e
 
 import torch
 
