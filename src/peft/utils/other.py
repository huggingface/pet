--- conflicted
+++ resolved
@@ -319,11 +319,7 @@
         # This is a special method that handles the case when users pass the argument `adapter_names`. This is an
         # extra argument that allows mixing different adapters in the same batch at inference time.
 
-<<<<<<< HEAD
-        SUPPORTED_MODULES = (torch.nn.Linear, torch.nn.Embedding, torch.nn.Conv2d, torch.nn.Conv1d)
-=======
         SUPPORTED_MODULES = (torch.nn.Linear, torch.nn.Embedding, torch.nn.Conv1d, torch.nn.Conv2d, torch.nn.Conv3d)
->>>>>>> c039b003
 
         module_names = ", ".join([module.__name__ for module in SUPPORTED_MODULES])
 
