# Copyright 2023-present the HuggingFace Inc. team.
#
# Licensed under the Apache License, Version 2.0 (the "License");
# you may not use this file except in compliance with the License.
# You may obtain a copy of the License at
#
#     http://www.apache.org/licenses/LICENSE-2.0
#
# Unless required by applicable law or agreed to in writing, software
# distributed under the License is distributed on an "AS IS" BASIS,
# WITHOUT WARRANTIES OR CONDITIONS OF ANY KIND, either express or implied.
# See the License for the specific language governing permissions and
# limitations under the License.
from __future__ import annotations

import os
import warnings
from typing import Optional

import huggingface_hub
import torch
from huggingface_hub import file_exists, hf_hub_download
from huggingface_hub.errors import EntryNotFoundError, LocalEntryNotFoundError
from packaging import version
from safetensors.torch import load_file as safe_load_file

from peft.mapping import PEFT_TYPE_TO_PREFIX_MAPPING

from .other import (
    EMBEDDING_LAYER_NAMES,
    SAFETENSORS_WEIGHTS_NAME,
    WEIGHTS_NAME,
    check_file_exists_on_hf_hub,
    infer_device,
)
from .peft_types import PeftType


def has_valid_embedding_base_layer(layer):
    """Check if the layer has an embedding base layer"""
    return hasattr(layer, "base_layer") and isinstance(layer.base_layer, (torch.nn.Linear, torch.nn.Embedding))


def get_embedding_layer_name(model, layer, is_embedding_in_target_modules):
    """Get the name of the embedding module for a given layer."""
    for name, module in model.named_modules():
        if (not is_embedding_in_target_modules and module == layer) or module == getattr(layer, "base_layer", None):
            return name
    return None


def get_peft_model_state_dict(
    model, state_dict=None, adapter_name="default", unwrap_compiled=False, save_embedding_layers="auto"
):
    """
    Get the state dict of the Peft model.

    Args:
        model ([`PeftModel`]): The Peft model. When using torch.nn.DistributedDataParallel, DeepSpeed or FSDP,
            the model should be the underlying model/unwrapped model (i.e. model.module).
        state_dict (`dict`, *optional*, defaults to `None`):
            The state dict of the model. If not provided, the state dict of the passed model will be used.
        adapter_name (`str`, *optional*, defaults to `"default"`):
            The name of the adapter whose state dict should be returned.
        unwrap_compiled (`bool`, *optional*, defaults to `False`):
            Whether to unwrap the model if torch.compile was used.
        save_embedding_layers (`Union[bool, str]`, , *optional*, defaults to `auto`):
            If `True`, save the embedding layers in addition to adapter weights. If `auto`, checks the common embedding
            layers `peft.utils.other.EMBEDDING_LAYER_NAMES` in config's `target_modules` when available. Based on it
            sets the boolean flag. This only works for 🤗 transformers models.
    """
    if unwrap_compiled:
        model = getattr(model, "_orig_mod", model)

    config = model.peft_config[adapter_name]
    if state_dict is None:
        state_dict = model.state_dict()

    # TUNER SPECIFIC CODE
    if config.peft_type in (PeftType.LORA, PeftType.ADALORA):
        # to_return = lora_state_dict(model, bias=model.peft_config.bias)
        # adapted from `https://github.com/microsoft/LoRA/blob/main/loralib/utils.py`
        # to be used directly with the state dict which is necessary when using DeepSpeed or FSDP
        bias = config.bias
        if bias == "none":
            to_return = {k: state_dict[k] for k in state_dict if "lora_" in k}
        elif bias == "all":
            to_return = {k: state_dict[k] for k in state_dict if "lora_" in k or "bias" in k}
        elif bias == "lora_only":
            to_return = {}
            for k in state_dict:
                if "lora_" in k:
                    to_return[k] = state_dict[k]
                    bias_name = k.split("lora_")[0] + "bias"
                    if bias_name in state_dict:
                        to_return[bias_name] = state_dict[bias_name]
        else:
            raise NotImplementedError
        to_return = {k: v for k, v in to_return.items() if (("lora_" in k and adapter_name in k) or ("bias" in k))}
        if config.peft_type == PeftType.ADALORA:
            rank_pattern = config.rank_pattern
            if rank_pattern is not None:
                rank_pattern = {k.replace(f".{adapter_name}", ""): v for k, v in rank_pattern.items()}
                config.rank_pattern = rank_pattern
                to_return = model.resize_state_dict_by_rank_pattern(rank_pattern, to_return, adapter_name)

        if config.use_dora:
            # Here we take care of a refactor of DoRA which changed lora_magnitude_vector from a ParameterDict to a
            # ModuleDict with a DoraLayer instance. The old parameter is now the "weight" attribute of that layer. Since
            # we want the state_dict format not to change, we remove the "weight" part.
            new_dora_suffix = f"lora_magnitude_vector.{adapter_name}.weight"

            def renamed_dora_weights(k):
                if k.endswith(new_dora_suffix):
                    k = k[:-7]  # remove ".weight"
                return k

<<<<<<< HEAD
    elif config.peft_type == PeftType.CUSTOM_TOKENS:
        to_return = {k: state_dict[k] for k in state_dict if "custom_tokens" in k}

    elif config.peft_type == PeftType.LOKR:
        to_return = {k: state_dict[k] for k in state_dict if "lokr_" in k}
=======
            to_return = {renamed_dora_weights(k): v for k, v in to_return.items()}

    elif config.peft_type == PeftType.BOFT:
        bias = config.bias
        if bias == "none":
            to_return = {k: state_dict[k] for k in state_dict if "boft_" in k}
        elif bias == "all":
            to_return = {k: state_dict[k] for k in state_dict if "boft_" in k or "bias" in k}
        elif bias == "boft_only":
            to_return = {}
            for k in state_dict:
                if "boft_" in k:
                    to_return[k] = state_dict[k]
                    bias_name = k.split("boft_")[0] + "bias"
                    if bias_name in state_dict:
                        to_return[bias_name] = state_dict[bias_name]
        else:
            raise NotImplementedError
>>>>>>> eaab05e1

    elif config.peft_type == PeftType.ADAPTION_PROMPT:
        to_return = {k: state_dict[k] for k in state_dict if k.split(".")[-1].startswith("adaption_")}

    elif config.is_prompt_learning:
        to_return = {}
        if config.peft_type == PeftType.MULTITASK_PROMPT_TUNING:
            to_return["prefix_task_cols"] = model.prompt_encoder[adapter_name].prefix_task_cols
            to_return["prefix_task_rows"] = model.prompt_encoder[adapter_name].prefix_task_rows
            prompt_embeddings = model.prompt_encoder[adapter_name].embedding.weight
        else:
            if config.inference_mode:
                prompt_embeddings = model.prompt_encoder[adapter_name].embedding.weight
            else:
                prompt_embeddings = model.get_prompt_embedding_to_save(adapter_name)
        to_return["prompt_embeddings"] = prompt_embeddings

    elif config.peft_type == PeftType.VERA:
        vera_prefix = PEFT_TYPE_TO_PREFIX_MAPPING[config.peft_type]
        to_return = {k: state_dict[k] for k in state_dict if vera_prefix in k}
        if config.save_projection:
            # TODO: adding vera_A and vera_B to `self.get_base_layer` would
            # make name to match here difficult to predict.
            if f"base_model.vera_A.{adapter_name}" not in state_dict:
                raise ValueError(
                    "Model was initialised to not save vera_A and vera_B but config now specifies to save projection!"
                    " Set `config.save_projection` to `False`."
                )
            to_return["base_model.vera_A." + adapter_name] = state_dict["base_model.vera_A." + adapter_name]
            to_return["base_model.vera_B." + adapter_name] = state_dict["base_model.vera_B." + adapter_name]
    elif config.peft_type == PeftType.XLORA:
        to_return = {k: state_dict[k] for k in state_dict if "internal_xlora_classifier" in k}
    elif config.peft_type == PeftType.VBLORA:
        to_return = {}
        # choose the most efficient dtype for indices
        if config.num_vectors < 2**8:
            indices_dtype = torch.uint8
        elif config.num_vectors < 2**15:
            indices_dtype = torch.int16
        elif config.num_vectors < 2**31:
            indices_dtype = torch.int32
        else:
            indices_dtype = torch.int64
        if config.save_only_topk_weights:
            # in save_only_topk_weights mode, we save topk_indices and topk_weights for parameter efficiency
            for k in state_dict:
                if "vblora_logits" in k:
                    logits, indices = state_dict[k].topk(config.topk)
                    to_return.update({k + "_topk_indices": indices.to(dtype=indices_dtype)})
                    to_return.update({k + "_topk_weights": torch.softmax(logits, dim=-1)[:, :, :-1].contiguous()})
        else:
            to_return = {k: state_dict[k] for k in state_dict if "vblora_logits" in k}
        to_return["base_model.vblora_vector_bank." + adapter_name] = state_dict[
            "base_model.vblora_vector_bank." + adapter_name
        ]
    elif config.peft_type in list(PeftType):
        prefix = PEFT_TYPE_TO_PREFIX_MAPPING[config.peft_type]
        to_return = {k: state_dict[k] for k in state_dict if prefix in k}
    else:
        raise ValueError(f"Unknown PEFT type passed: {config.peft_type}")

    # MODULES TO SAVE
    if getattr(model, "modules_to_save", None) is not None:
        for key, value in state_dict.items():
            if any(f"{module_name}.modules_to_save.{adapter_name}" in key for module_name in model.modules_to_save):
                to_return[key.replace("modules_to_save.", "")] = value

    # DEAL WITH EMBEDDINGS
    # check the common embedding layers in `target_modules` to reset `save_embedding_layers` if necessary
    is_embedding_in_target_modules = False
    if (
        save_embedding_layers == "auto"
        and hasattr(config, "target_modules")
        and any(k in config.target_modules for k in EMBEDDING_LAYER_NAMES)
    ):
        warnings.warn("Setting `save_embedding_layers` to `True` as embedding layers found in `target_modules`.")
        save_embedding_layers = is_embedding_in_target_modules = True
    elif save_embedding_layers == "auto":
        vocab_size = getattr(getattr(model, "config", None), "vocab_size", None)
        model_id = getattr(config, "base_model_name_or_path", None)

        # For some models e.g. diffusers the text config file is stored in a subfolder
        # we need to make sure we can download that config.
        has_base_config = False

        # ensure that this check is not performed in HF offline mode, see #1452
        if model_id is not None:
            local_config_exists = os.path.exists(os.path.join(model_id, "config.json"))
            exists = local_config_exists or check_file_exists_on_hf_hub(model_id, "config.json")
            if exists is None:
                # check failed, could not determine if it exists or not
                warnings.warn(
                    f"Could not find a config file in {model_id} - will assume that the vocabulary was not modified."
                )
                has_base_config = False
            else:
                has_base_config = exists

        # check if the vocab size of the base model is different from the vocab size of the finetuned model
        if (
            vocab_size
            and model_id
            and has_base_config
            and (vocab_size != model.config.__class__.from_pretrained(model_id).vocab_size)
        ):
            warnings.warn(
                "Setting `save_embedding_layers` to `True` as the embedding layer has been resized during finetuning."
            )
            save_embedding_layers = True
        else:
            save_embedding_layers = False

    if save_embedding_layers and hasattr(model, "get_input_embeddings"):
        for layer in [model.get_input_embeddings(), model.get_output_embeddings()]:
            if not is_embedding_in_target_modules or has_valid_embedding_base_layer(layer):
                # support from version >= 0.6.2
                embedding_module_name = get_embedding_layer_name(model, layer, is_embedding_in_target_modules)
                if embedding_module_name:
                    to_return.update({k: v for k, v in state_dict.items() if embedding_module_name in k})
    elif save_embedding_layers:
        warnings.warn("Could not identify embedding layer(s) because the model is not a 🤗 transformers model.")

    # REMOVE ADAPTER NAME
    to_return = {k.replace(f".{adapter_name}", ""): v for k, v in to_return.items()}
    return to_return


def _find_mismatched_keys(
    model: torch.nn.Module, peft_model_state_dict: dict[str, torch.Tensor], ignore_mismatched_sizes: bool = False
) -> tuple[dict[str, torch.Tensor], list[tuple[str, tuple[int, ...], tuple[int, ...]]]]:
    if not ignore_mismatched_sizes:
        return peft_model_state_dict, []

    mismatched = []
    state_dict = model.state_dict()
    for key, tensor in peft_model_state_dict.items():
        if key not in state_dict:
            continue

        # see https://github.com/huggingface/transformers/blob/09f9f566de83eef1f13ee83b5a1bbeebde5c80c1/src/transformers/modeling_utils.py#L3858-L3864
        if (state_dict[key].shape[-1] == 1) and (state_dict[key].numel() * 2 == tensor.numel()):
            # This skips size mismatches for 4-bit weights. Two 4-bit values share an 8-bit container, causing size
            # differences. Without matching with module type or paramter type it seems like a practical way to detect
            # valid 4bit weights.
            continue

        if state_dict[key].shape != tensor.shape:
            mismatched.append((key, tensor.shape, state_dict[key].shape))

    for key, _, _ in mismatched:
        del peft_model_state_dict[key]

    return peft_model_state_dict, mismatched


def _insert_adapter_name_into_state_dict(
    state_dict: dict[str, torch.Tensor], adapter_name: str, parameter_prefix: str
) -> dict[str, torch.Tensor]:
    """Utility function to remap the state_dict keys to fit the PEFT model by inserting the adapter name."""
    peft_model_state_dict = {}
    for key, val in state_dict.items():
        if parameter_prefix in key:
            suffix = key.split(parameter_prefix)[1]
            if "." in suffix:
                suffix_to_replace = ".".join(suffix.split(".")[1:])
                key = key.replace(suffix_to_replace, f"{adapter_name}.{suffix_to_replace}")
            else:
                key = f"{key}.{adapter_name}"
            peft_model_state_dict[key] = val
        else:
            peft_model_state_dict[key] = val
    return peft_model_state_dict


def set_peft_model_state_dict(
    model,
    peft_model_state_dict,
    adapter_name="default",
    ignore_mismatched_sizes: bool = False,
    low_cpu_mem_usage: bool = False,
):
    """
    Set the state dict of the Peft model.

    Args:
        model ([`PeftModel`]):
            The Peft model.
        peft_model_state_dict (`dict`):
            The state dict of the Peft model.
        adapter_name (`str`, *optional*, defaults to `"default"`):
            The name of the adapter whose state dict should be set.
        ignore_mismatched_sizes (`bool`, *optional*, defaults to `False`):
            Whether to ignore mismatched in the state dict.
        low_cpu_mem_usage (`bool`, `optional`, defaults to `False`):
            This argument must be `True` if the `model` was loaded with adapter weights on the meta device, e.g. after
            calling `inject_adapter_in_model` with `low_cpu_mem_usage=True`. Otherwise, leave it as `False`.

    """
    config = model.peft_config[adapter_name]
    state_dict = {}
    if getattr(model, "modules_to_save", None) is not None:
        for key, value in peft_model_state_dict.items():
            if any(f".{module_name}." in key for module_name in model.modules_to_save):
                # sort to make order deterministic, but should not affect overall logic
                for module_name in sorted(model.modules_to_save):
                    if f".{module_name}." in key:
                        key = key.replace(f".{module_name}.", f".{module_name}.modules_to_save.{adapter_name}.")
                        break
            state_dict[key] = value
    else:
        state_dict = peft_model_state_dict

<<<<<<< HEAD
    if config.peft_type in (
        PeftType.LORA,
        PeftType.LOHA,
        PeftType.LOKR,
        PeftType.ADALORA,
        PeftType.IA3,
        PeftType.OFT,
        PeftType.POLY,
        PeftType.CUSTOM_TOKENS
    ):
        peft_model_state_dict = {}
        parameter_prefix = {
            PeftType.IA3: "ia3_",
            PeftType.LORA: "lora_",
            PeftType.ADALORA: "lora_",
            PeftType.LOHA: "hada_",
            PeftType.LOKR: "lokr_",
            PeftType.OFT: "oft_",
            PeftType.POLY: "poly_",
            PeftType.CUSTOM_TOKENS: "custom_tokens",
        }[config.peft_type]
        for k, v in state_dict.items():
            if parameter_prefix in k:
                suffix = k.split(parameter_prefix)[1]
                if "." in suffix:
                    suffix_to_replace = ".".join(suffix.split(".")[1:])
                    k = k.replace(suffix_to_replace, f"{adapter_name}.{suffix_to_replace}")
                else:
                    k = f"{k}.{adapter_name}"
                peft_model_state_dict[k] = v
            else:
                peft_model_state_dict[k] = v
=======
    if config.is_prompt_learning or config.peft_type == PeftType.ADAPTION_PROMPT:
        peft_model_state_dict = state_dict
    elif config.peft_type == PeftType.XLORA:
        peft_model_state_dict = state_dict
    elif config.peft_type in PEFT_TYPE_TO_PREFIX_MAPPING:
        peft_model_state_dict = {}
        parameter_prefix = PEFT_TYPE_TO_PREFIX_MAPPING[config.peft_type]
        if config.peft_type == PeftType.VBLORA and config.save_only_topk_weights:
            num_vectors, _ = model.vblora_vector_bank[adapter_name].shape
            state_dict_keys = list(state_dict.keys())
            for k in state_dict_keys:
                # in save_only_topk_weights mode, only topk_indices and topk_weights are saved
                # note that topk_indices and topk_weights serve as an efficient representation of the logits
                # so we need to recover the logits from the topk_indices and topk_weights
                if "_topk_indices" in k:
                    v = state_dict[k].to(torch.long)
                    original_key = k.replace("_topk_indices", "")
                    # find the corresponding topk_weights from the state_dict
                    topk_weights = state_dict[k.replace("_topk_indices", "_topk_weights")]
                    # as we only save the first k-1 topk_weights, here we recover the last one
                    topk_weights = torch.cat([topk_weights, 1 - topk_weights.sum(-1, keepdim=True)], dim=-1)
                    # convert the weights to logits
                    topk_logits = torch.log(topk_weights)
                    matrix = (
                        torch.zeros([*(topk_logits.shape[:-1]), num_vectors])
                        .fill_(float("-inf"))
                        .to(topk_logits.device)
                        .scatter(-1, v, topk_logits)
                    )
                    # add logits to the state_dict
                    state_dict[original_key] = matrix
                    # delete the topk_indices and topk_weights from the state_dict
                    del state_dict[k]
                    del state_dict[k.replace("_topk_indices", "_topk_weights")]

        peft_model_state_dict = _insert_adapter_name_into_state_dict(
            state_dict, adapter_name=adapter_name, parameter_prefix=parameter_prefix
        )

>>>>>>> eaab05e1
        if config.peft_type == PeftType.ADALORA:
            rank_pattern = config.rank_pattern
            if rank_pattern is not None:
                model.resize_modules_by_rank_pattern(rank_pattern, adapter_name)
        elif config.peft_type == PeftType.VERA:
            if config.save_projection and "base_model.vera_A" not in peft_model_state_dict:
                raise ValueError(
                    "Specified to load vera_A and vera_B from state dictionary however they were not present!"
                )
            elif not config.save_projection and "base_model.vera_A" in peft_model_state_dict:
                warnings.warn(
                    "Specified to not load vera_A and vera_B from state dictionary however they are present in state"
                    " dictionary! Consider using them to ensure checkpoint loading is correct on all platforms using"
                    " `peft_config.save_projection = True`"
                )
            elif not config.save_projection:  # and no vera_A in state dictionary
                warnings.warn(
                    "Specified to not load vera_A and vera_B from state dictionary. This means we will be relying on"
                    " PRNG initialisation to restore these projections using `config.projection_prng_key`, which may"
                    " not be accurate on all system configurations."
                )
        elif config.peft_type == PeftType.LORA:
            # Here we take care of a refactor of DoRA which changed lora_magnitude_vector from a ParameterDict to a
            # ModuleDict with a DoraLayer instance. The old parameter is now the "weight" attribute of that layer.
            old_dora_suffix = f"lora_magnitude_vector.{adapter_name}"

            def renamed_dora_weights(k):
                if k.endswith(old_dora_suffix):
                    k = k + ".weight"
                return k

            peft_model_state_dict = {renamed_dora_weights(k): v for k, v in peft_model_state_dict.items()}
    else:
        raise NotImplementedError

    peft_model_state_dict, mismatched_keys = _find_mismatched_keys(
        model, peft_model_state_dict, ignore_mismatched_sizes=ignore_mismatched_sizes
    )
    if low_cpu_mem_usage:
        load_result = model.load_state_dict(peft_model_state_dict, strict=False, assign=True)
        # ensure that the correct device is set
        for module in model.modules():
            if hasattr(module, "_move_adapter_to_device_of_base_layer"):
                module._move_adapter_to_device_of_base_layer(adapter_name)
    else:
        load_result = model.load_state_dict(peft_model_state_dict, strict=False)

    if config.is_prompt_learning:
        model.prompt_encoder[adapter_name].embedding.load_state_dict(
            {"weight": peft_model_state_dict["prompt_embeddings"]}, strict=True
        )

    if config.peft_type == PeftType.MULTITASK_PROMPT_TUNING:
        model.prompt_encoder[adapter_name].load_state_dict(peft_model_state_dict, strict=False)

    if mismatched_keys:
        # see https://github.com/huggingface/transformers/blob/09f9f566de83eef1f13ee83b5a1bbeebde5c80c1/src/transformers/modeling_utils.py#L4039
        mismatched_warning = "\n".join(
            [
                f"- {key}: found shape {shape1} in the checkpoint and {shape2} in the model instantiated"
                for key, shape1, shape2 in mismatched_keys
            ]
        )
        msg = (
            f"Some weights of {model.__class__.__name__} were not initialized from the model checkpoint "
            f"and are being ignored because you passed `ignore_mismatched_sizes=True`: {mismatched_warning}."
        )
        warnings.warn(msg)
    return load_result


def torch_load(*args, weights_only=True, **kwargs):
    """Call torch.load and handle weights_only.

    Defaults to weights_only=True to anticipate upcoming switch on the PyTorch side.

    """
    # TODO: weights_only was added in 1.13, remove if 1.12 no longer needs to be supported
    if version.parse(torch.__version__) < version.parse("1.13"):
        return torch.load(*args, **kwargs)
    return torch.load(*args, weights_only=weights_only, **kwargs)


def load_peft_weights(model_id: str, device: Optional[str] = None, **hf_hub_download_kwargs) -> dict:
    r"""
    A helper method to load the PEFT weights from the HuggingFace Hub or locally

    Args:
        model_id (`str`):
            The local path to the adapter weights or the name of the adapter to load from the HuggingFace Hub.
        device (`str`):
            The device to load the weights onto.
        hf_hub_download_kwargs (`dict`):
            Additional arguments to pass to the `hf_hub_download` method when loading from the HuggingFace Hub.
    """
    path = (
        os.path.join(model_id, hf_hub_download_kwargs["subfolder"])
        if hf_hub_download_kwargs.get("subfolder", None) is not None
        else model_id
    )

    if device is None:
        device = infer_device()

    def get_hub_filename(use_safetensors=True):
        weights_name = SAFETENSORS_WEIGHTS_NAME if use_safetensors else WEIGHTS_NAME
        return (
            os.path.join(hf_hub_download_kwargs["subfolder"], weights_name)
            if hf_hub_download_kwargs.get("subfolder", None) is not None
            else weights_name
        )

    if os.path.exists(os.path.join(path, SAFETENSORS_WEIGHTS_NAME)):
        filename = os.path.join(path, SAFETENSORS_WEIGHTS_NAME)
        use_safetensors = True
    elif os.path.exists(os.path.join(path, WEIGHTS_NAME)):
        filename = os.path.join(path, WEIGHTS_NAME)
        use_safetensors = False
    elif huggingface_hub.constants.HF_HUB_OFFLINE:
        # if in offline mode, check if we can find the adapter file locally
        hub_filename = get_hub_filename(use_safetensors=True)
        try:
            filename = hf_hub_download(model_id, hub_filename, local_files_only=True)
            use_safetensors = True
        except LocalEntryNotFoundError:
            # Could not find safetensors, try pickle. If this also fails, it's fine to let the error be raised here, as
            # it means that the user tried to load a non-cached model in offline mode.
            hub_filename = get_hub_filename(use_safetensors=False)
            filename = hf_hub_download(model_id, hub_filename, local_files_only=True)
            use_safetensors = False
    else:
        token = hf_hub_download_kwargs.get("token", None)
        if token is None:
            token = hf_hub_download_kwargs.get("use_auth_token", None)

        hub_filename = get_hub_filename(use_safetensors=True)
        has_remote_safetensors_file = file_exists(
            repo_id=model_id,
            filename=hub_filename,
            revision=hf_hub_download_kwargs.get("revision", None),
            repo_type=hf_hub_download_kwargs.get("repo_type", None),
            token=token,
        )
        use_safetensors = has_remote_safetensors_file

        if has_remote_safetensors_file:
            # Priority 1: load safetensors weights
            filename = hf_hub_download(
                model_id,
                SAFETENSORS_WEIGHTS_NAME,
                **hf_hub_download_kwargs,
            )
        else:
            try:
                filename = hf_hub_download(model_id, WEIGHTS_NAME, **hf_hub_download_kwargs)
            except EntryNotFoundError:
                raise ValueError(
                    f"Can't find weights for {model_id} in {model_id} or in the Hugging Face Hub. "
                    f"Please check that the file {WEIGHTS_NAME} or {SAFETENSORS_WEIGHTS_NAME} is present at {model_id}."
                )

    if use_safetensors:
        if hasattr(torch.backends, "mps") and (device == torch.device("mps")):
            adapters_weights = safe_load_file(filename, device="cpu")
        else:
            adapters_weights = safe_load_file(filename, device=device)
    else:
        adapters_weights = torch_load(filename, map_location=torch.device(device))

    return adapters_weights<|MERGE_RESOLUTION|>--- conflicted
+++ resolved
@@ -115,13 +115,6 @@
                     k = k[:-7]  # remove ".weight"
                 return k
 
-<<<<<<< HEAD
-    elif config.peft_type == PeftType.CUSTOM_TOKENS:
-        to_return = {k: state_dict[k] for k in state_dict if "custom_tokens" in k}
-
-    elif config.peft_type == PeftType.LOKR:
-        to_return = {k: state_dict[k] for k in state_dict if "lokr_" in k}
-=======
             to_return = {renamed_dora_weights(k): v for k, v in to_return.items()}
 
     elif config.peft_type == PeftType.BOFT:
@@ -140,7 +133,9 @@
                         to_return[bias_name] = state_dict[bias_name]
         else:
             raise NotImplementedError
->>>>>>> eaab05e1
+
+    elif config.peft_type == PeftType.CUSTOM_TOKENS:
+        to_return = {k: state_dict[k] for k in state_dict if "custom_tokens" in k}
 
     elif config.peft_type == PeftType.ADAPTION_PROMPT:
         to_return = {k: state_dict[k] for k in state_dict if k.split(".")[-1].startswith("adaption_")}
@@ -353,40 +348,6 @@
     else:
         state_dict = peft_model_state_dict
 
-<<<<<<< HEAD
-    if config.peft_type in (
-        PeftType.LORA,
-        PeftType.LOHA,
-        PeftType.LOKR,
-        PeftType.ADALORA,
-        PeftType.IA3,
-        PeftType.OFT,
-        PeftType.POLY,
-        PeftType.CUSTOM_TOKENS
-    ):
-        peft_model_state_dict = {}
-        parameter_prefix = {
-            PeftType.IA3: "ia3_",
-            PeftType.LORA: "lora_",
-            PeftType.ADALORA: "lora_",
-            PeftType.LOHA: "hada_",
-            PeftType.LOKR: "lokr_",
-            PeftType.OFT: "oft_",
-            PeftType.POLY: "poly_",
-            PeftType.CUSTOM_TOKENS: "custom_tokens",
-        }[config.peft_type]
-        for k, v in state_dict.items():
-            if parameter_prefix in k:
-                suffix = k.split(parameter_prefix)[1]
-                if "." in suffix:
-                    suffix_to_replace = ".".join(suffix.split(".")[1:])
-                    k = k.replace(suffix_to_replace, f"{adapter_name}.{suffix_to_replace}")
-                else:
-                    k = f"{k}.{adapter_name}"
-                peft_model_state_dict[k] = v
-            else:
-                peft_model_state_dict[k] = v
-=======
     if config.is_prompt_learning or config.peft_type == PeftType.ADAPTION_PROMPT:
         peft_model_state_dict = state_dict
     elif config.peft_type == PeftType.XLORA:
@@ -426,7 +387,6 @@
             state_dict, adapter_name=adapter_name, parameter_prefix=parameter_prefix
         )
 
->>>>>>> eaab05e1
         if config.peft_type == PeftType.ADALORA:
             rank_pattern = config.rank_pattern
             if rank_pattern is not None:
