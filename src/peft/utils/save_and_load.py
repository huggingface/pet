--- conflicted
+++ resolved
@@ -204,11 +204,8 @@
         PeftType.ADALORA,
         PeftType.IA3,
         PeftType.OFT,
-<<<<<<< HEAD
+        PeftType.POLY,
         PeftType.BOFT,
-=======
-        PeftType.POLY,
->>>>>>> bf54136a
     ):
         peft_model_state_dict = {}
         parameter_prefix = {
@@ -218,11 +215,8 @@
             PeftType.LOHA: "hada_",
             PeftType.LOKR: "lokr_",
             PeftType.OFT: "oft_",
-<<<<<<< HEAD
+            PeftType.POLY: "poly_",
             PeftType.BOFT: "boft_",
-=======
-            PeftType.POLY: "poly_",
->>>>>>> bf54136a
         }[config.peft_type]
         for k, v in state_dict.items():
             if parameter_prefix in k:
