--- conflicted
+++ resolved
@@ -145,10 +145,8 @@
 
     elif config.peft_type == PeftType.POLY:
         to_return = {k: state_dict[k] for k in state_dict if "poly_" in k}
-<<<<<<< HEAD
     elif config.peft_type == PeftType.REFT:
         to_return = {k: state_dict[k].contiguous() for k in state_dict if "reft_" in k}
-=======
 
     elif config.peft_type == PeftType.LN_TUNING:
         to_return = {k: state_dict[k] for k in state_dict if "ln_tuning_" in k}
@@ -166,7 +164,6 @@
             to_return["base_model.vera_A." + adapter_name] = state_dict["base_model.vera_A." + adapter_name]
             to_return["base_model.vera_B." + adapter_name] = state_dict["base_model.vera_B." + adapter_name]
 
->>>>>>> fb7f2796
     else:
         raise ValueError(f"Unknown PEFT type passed: {config.peft_type}")
 
@@ -299,11 +296,8 @@
         PeftType.POLY,
         PeftType.LN_TUNING,
         PeftType.BOFT,
-<<<<<<< HEAD
         PeftType.REFT,
-=======
         PeftType.VERA,
->>>>>>> fb7f2796
     ):
         peft_model_state_dict = {}
         parameter_prefix = {
@@ -315,12 +309,9 @@
             PeftType.OFT: "oft_",
             PeftType.POLY: "poly_",
             PeftType.BOFT: "boft_",
-<<<<<<< HEAD
             PeftType.REFT: "reft_",
-=======
             PeftType.LN_TUNING: "ln_tuning_",
             PeftType.VERA: "vera_lambda_",
->>>>>>> fb7f2796
         }[config.peft_type]
         for k, v in state_dict.items():
             if parameter_prefix in k:
