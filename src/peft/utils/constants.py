# coding=utf-8
# Copyright 2023-present the HuggingFace Inc. team.
#
# Licensed under the Apache License, Version 2.0 (the "License");
# you may not use this file except in compliance with the License.
# You may obtain a copy of the License at
#
#     http://www.apache.org/licenses/LICENSE-2.0
#
# Unless required by applicable law or agreed to in writing, software
# distributed under the License is distributed on an "AS IS" BASIS,
# WITHOUT WARRANTIES OR CONDITIONS OF ANY KIND, either express or implied.
# See the License for the specific language governing permissions and
# limitations under the License.
import torch


# needed for prefix-tuning of bloom model
def bloom_model_postprocess_past_key_value(past_key_values):
    past_key_values = torch.cat(past_key_values)
    total_layers, batch_size, num_attention_heads, num_virtual_tokens, head_dim = past_key_values.shape
    keys = past_key_values[: total_layers // 2]
    keys = keys.transpose(2, 3).reshape(
        total_layers // 2, batch_size * num_attention_heads, head_dim, num_virtual_tokens
    )
    values = past_key_values[total_layers // 2 :]
    values = values.reshape(total_layers // 2, batch_size * num_attention_heads, num_virtual_tokens, head_dim)

    return tuple(zip(keys, values))


# needed for prefix-tuning of StarCoder models
def starcoder_model_postprocess_past_key_value(past_key_values):
    result = []
    for k in past_key_values:
        k = k[:, :, 0]
        k = k.permute([1, 2, 0, 3])
        k = k.reshape(*k.shape[:-2], -1)
        result.append(k)
    return tuple(result)


TRANSFORMERS_MODELS_TO_PREFIX_TUNING_POSTPROCESS_MAPPING = {
    "bloom": bloom_model_postprocess_past_key_value,
    "gpt_bigcode": starcoder_model_postprocess_past_key_value,
}


TRANSFORMERS_MODELS_TO_LORA_TARGET_MODULES_MAPPING = {
    "t5": ["q", "v"],
    "mt5": ["q", "v"],
    "bart": ["q_proj", "v_proj"],
    "gpt2": ["c_attn"],
    "bloom": ["query_key_value"],
    "blip-2": ["q", "v", "q_proj", "v_proj"],
    "opt": ["q_proj", "v_proj"],
    "gptj": ["q_proj", "v_proj"],
    "gpt_neox": ["query_key_value"],
    "gpt_neo": ["q_proj", "v_proj"],
    "bert": ["query", "value"],
    "roberta": ["query", "value"],
    "xlm-roberta": ["query", "value"],
    "electra": ["query", "value"],
    "deberta-v2": ["query_proj", "value_proj"],
    "deberta": ["in_proj"],
    "layoutlm": ["query", "value"],
    "llama": ["q_proj", "v_proj"],
    "chatglm": ["query_key_value"],
    "gpt_bigcode": ["c_attn"],
    "mpt": ["Wqkv"],
    "RefinedWebModel": ["query_key_value"],
    "RefinedWeb": ["query_key_value"],
    "falcon": ["query_key_value"],
    "btlm": ["c_proj", "c_attn"],
    "codegen": ["qkv_proj"],
    "mistral": ["q_proj", "v_proj"],
    "mixtral": ["q_proj", "v_proj"],
    "stablelm": ["q_proj", "v_proj"],
<<<<<<< HEAD
    "phi": ["Wqkv", "out_proj", "fc1", "fc2"],
    "mixtral": ["q_proj", "k_proj", "v_proj", "o_proj", "w1", "w2", "w3"],
=======
    "phi": ["q_proj", "v_proj", "fc1", "fc2"],
>>>>>>> 189a9a66
}

TRANSFORMERS_MODELS_TO_IA3_TARGET_MODULES_MAPPING = {
    "t5": ["k", "v", "wo"],
    "mt5": ["k", "v", "wi_1"],
    "gpt2": ["c_attn", "mlp.c_proj"],
    "bloom": ["query_key_value", "mlp.dense_4h_to_h"],
    "roberta": ["key", "value", "output.dense"],
    "opt": ["q_proj", "k_proj", "fc2"],
    "gptj": ["q_proj", "v_proj", "fc_out"],
    "gpt_neox": ["query_key_value", "dense_4h_to_h"],
    "gpt_neo": ["q_proj", "v_proj", "c_proj"],
    "bart": ["q_proj", "v_proj", "fc2"],
    "gpt_bigcode": ["c_attn", "mlp.c_proj"],
    "llama": ["k_proj", "v_proj", "down_proj"],
    "mistral": ["k_proj", "v_proj", "down_proj"],
    "bert": ["key", "value", "output.dense"],
    "deberta-v2": ["key_proj", "value_proj", "output.dense"],
    "deberta": ["in_proj", "output.dense"],
    "RefinedWebModel": ["query_key_value", "dense_4h_to_h"],
    "RefinedWeb": ["query_key_value", "dense_4h_to_h"],
    "falcon": ["query_key_value", "dense_4h_to_h"],
}

TRANSFORMERS_MODELS_TO_IA3_FEEDFORWARD_MODULES_MAPPING = {
    "t5": ["wo"],
    "mt5": [],
    "gpt2": ["mlp.c_proj"],
    "bloom": ["mlp.dense_4h_to_h"],
    "roberta": ["output.dense"],
    "opt": ["fc2"],
    "gptj": ["fc_out"],
    "gpt_neox": ["dense_4h_to_h"],
    "gpt_neo": ["c_proj"],
    "bart": ["fc2"],
    "gpt_bigcode": ["mlp.c_proj"],
    "llama": ["down_proj"],
    "mistral": ["down_proj"],
    "bert": ["output.dense"],
    "deberta-v2": ["output.dense"],
    "deberta": ["output.dense"],
    "RefinedWeb": ["dense_4h_to_h"],
    "RefinedWebModel": ["dense_4h_to_h"],
    "falcon": ["dense_4h_to_h"],
}

TRANSFORMERS_MODELS_TO_ADALORA_TARGET_MODULES_MAPPING = {
    "t5": ["q", "k", "v", "o", "wi", "wo"],
    "mt5": ["q", "k", "v", "o", "wi_0", "wi_1", "wo"],
    "bart": ["q_proj", "k_proj", "v_proj", "out_proj", "fc1", "fc2"],
    "gpt2": ["c_attn"],
    "bloom": ["query_key_value"],
    "opt": ["q_proj", "k_proj", "v_proj", "out_proj", "fc1", "fc2"],
    "gptj": ["q_proj", "v_proj"],
    "gpt_neox": ["query_key_value"],
    "gpt_neo": ["q_proj", "v_proj"],
    "llama": ["q_proj", "v_proj"],
    "bert": ["query", "value"],
    "roberta": ["query", "key", "value", "dense"],
    # "xlm-roberta": ["query", "value"],
    # "electra": ["query", "value"],
    "deberta-v2": ["query_proj", "key_proj", "value_proj", "dense"],
    "gpt_bigcode": ["c_attn"],
    "deberta": ["in_proj"],
    # "layoutlm": ["query", "value"],
}

WEIGHTS_NAME = "adapter_model.bin"
SAFETENSORS_WEIGHTS_NAME = "adapter_model.safetensors"
CONFIG_NAME = "adapter_config.json"
EMBEDDING_LAYER_NAMES = ["embed_tokens", "lm_head"]
INCLUDE_LINEAR_LAYERS_SHORTHAND = "all-linear"
TOKENIZER_CONFIG_NAME = "tokenizer_config.json"<|MERGE_RESOLUTION|>--- conflicted
+++ resolved
@@ -76,12 +76,7 @@
     "mistral": ["q_proj", "v_proj"],
     "mixtral": ["q_proj", "v_proj"],
     "stablelm": ["q_proj", "v_proj"],
-<<<<<<< HEAD
-    "phi": ["Wqkv", "out_proj", "fc1", "fc2"],
-    "mixtral": ["q_proj", "k_proj", "v_proj", "o_proj", "w1", "w2", "w3"],
-=======
     "phi": ["q_proj", "v_proj", "fc1", "fc2"],
->>>>>>> 189a9a66
 }
 
 TRANSFORMERS_MODELS_TO_IA3_TARGET_MODULES_MAPPING = {
