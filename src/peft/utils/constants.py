# Copyright 2023-present the HuggingFace Inc. team.
#
# Licensed under the Apache License, Version 2.0 (the "License");
# you may not use this file except in compliance with the License.
# You may obtain a copy of the License at
#
#     http://www.apache.org/licenses/LICENSE-2.0
#
# Unless required by applicable law or agreed to in writing, software
# distributed under the License is distributed on an "AS IS" BASIS,
# WITHOUT WARRANTIES OR CONDITIONS OF ANY KIND, either express or implied.
# See the License for the specific language governing permissions and
# limitations under the License.
import torch


# needed for prefix-tuning of bloom model
def bloom_model_postprocess_past_key_value(past_key_values):
    past_key_values = torch.cat(past_key_values)
    total_layers, batch_size, num_attention_heads, num_virtual_tokens, head_dim = past_key_values.shape
    keys = past_key_values[: total_layers // 2]
    keys = keys.transpose(2, 3).reshape(
        total_layers // 2, batch_size * num_attention_heads, head_dim, num_virtual_tokens
    )
    values = past_key_values[total_layers // 2 :]
    values = values.reshape(total_layers // 2, batch_size * num_attention_heads, num_virtual_tokens, head_dim)

    return tuple(zip(keys, values))


# needed for prefix-tuning of StarCoder models
def starcoder_model_postprocess_past_key_value(past_key_values):
    result = []
    for k in past_key_values:
        k = k[:, :, 0]
        k = k.permute([1, 2, 0, 3])
        k = k.reshape(*k.shape[:-2], -1)
        result.append(k)
    return tuple(result)


TRANSFORMERS_MODELS_TO_PREFIX_TUNING_POSTPROCESS_MAPPING = {
    "bloom": bloom_model_postprocess_past_key_value,
    "gpt_bigcode": starcoder_model_postprocess_past_key_value,
}

TRANSFORMERS_MODELS_TO_LNTUNING_TARGET_MODULES_MAPPING = {
    "llama": ["input_layernorm", "post_attention_layernorm", "norm"],
    "bloom": ["input_layernorm", "post_attention_layernorm", "ln_f"],
    "llava": [
        "multi_modal_projector",
        "input_layernorm",
        "post_attention_layernorm",
        "norm",
        "embed_tokens",
        "lm_head",
    ],
    "t5": ["layer_norm", "final_layer_norm"],
    "mt5": ["layer_norm", "final_layer_norm"],
    "bart": ["self_attn_layer_norm", "encoder_attn_layer_norm", "final_layer_norm"],
    "gpt2": ["ln_1", "ln_2", "ln_f"],
    "blip-2": ["layernorm", "LayerNorm", "final_layer_norm", "self_attn_layer_norm"],
    "gptj": ["ln_1", "ln_f"],
    "falcon": ["input_layernorm", "post_attention_layernorm", "ln_f"],
    "mistral": ["input_layernorm", "post_attention_layernorm", "norm"],
    "phi": ["input_layernorm", "final_layernorm"],
    "gemma": ["input_layernorm", "post_attention_layernorm", "norm"],
    "qwen2": ["post_attention_layernorm"],
}

TRANSFORMERS_MODELS_TO_LORA_TARGET_MODULES_MAPPING = {
    "t5": ["q", "v"],
    "mt5": ["q", "v"],
    "bart": ["q_proj", "v_proj"],
    "gpt2": ["c_attn"],
    "bloom": ["query_key_value"],
    "blip-2": ["q", "v", "q_proj", "v_proj"],
    "opt": ["q_proj", "v_proj"],
    "gptj": ["q_proj", "v_proj"],
    "gpt_neox": ["query_key_value"],
    "gpt_neo": ["q_proj", "v_proj"],
    "bert": ["query", "value"],
    "roberta": ["query", "value"],
    "xlm-roberta": ["query", "value"],
    "electra": ["query", "value"],
    "deberta-v2": ["query_proj", "value_proj"],
    "deberta": ["in_proj"],
    "layoutlm": ["query", "value"],
    "llama": ["q_proj", "v_proj"],
    "chatglm": ["query_key_value"],
    "gpt_bigcode": ["c_attn"],
    "mpt": ["Wqkv"],
    "RefinedWebModel": ["query_key_value"],
    "RefinedWeb": ["query_key_value"],
    "falcon": ["query_key_value"],
    "btlm": ["c_proj", "c_attn"],
    "codegen": ["qkv_proj"],
    "mistral": ["q_proj", "v_proj"],
    "mixtral": ["q_proj", "v_proj"],
    "stablelm": ["q_proj", "v_proj"],
    "phi": ["q_proj", "v_proj", "fc1", "fc2"],
    "gemma": ["q_proj", "v_proj"],
    "qwen2": ["q_proj", "v_proj"],
}

TRANSFORMERS_MODELS_TO_IA3_TARGET_MODULES_MAPPING = {
    "t5": ["k", "v", "wo"],
    "mt5": ["k", "v", "wi_1"],
    "gpt2": ["c_attn", "mlp.c_proj"],
    "bloom": ["query_key_value", "mlp.dense_4h_to_h"],
    "roberta": ["key", "value", "output.dense"],
    "opt": ["q_proj", "k_proj", "fc2"],
    "gptj": ["q_proj", "v_proj", "fc_out"],
    "gpt_neox": ["query_key_value", "dense_4h_to_h"],
    "gpt_neo": ["q_proj", "v_proj", "c_proj"],
    "bart": ["q_proj", "v_proj", "fc2"],
    "gpt_bigcode": ["c_attn", "mlp.c_proj"],
    "llama": ["k_proj", "v_proj", "down_proj"],
    "mistral": ["k_proj", "v_proj", "down_proj"],
    "mixtral": ["k_proj", "v_proj", "w2"],
    "bert": ["key", "value", "output.dense"],
    "deberta-v2": ["key_proj", "value_proj", "output.dense"],
    "deberta": ["in_proj", "output.dense"],
    "RefinedWebModel": ["query_key_value", "dense_4h_to_h"],
    "RefinedWeb": ["query_key_value", "dense_4h_to_h"],
    "falcon": ["query_key_value", "dense_4h_to_h"],
    "phi": ["q_proj", "v_proj", "fc2"],
    "gemma": ["q_proj", "v_proj", "down_proj"],
    "qwen2": ["q_proj", "v_proj", "down_proj"],
}

TRANSFORMERS_MODELS_TO_IA3_FEEDFORWARD_MODULES_MAPPING = {
    "t5": ["wo"],
    "mt5": [],
    "gpt2": ["mlp.c_proj"],
    "bloom": ["mlp.dense_4h_to_h"],
    "roberta": ["output.dense"],
    "opt": ["fc2"],
    "gptj": ["fc_out"],
    "gpt_neox": ["dense_4h_to_h"],
    "gpt_neo": ["c_proj"],
    "bart": ["fc2"],
    "gpt_bigcode": ["mlp.c_proj"],
    "llama": ["down_proj"],
    "mistral": ["down_proj"],
    "mixtral": ["w2"],
    "bert": ["output.dense"],
    "deberta-v2": ["output.dense"],
    "deberta": ["output.dense"],
    "RefinedWeb": ["dense_4h_to_h"],
    "RefinedWebModel": ["dense_4h_to_h"],
    "falcon": ["dense_4h_to_h"],
    "phi": ["fc2"],
    "gemma": ["down_proj"],
    "qwen2": ["down_proj"],
}

TRANSFORMERS_MODELS_TO_ADALORA_TARGET_MODULES_MAPPING = {
    "t5": ["q", "k", "v", "o", "wi", "wo"],
    "mt5": ["q", "k", "v", "o", "wi_0", "wi_1", "wo"],
    "bart": ["q_proj", "k_proj", "v_proj", "out_proj", "fc1", "fc2"],
    "gpt2": ["c_attn"],
    "bloom": ["query_key_value"],
    "opt": ["q_proj", "k_proj", "v_proj", "out_proj", "fc1", "fc2"],
    "gptj": ["q_proj", "v_proj"],
    "gpt_neox": ["query_key_value"],
    "gpt_neo": ["q_proj", "v_proj"],
    "llama": ["q_proj", "v_proj"],
    "bert": ["query", "value"],
    "roberta": ["query", "key", "value", "dense"],
    # "xlm-roberta": ["query", "value"],
    # "electra": ["query", "value"],
    "deberta-v2": ["query_proj", "key_proj", "value_proj", "dense"],
    "gpt_bigcode": ["c_attn"],
    "deberta": ["in_proj"],
    # "layoutlm": ["query", "value"],
    "qwen2": ["q_proj", "v_proj"],
}

TRANSFORMERS_MODELS_TO_VERA_TARGET_MODULES_MAPPING = {
    "t5": ["q", "v"],
    "mt5": ["q", "v"],
    "bart": ["q_proj", "v_proj"],
    "gpt2": ["c_attn"],
    "bloom": ["query_key_value"],
    "blip-2": ["q", "v", "q_proj", "v_proj"],
    "opt": ["q_proj", "v_proj"],
    "gptj": ["q_proj", "v_proj"],
    "gpt_neox": ["query_key_value"],
    "gpt_neo": ["q_proj", "v_proj"],
    "bert": ["query", "value"],
    "roberta": ["query", "value"],
    "xlm-roberta": ["query", "value"],
    "electra": ["query", "value"],
    "deberta-v2": ["query_proj", "value_proj"],
    "deberta": ["in_proj"],
    "layoutlm": ["query", "value"],
    "llama": ["q_proj", "v_proj"],
    "chatglm": ["query_key_value"],
    "gpt_bigcode": ["c_attn"],
    "mpt": ["Wqkv"],
    "RefinedWebModel": ["query_key_value"],
    "RefinedWeb": ["query_key_value"],
    "falcon": ["query_key_value"],
    "btlm": ["c_proj", "c_attn"],
    "codegen": ["qkv_proj"],
    "mistral": ["q_proj", "v_proj"],
    "mixtral": ["q_proj", "v_proj"],
    "stablelm": ["q_proj", "v_proj"],
    "phi": ["q_proj", "v_proj"],
<<<<<<< HEAD
    "gemma": ["q_proj", "v_proj"],
=======
    # "gemma": ["q_proj", "v_proj"],  # tested, does not work because of different shapes
    "qwen2": ["q_proj", "v_proj"],
>>>>>>> ebcd0792
}

TRANSFORMERS_MODELS_TO_FOURIERFT_TARGET_MODULES_MAPPING = {
    "t5": ["q", "v"],
    "mt5": ["q", "v"],
    "bart": ["q_proj", "v_proj"],
    "gpt2": ["mlp.c_proj"],
    "bloom": ["query_key_value"],
    "blip-2": ["q", "v", "q_proj", "v_proj"],
    "opt": ["q_proj", "v_proj"],
    "gptj": ["q_proj", "v_proj"],
    "gpt_neox": ["query_key_value"],
    "gpt_neo": ["q_proj", "v_proj"],
    "bert": ["query", "value"],
    "roberta": ["query", "value"],
    "xlm-roberta": ["query", "value"],
    "electra": ["query", "value"],
    "deberta-v2": ["query_proj", "value_proj"],
    "deberta": ["in_proj"],
    "layoutlm": ["query", "value"],
    "llama": ["q_proj", "v_proj"],
    "chatglm": ["query_key_value"],
    "gpt_bigcode": ["mlp.c_proj"],
    "mpt": ["Wqkv"],
    "RefinedWebModel": ["query_key_value"],
    "RefinedWeb": ["query_key_value"],
    "falcon": ["query_key_value"],
    "codegen": ["qkv_proj"],
    "mistral": ["q_proj", "v_proj"],
    "mixtral": ["q_proj", "v_proj"],
    "stablelm": ["q_proj", "v_proj"],
    "phi": ["q_proj", "v_proj", "fc1", "fc2"],
    "gemma": ["q_proj", "v_proj"],
    "qwen2": ["q_proj", "v_proj"],
}

WEIGHTS_NAME = "adapter_model.bin"
SAFETENSORS_WEIGHTS_NAME = "adapter_model.safetensors"
CONFIG_NAME = "adapter_config.json"
EMBEDDING_LAYER_NAMES = ["embed_tokens", "lm_head"]
INCLUDE_LINEAR_LAYERS_SHORTHAND = "all-linear"
TOKENIZER_CONFIG_NAME = "tokenizer_config.json"
DUMMY_TARGET_MODULES = "dummy-target-modules"<|MERGE_RESOLUTION|>--- conflicted
+++ resolved
@@ -208,12 +208,8 @@
     "mixtral": ["q_proj", "v_proj"],
     "stablelm": ["q_proj", "v_proj"],
     "phi": ["q_proj", "v_proj"],
-<<<<<<< HEAD
     "gemma": ["q_proj", "v_proj"],
-=======
-    # "gemma": ["q_proj", "v_proj"],  # tested, does not work because of different shapes
-    "qwen2": ["q_proj", "v_proj"],
->>>>>>> ebcd0792
+    "qwen2": ["q_proj", "v_proj"],
 }
 
 TRANSFORMERS_MODELS_TO_FOURIERFT_TARGET_MODULES_MAPPING = {
