# flake8: noqa
# There's no way to ignore "F401 '...' imported but unused" warnings in this
# module, but to preserve other warnings. So, don't check this module at all

# coding=utf-8
# Copyright 2023-present the HuggingFace Inc. team.
#
# Licensed under the Apache License, Version 2.0 (the "License");
# you may not use this file except in compliance with the License.
# You may obtain a copy of the License at
#
#     http://www.apache.org/licenses/LICENSE-2.0
#
# Unless required by applicable law or agreed to in writing, software
# distributed under the License is distributed on an "AS IS" BASIS,
# WITHOUT WARRANTIES OR CONDITIONS OF ANY KIND, either express or implied.
# See the License for the specific language governing permissions and
# limitations under the License.
import enum


class PeftType(str, enum.Enum):
    """
    Enum class for the different types of adapters in PEFT.

    Supported PEFT types:
    - PROMPT_TUNING
    - MULTITASK_PROMPT_TUNING
    - P_TUNING
    - PREFIX_TUNING
    - LORA
    - ADALORA
    - BOFT
    - ADAPTION_PROMPT
    - IA3
    - LOHA
    - LOKR
    - OFT
    - POLY
    - LN_TUNING
    """

    PROMPT_TUNING = "PROMPT_TUNING"
    MULTITASK_PROMPT_TUNING = "MULTITASK_PROMPT_TUNING"
    P_TUNING = "P_TUNING"
    PREFIX_TUNING = "PREFIX_TUNING"
    LORA = "LORA"
    ADALORA = "ADALORA"
    BOFT = "BOFT"
    ADAPTION_PROMPT = "ADAPTION_PROMPT"
    IA3 = "IA3"
    LOHA = "LOHA"
    LOKR = "LOKR"
    OFT = "OFT"
    POLY = "POLY"
<<<<<<< HEAD
    REFT = "REFT"
=======
    LN_TUNING = "LN_TUNING"
    VERA = "VERA"
>>>>>>> fb7f2796


class TaskType(str, enum.Enum):
    """
    Enum class for the different types of tasks supported by PEFT.

    Overview of the supported task types:
    - SEQ_CLS: Text classification.
    - SEQ_2_SEQ_LM: Sequence-to-sequence language modeling.
    - CAUSAL_LM: Causal language modeling.
    - TOKEN_CLS: Token classification.
    - QUESTION_ANS: Question answering.
    - FEATURE_EXTRACTION: Feature extraction. Provides the hidden states which can be used as embeddings or features
      for downstream tasks.
    """

    SEQ_CLS = "SEQ_CLS"
    SEQ_2_SEQ_LM = "SEQ_2_SEQ_LM"
    CAUSAL_LM = "CAUSAL_LM"
    TOKEN_CLS = "TOKEN_CLS"
    QUESTION_ANS = "QUESTION_ANS"
    FEATURE_EXTRACTION = "FEATURE_EXTRACTION"<|MERGE_RESOLUTION|>--- conflicted
+++ resolved
@@ -37,6 +37,7 @@
     - LOKR
     - OFT
     - POLY
+    - REFT
     - LN_TUNING
     """
 
@@ -53,12 +54,9 @@
     LOKR = "LOKR"
     OFT = "OFT"
     POLY = "POLY"
-<<<<<<< HEAD
     REFT = "REFT"
-=======
     LN_TUNING = "LN_TUNING"
     VERA = "VERA"
->>>>>>> fb7f2796
 
 
 class TaskType(str, enum.Enum):
