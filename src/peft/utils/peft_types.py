--- conflicted
+++ resolved
@@ -39,12 +39,9 @@
     - XLORA
     - POLY
     - LN_TUNING
-<<<<<<< HEAD
-    - HRA
-=======
     - VERA
     - FOURIERFT
->>>>>>> e72a96f7
+    - HRA
     """
 
     PROMPT_TUNING = "PROMPT_TUNING"
