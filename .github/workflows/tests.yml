name: tests

on:
  push:
    branches: [main]
    paths-ignore:
      - 'docs/**'
  pull_request:
    paths-ignore:
      - 'docs/**'

<<<<<<< HEAD
env:
  HF_HOME: .cache/huggingface
=======
permissions: {}
>>>>>>> 93d80465

jobs:
  check_code_quality:
    runs-on: ubuntu-latest
    steps:
      - uses: actions/checkout@v3
        with:
          persist-credentials: false
      - name: Set up Python
        uses: actions/setup-python@v4
        with:
          python-version: "3.11"
          cache: "pip"
          cache-dependency-path: "setup.py"
      - name: Install dependencies
        run: |
          python -m pip install --upgrade pip
          pip install .[dev]
      - name: Check quality
        run: |
          make quality

  tests:
    needs: check_code_quality
    strategy:
      # TODO: remove 'fail-fast' line once timeout issue from the Hub is solved
      fail-fast: false
      matrix:
        python-version: ["3.9", "3.10", "3.11", "3.12"]
        os: ["ubuntu-latest", "macos-13", "windows-latest"]
    runs-on: ${{ matrix.os }}
    steps:
      - uses: actions/checkout@v3
        with:
          persist-credentials: false
      - name: Model cache
        uses: actions/cache/restore@v4
        with:
          # Avoid caching HF_HOME/modules and Python cache files to prevent interoperability
          # issues and potential cache poisioning. We also avoid lock files to prevent runs
          # avoiding re-download because they see a lock file.
          path: |
            ${{ env.HF_HOME }}/hub/**
            !${{ env.HF_HOME }}/**/*.pyc
          key: model-cache-${{ github.run_id }}
          restore-keys: model-cache-
          enableCrossOsArchive: true
      - name: Dump cache content
        # TODO: remove this step after 2025-02-15
        if: matrix.os != 'windows-latest'
        run: |
          SHASUM=sha256sum
          [ -f "$(which shasum)" ] && SHASUM=shasum
          find "${{ env.HF_HOME }}/hub" -type f -exec "$SHASUM" {} \; > cache_content_initial || true
      - name: Set up Python ${{ matrix.python-version }}
        uses: actions/setup-python@v4
        with:
          python-version: ${{ matrix.python-version }}
          cache: "pip"
          cache-dependency-path: "setup.py"
      - name: Install dependencies
        run: |
          python -m pip install --upgrade pip
          pip install setuptools
          # cpu version of pytorch
          pip install -e .[test]
      - name: Downgrade numpy on MacOS and Windows
        # TODO: remove numpy downgrade on MacOS & Windows once torch fixes numpy 2.0 issue
        shell: bash
        if: matrix.os == 'windows-latest' || matrix.os == 'macos-13'
        run: |
          pip install --force-reinstall -U "numpy<2.0.0"
      - name: Test with pytest
        run: |
          make test
      - name: Dump cache content and diff
        # This is just debug info so that we can monitor if the model cache diverges substantially
        # over time and what the diverging model is.
        # TODO: remove after 2025-02-15
        if: matrix.os != 'windows-latest'
        run: |
          SHASUM=sha256sum
          [ -f "$(which shasum)" ] && SHASUM=shasum
          find "${{ env.HF_HOME }}/hub" -type f -exec "$SHASUM" {} \; > cache_content_after || true
          diff -udp cache_content_initial cache_content_after || true
      - name: Delete old model cache entries
        run: |
          # make sure that cache cleaning doesn't break the pipeline
          python scripts/ci_clean_cache.py -d || true
      - name: Update model cache
        uses: actions/cache/save@v4
        # Only let one runner (preferably the one that covers most tests) update the model cache
        # after *every* run. This way we make sure that our cache is never outdated and we don't
        # have to keep track of hashes.
        if: always() && matrix.os == 'ubuntu-latest' && matrix.python-version == '3.10'
        with:
          path: |
            ${{ env.HF_HOME }}/hub/**
            !${{ env.HF_HOME }}/**/*.pyc
          key: model-cache-${{ github.run_id }}<|MERGE_RESOLUTION|>--- conflicted
+++ resolved
@@ -9,12 +9,10 @@
     paths-ignore:
       - 'docs/**'
 
-<<<<<<< HEAD
 env:
   HF_HOME: .cache/huggingface
-=======
+
 permissions: {}
->>>>>>> 93d80465
 
 jobs:
   check_code_quality:
