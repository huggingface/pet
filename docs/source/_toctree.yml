--- conflicted
+++ resolved
@@ -19,18 +19,10 @@
     title: Semantic segmentation using LoRA
   - local: task_guides/ptuning-seq-classification
     title: P-tuning for sequence classification
-<<<<<<< HEAD
   - local: task_guides/dreambooth_lora
     title: Dreambooth fine-tuning with LoRA
-
-- title: Conceptual guides
-  sections:
-  - local: conceptual_guides/lora
-    title: LoRA
-=======
   - local: task_guides/token-classification-lora
     title: LoRA for token classification
->>>>>>> 34027fe8
 
 - title: Reference
   sections:
