--- conflicted
+++ resolved
@@ -47,11 +47,7 @@
 pip install git+https://github.com/huggingface/peft
 ```
 
-<<<<<<< HEAD
-## Fine-tune Dreambooth
-=======
 ## Fine-tuning DreamBooth
->>>>>>> 3f0514ff
 
 Prepare the images that you will use for fine-tuning the model. Set up a few environment variables: 
 
@@ -63,8 +59,8 @@
 ```
 
 Here: 
-- `INSTANCE_DIR`: The directory containing the images that you intend to use for training your model. Here we are using a [few dog images](few images of a dog) .
-- `CLASS_DIR`: The directory that will contain class-specific images. In this example, we use prior preservation to avoid overfitting and language-drift. For prior preservation, you need other images of the same class as part of the training process. However, these images can be generated and the training script will save them to a local path you specify here.
+- `INSTANCE_DIR`: The directory containing the images that you intend to use for training your model.
+- `CLASS_DIR`: The directory containing class-specific images. In this example, we use prior preservation to avoid overfitting and language-drift. For prior preservation, you need other images of the same class as part of the training process. However, these images can be generated and the training script will save them to a local path you specify here.
 - `OUTPUT_DIR`: The destination folder for storing the trained model's weights.
 
 To learn more about DreamBooth fine-tuning with prior-preserving loss, check out the [Diffusers documentation](https://huggingface.co/docs/diffusers/training/dreambooth#finetuning-with-priorpreserving-loss).
