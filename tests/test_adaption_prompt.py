# Copyright 2023-present the HuggingFace Inc. team.
#
# Licensed under the Apache License, Version 2.0 (the "License");
# you may not use this file except in compliance with the License.
# You may obtain a copy of the License at
#
#     http://www.apache.org/licenses/LICENSE-2.0
#
# Unless required by applicable law or agreed to in writing, software
# distributed under the License is distributed on an "AS IS" BASIS,
# WITHOUT WARRANTIES OR CONDITIONS OF ANY KIND, either express or implied.
# See the License for the specific language governing permissions and
# limitations under the License.

import importlib
import os
import tempfile
import unittest
from unittest import TestCase

import pytest
import torch
from torch.testing import assert_close

from peft.mapping import get_peft_model
from peft.peft_model import PeftModel
from peft.tuners.adaption_prompt import AdaptionPromptConfig
from peft.utils.other import prepare_model_for_int8_training
from peft.utils.save_and_load import get_peft_model_state_dict
from tests.testing_common import PeftCommonTester


def is_llama_available() -> bool:
    """Check if Llama is available in the transformers library (it's not in earlier versions)."""
    try:
        return importlib.util.find_spec("transformers.models.llama.modeling_llama") is not None
    except ModuleNotFoundError:
        return False


def is_mistral_available() -> bool:
    """Check if mistral is available in the transformers library (it's not in earlier versions)."""
    try:
        return importlib.util.find_spec("transformers.models.mistral.modeling_mistral") is not None
    except ModuleNotFoundError:
        return False


if is_llama_available():
    # We guard the import statement so that our unit tests will pass in CI environments
    # that don't have a transformers package with Llama.
    from transformers import LlamaConfig, LlamaForCausalLM, LlamaModel

if is_mistral_available():
    # We guard the import statement so that our unit tests will pass in CI environments
    # that don't have a transformers package with Mistral.
    from transformers import MistralConfig, MistralForCausalLM, MistralModel


class AdaptionPromptTester(TestCase, PeftCommonTester):
    """
    Tests for the AdaptionPrompt model.

    Some of these tests were adapted from `test_peft_model.py` (which has been refactored since), but since we haven't
    checked in the test checkpoints for Llama into `hf-internal-testing`, we separate them for now.
    """

    def setUp(self):
        # Check that llama is available in transformers package before running each test.
        if not is_llama_available():
            self.skipTest("Llama not available in transformers. Skipping all tests.")
        else:
            # Check for Mistral's availability. It might or might not be available.
            self.mistral_available = is_mistral_available()

    @staticmethod
    def _create_test_llama_config():
        """Create a test config for a small Llama model for testing."""
        return LlamaConfig(
            vocab_size=16,
            hidden_size=8,
            intermediate_size=8,
            num_hidden_layers=8,
            num_attention_heads=4,
            use_cache=False,
        )

    @staticmethod
    def _create_test_mistral_config():
        """Create a test config for a small Mistral model for testing."""
        return MistralConfig(
            vocab_size=16,
            hidden_size=8,
            intermediate_size=8,
            num_hidden_layers=8,
            num_attention_heads=4,
            num_key_value_heads=2,
            use_cache=False,
        )

    def test_attributes(self) -> None:
        model = LlamaModel(self._create_test_llama_config())
        config = AdaptionPromptConfig(adapter_layers=1, adapter_len=4)
        model = get_peft_model(model, config)

        assert hasattr(model, "save_pretrained")
        assert hasattr(model, "from_pretrained")
        assert hasattr(model, "push_to_hub")

    @unittest.skipIf(not is_mistral_available(), "Mistral is not available")
    def test_attributes_mistral(self) -> None:
        model_mistral = MistralModel(self._create_test_mistral_config())
        config_mistral = AdaptionPromptConfig(adapter_layers=1, adapter_len=4)
        model_mistral = get_peft_model(model_mistral, config_mistral)

        self.assertTrue(hasattr(model_mistral, "save_pretrained"))
        self.assertTrue(hasattr(model_mistral, "from_pretrained"))
        self.assertTrue(hasattr(model_mistral, "push_to_hub"))

    def test_prepare_for_training(self) -> None:
        # Test Llama
        model = LlamaForCausalLM(self._create_test_llama_config())
        config = AdaptionPromptConfig(adapter_layers=1, adapter_len=4, task_type="CAUSAL_LM")
        model = get_peft_model(model, config)
        model = model.to(self.torch_device)

        dummy_input = torch.LongTensor([[1, 1, 1]]).to(self.torch_device)
        dummy_output = model.get_input_embeddings()(dummy_input)

        assert not dummy_output.requires_grad

    @unittest.skipIf(not is_mistral_available(), "Mistral is not available")
    def test_prepare_for_training_mistral(self) -> None:
        model_mistral = MistralForCausalLM(self._create_test_mistral_config())
        config_mistral = AdaptionPromptConfig(adapter_layers=1, adapter_len=4, task_type="CAUSAL_LM")
        model_mistral = get_peft_model(model_mistral, config_mistral)
        model_mistral = model_mistral.to(self.torch_device)

        dummy_input = torch.LongTensor([[1, 1, 1]]).to(self.torch_device)
        dummy_output = model_mistral.get_input_embeddings()(dummy_input)

        self.assertTrue(not dummy_output.requires_grad)

    def test_prepare_for_int8_training(self) -> None:
        model = LlamaForCausalLM(self._create_test_llama_config())
        model = prepare_model_for_int8_training(model)
        model = model.to(self.torch_device)

        for param in model.parameters():
            assert not param.requires_grad

        config = AdaptionPromptConfig(adapter_layers=1, adapter_len=4, task_type="CAUSAL_LM")
        model = get_peft_model(model, config)

        # For backward compatibility
        if hasattr(model, "enable_input_require_grads"):
            model.enable_input_require_grads()
        else:

            def make_inputs_require_grad(module, input, output):
                output.requires_grad_(True)

            model.get_input_embeddings().register_forward_hook(make_inputs_require_grad)

        dummy_input = torch.LongTensor([[1, 1, 1]]).to(self.torch_device)
        dummy_output = model.get_input_embeddings()(dummy_input)

        assert dummy_output.requires_grad

    @unittest.skipIf(not is_mistral_available(), "Mistral is not available")
    def test_prepare_model_for_int8_training_mistral(self) -> None:
        model_mistral = MistralForCausalLM(self._create_test_mistral_config())
        model_mistral = prepare_model_for_int8_training(model_mistral)
        model_mistral = model_mistral.to(self.torch_device)

        for param in model_mistral.parameters():
            self.assertTrue(not param.requires_grad)

        config_mistral = AdaptionPromptConfig(adapter_layers=1, adapter_len=4, task_type="CAUSAL_LM")
        model_mistral = get_peft_model(model_mistral, config_mistral)

        # For backward compatibility
        if hasattr(model_mistral, "enable_input_require_grads"):
            model_mistral.enable_input_require_grads()
        else:

            def make_inputs_require_grad(module, input, output):
                output.requires_grad_(True)

            model_mistral.get_input_embeddings().register_forward_hook(make_inputs_require_grad)

        dummy_input = torch.LongTensor([[1, 1, 1]]).to(self.torch_device)
        dummy_output = model_mistral.get_input_embeddings()(dummy_input)

        self.assertTrue(dummy_output.requires_grad)

    def test_save_pretrained_regression(self) -> None:
        seed = 420
        torch.manual_seed(seed)
        model = LlamaForCausalLM(self._create_test_llama_config())
        config = AdaptionPromptConfig(adapter_layers=2, adapter_len=4, task_type="CAUSAL_LM")
        model = get_peft_model(model, config)
        model = model.to(self.torch_device)

        with tempfile.TemporaryDirectory() as tmp_dirname:
            model.save_pretrained(tmp_dirname, safe_serialization=False)

            torch.manual_seed(seed)
            model_from_pretrained = LlamaForCausalLM(self._create_test_llama_config())
            model_from_pretrained = PeftModel.from_pretrained(model_from_pretrained, tmp_dirname)

            # check if the state dicts are equal
            state_dict = get_peft_model_state_dict(model)
            state_dict_from_pretrained = get_peft_model_state_dict(model_from_pretrained)

            # check if same keys
            assert state_dict.keys() == state_dict_from_pretrained.keys()

            # Check that the number of saved parameters is 4 -- 2 layers of (tokens and gate).
            assert len(state_dict) == 4

            # check if tensors equal
            for key in state_dict.keys():
                assert torch.allclose(
                    state_dict[key].to(self.torch_device), state_dict_from_pretrained[key].to(self.torch_device)
                )

            # check if `adapter_model.bin` is present
            assert os.path.exists(os.path.join(tmp_dirname, "adapter_model.bin"))

            # check if `adapter_config.json` is present
            assert os.path.exists(os.path.join(tmp_dirname, "adapter_config.json"))

            # check if `model.safetensors` is not present
            assert not os.path.exists(os.path.join(tmp_dirname, "model.safetensors"))

            # check if `config.json` is not present
            assert not os.path.exists(os.path.join(tmp_dirname, "config.json"))

    @unittest.skipIf(not is_mistral_available(), "Mistral is not available")
    def test_save_pretrained_regression_mistral(self) -> None:
        seed = 420
        torch.manual_seed(seed)
        model_mistral = MistralForCausalLM(self._create_test_mistral_config())
        config_mistral = AdaptionPromptConfig(adapter_layers=2, adapter_len=4, task_type="CAUSAL_LM")
        model_mistral = get_peft_model(model_mistral, config_mistral)
        model_mistral = model_mistral.to(self.torch_device)

        with tempfile.TemporaryDirectory() as tmp_dirname:
            model_mistral.save_pretrained(tmp_dirname, safe_serialization=False)

            torch.manual_seed(seed)
            model_from_pretrained_mistral = MistralForCausalLM(self._create_test_mistral_config())
            model_from_pretrained_mistral = PeftModel.from_pretrained(model_from_pretrained_mistral, tmp_dirname)

            # check if the state dicts are equal
            state_dict = get_peft_model_state_dict(model_mistral)
            state_dict_from_pretrained = get_peft_model_state_dict(model_from_pretrained_mistral)

            # check if same keys
            self.assertEqual(state_dict.keys(), state_dict_from_pretrained.keys())

            # Check that the number of saved parameters is 4 -- 2 layers of (tokens and gate).
            self.assertEqual(len(list(state_dict.keys())), 4)

            # check if tensors equal
            for key in state_dict.keys():
                self.assertTrue(
                    torch.allclose(
                        state_dict[key].to(self.torch_device), state_dict_from_pretrained[key].to(self.torch_device)
                    )
                )

            # check if `adapter_model.bin` is present
            self.assertTrue(os.path.exists(os.path.join(tmp_dirname, "adapter_model.bin")))

            # check if `adapter_config.json` is present
            self.assertTrue(os.path.exists(os.path.join(tmp_dirname, "adapter_config.json")))

            # check if `model.safetensors` is not present
            self.assertFalse(os.path.exists(os.path.join(tmp_dirname, "model.safetensors")))

            # check if `config.json` is not present
            self.assertFalse(os.path.exists(os.path.join(tmp_dirname, "config.json")))

    def test_save_pretrained(self) -> None:
        seed = 420
        torch.manual_seed(seed)
        model = LlamaForCausalLM(self._create_test_llama_config())
        config = AdaptionPromptConfig(adapter_layers=2, adapter_len=4, task_type="CAUSAL_LM")
        model = get_peft_model(model, config)
        model = model.to(self.torch_device)

        with tempfile.TemporaryDirectory() as tmp_dirname:
            model.save_pretrained(tmp_dirname)

            torch.manual_seed(seed)
            model_from_pretrained = LlamaForCausalLM(self._create_test_llama_config())
            model_from_pretrained = PeftModel.from_pretrained(model_from_pretrained, tmp_dirname)

            # check if the state dicts are equal
            state_dict = get_peft_model_state_dict(model)
            state_dict_from_pretrained = get_peft_model_state_dict(model_from_pretrained)

            # check if same keys
            assert state_dict.keys() == state_dict_from_pretrained.keys()

            # Check that the number of saved parameters is 4 -- 2 layers of (tokens and gate).
            assert len(state_dict) == 4

            # check if tensors equal
            for key in state_dict.keys():
                assert torch.allclose(
                    state_dict[key].to(self.torch_device), state_dict_from_pretrained[key].to(self.torch_device)
                )

            # check if `adapter_model.safetensors` is present
            self.assertTrue(os.path.exists(os.path.join(tmp_dirname, "adapter_model.safetensors")))

            # check if `adapter_config.json` is present
            self.assertTrue(os.path.exists(os.path.join(tmp_dirname, "adapter_config.json")))

            # check if `model.safetensors` is not present
            self.assertFalse(os.path.exists(os.path.join(tmp_dirname, "model.safetensors")))

            # check if `config.json` is not present
            self.assertFalse(os.path.exists(os.path.join(tmp_dirname, "config.json")))

    @unittest.skipIf(not is_mistral_available(), "Mistral is not available")
    def test_save_pretrained_mistral(self) -> None:
        seed = 420
        torch.manual_seed(seed)
        model_mistral = MistralForCausalLM(self._create_test_mistral_config())
        config_mistral = AdaptionPromptConfig(adapter_layers=2, adapter_len=4, task_type="CAUSAL_LM")
        model_mistral = get_peft_model(model_mistral, config_mistral)
        model_mistral = model_mistral.to(self.torch_device)

        with tempfile.TemporaryDirectory() as tmp_dirname:
            model_mistral.save_pretrained(tmp_dirname)

            torch.manual_seed(seed)
            model_from_pretrained_mistral = MistralForCausalLM(self._create_test_mistral_config())
            model_from_pretrained_mistral = PeftModel.from_pretrained(model_from_pretrained_mistral, tmp_dirname)

            # check if the state dicts are equal
            state_dict = get_peft_model_state_dict(model_mistral)
            state_dict_from_pretrained = get_peft_model_state_dict(model_from_pretrained_mistral)

            # check if same keys
            self.assertEqual(state_dict.keys(), state_dict_from_pretrained.keys())

            # Check that the number of saved parameters is 4 -- 2 layers of (tokens and gate).
            self.assertEqual(len(list(state_dict.keys())), 4)

            # check if tensors equal
            for key in state_dict.keys():
                self.assertTrue(
                    torch.allclose(
                        state_dict[key].to(self.torch_device), state_dict_from_pretrained[key].to(self.torch_device)
                    )
                )

            # check if `adapter_model.bin` is present
            assert os.path.exists(os.path.join(tmp_dirname, "adapter_model.safetensors"))

            # check if `adapter_config.json` is present
            assert os.path.exists(os.path.join(tmp_dirname, "adapter_config.json"))

            # check if `model.safetensors` is not present
            assert not os.path.exists(os.path.join(tmp_dirname, "model.safetensors"))

            # check if `config.json` is not present
            assert not os.path.exists(os.path.join(tmp_dirname, "config.json"))

    def test_save_pretrained_selected_adapters(self) -> None:
        seed = 420
        torch.manual_seed(seed)
        model = LlamaForCausalLM(self._create_test_llama_config())
        config = AdaptionPromptConfig(adapter_layers=2, adapter_len=4, task_type="CAUSAL_LM")
        model = get_peft_model(model, config)
        model = model.to(self.torch_device)

        new_adapter_config = AdaptionPromptConfig(adapter_layers=2, adapter_len=4, task_type="CAUSAL_LM")
        model.add_adapter("new_adapter", new_adapter_config)

        with tempfile.TemporaryDirectory() as tmp_dirname:
            model.save_pretrained(tmp_dirname)

            torch.manual_seed(seed)
            model_from_pretrained = LlamaForCausalLM(self._create_test_llama_config())
            model_from_pretrained = PeftModel.from_pretrained(model_from_pretrained, tmp_dirname)

            model_from_pretrained.load_adapter(tmp_dirname, "new_adapter")

            # check if the state dicts are equal
            state_dict = get_peft_model_state_dict(model)
            state_dict_from_pretrained = get_peft_model_state_dict(model_from_pretrained)

            # check if same keys
            assert state_dict.keys() == state_dict_from_pretrained.keys()

            # Check that the number of saved parameters is 4 -- 2 layers of (tokens and gate).
            assert len(state_dict) == 4

            # check if tensors equal
            for key in state_dict.keys():
                assert torch.allclose(
                    state_dict[key].to(self.torch_device), state_dict_from_pretrained[key].to(self.torch_device)
                )

<<<<<<< HEAD
            # check if `adapter_model.safetensors` is present
            self.assertTrue(os.path.exists(os.path.join(tmp_dirname, "adapter_model.safetensors")))

            # check if `adapter_config.json` is present
            self.assertTrue(os.path.exists(os.path.join(tmp_dirname, "adapter_config.json")))

            # check if `model.safetensors` is not present
            self.assertFalse(os.path.exists(os.path.join(tmp_dirname, "model.safetensors")))

            # check if `config.json` is not present
            self.assertFalse(os.path.exists(os.path.join(tmp_dirname, "config.json")))

    @unittest.skipIf(not is_mistral_available(), "Mistral is not available")
    def test_save_pretrained_selected_adapters_mistral(self) -> None:
        seed = 420
        torch.manual_seed(seed)
        model_mistral = MistralForCausalLM(self._create_test_mistral_config())
        config_mistral = AdaptionPromptConfig(adapter_layers=2, adapter_len=4, task_type="CAUSAL_LM")
        model_mistral = get_peft_model(model_mistral, config_mistral)
        model_mistral = model_mistral.to(self.torch_device)

        new_adapter_config_mistral = AdaptionPromptConfig(adapter_layers=2, adapter_len=4, task_type="CAUSAL_LM")
        model_mistral.add_adapter("new_adapter", new_adapter_config_mistral)

        with tempfile.TemporaryDirectory() as tmp_dirname:
            model_mistral.save_pretrained(tmp_dirname)

            torch.manual_seed(seed)
            model_from_pretrained_mistral = MistralForCausalLM(self._create_test_mistral_config())
            model_from_pretrained_mistral = PeftModel.from_pretrained(model_from_pretrained_mistral, tmp_dirname)

            model_from_pretrained_mistral.load_adapter(tmp_dirname, "new_adapter")

            # check if the state dicts are equal
            state_dict = get_peft_model_state_dict(model_mistral)
            state_dict_from_pretrained = get_peft_model_state_dict(model_from_pretrained_mistral)

            # check if same keys
            self.assertEqual(state_dict.keys(), state_dict_from_pretrained.keys())

            # Check that the number of saved parameters is 4 -- 2 layers of (tokens and gate).
            self.assertEqual(len(list(state_dict.keys())), 4)

            # check if tensors equal
            for key in state_dict.keys():
                self.assertTrue(
                    torch.allclose(
                        state_dict[key].to(self.torch_device), state_dict_from_pretrained[key].to(self.torch_device)
                    )
                )

            # check if `adapter_model.safetensors` is present
            self.assertTrue(os.path.exists(os.path.join(tmp_dirname, "adapter_model.safetensors")))
=======
            # check if `adapter_model.bin` is present
            assert os.path.exists(os.path.join(tmp_dirname, "adapter_model.safetensors"))
>>>>>>> 65513e5d

            # check if `adapter_config.json` is present
            assert os.path.exists(os.path.join(tmp_dirname, "adapter_config.json"))

            # check if `model.safetensors` is not present
            assert not os.path.exists(os.path.join(tmp_dirname, "model.safetensors"))

            # check if `config.json` is not present
            assert not os.path.exists(os.path.join(tmp_dirname, "config.json"))

    def test_generate(self) -> None:
        model = LlamaForCausalLM(self._create_test_llama_config())
        config = AdaptionPromptConfig(adapter_layers=2, adapter_len=4, task_type="CAUSAL_LM")
        model = get_peft_model(model, config)
        model = model.to(self.torch_device)

        input_ids = torch.LongTensor([[1, 1, 1], [2, 1, 2]]).to(self.torch_device)
        attention_mask = torch.LongTensor([[1, 1, 1], [1, 0, 1]]).to(self.torch_device)

        # check if `generate` works
        _ = model.generate(input_ids=input_ids, attention_mask=attention_mask)

        # check if `generate` works if positional arguments are passed
        _ = model.generate(input_ids, attention_mask=attention_mask)

    @unittest.skipIf(not is_mistral_available(), "Mistral is not available")
    def test_generate_mistral(self) -> None:
        model_mistral = MistralForCausalLM(self._create_test_mistral_config())
        config_mistral = AdaptionPromptConfig(adapter_layers=2, adapter_len=4, task_type="CAUSAL_LM")
        model_mistral = get_peft_model(model_mistral, config_mistral)
        model_mistral = model_mistral.to(self.torch_device)

        input_ids = torch.LongTensor([[1, 1, 1], [2, 1, 2]]).to(self.torch_device)
        attention_mask = torch.LongTensor([[1, 1, 1], [1, 0, 1]]).to(self.torch_device)

        # check if `generate` works
        _ = model_mistral.generate(input_ids=input_ids, attention_mask=attention_mask)

        # check if `generate` works if positional arguments are passed
        _ = model_mistral.generate(input_ids, attention_mask=attention_mask)

    def test_sequence_adapter_ops(self) -> None:
        """Test sequence of adapter operations."""
        # Test input data.
        input_ids = torch.LongTensor([[1, 1, 1], [2, 1, 2]]).to(self.torch_device)
        target_ids = torch.LongTensor([[0, 0, 0], [0, 0, 0]]).to(self.torch_device)
        attention_mask = torch.LongTensor([[1, 1, 1], [1, 0, 1]]).to(self.torch_device)

        # Create original llama model.
        original = LlamaForCausalLM(self._create_test_llama_config())
        original = original.to(self.torch_device)
        original_before = original(input_ids=input_ids, attention_mask=attention_mask)

        # Get AdaptionPrompt model.
        adapted = get_peft_model(
            original, AdaptionPromptConfig(adapter_layers=2, adapter_len=4, task_type="CAUSAL_LM")
        )
        adapted = adapted.to(self.torch_device)
        default_before = adapted(input_ids=input_ids, attention_mask=attention_mask, labels=target_ids)

        # Test zero-init: The logits should be exactly the same.
        assert_close(original_before.logits, default_before.logits, rtol=0, atol=0)

        # Single fine-tuning step on "default" adapter.
        optimizer = torch.optim.SGD(adapted.parameters(), lr=1)
        optimizer.zero_grad()
        default_before.loss.backward()
        optimizer.step()

        # Test that the output changed.
        default_after = adapted(input_ids=input_ids, attention_mask=attention_mask, labels=target_ids)
        assert not torch.allclose(default_before.logits, default_after.logits)

        with adapted.disable_adapter():
            # Test that the output is the same as the original output.
            default_disabled = adapted(input_ids=input_ids, attention_mask=attention_mask, labels=target_ids)
            assert_close(original_before.logits, default_disabled.logits, rtol=0, atol=0)

        # Add new adapter 1.
        adapted.add_adapter("adapter 1", AdaptionPromptConfig(adapter_layers=3, adapter_len=8, task_type="CAUSAL_LM"))
        # Test zero-init
        adapter_1_before = adapted(input_ids=input_ids, attention_mask=attention_mask, labels=target_ids)
        assert_close(original_before.logits, adapter_1_before.logits, rtol=0, atol=0)

        # Single fine-tuning step on adapter 1.
        optimizer = torch.optim.SGD(adapted.parameters(), lr=1)
        optimizer.zero_grad()
        adapter_1_before.loss.backward()
        optimizer.step()

        # Test that adapter 1 output changed.
        adapter_1_after = adapted(input_ids=input_ids, attention_mask=attention_mask, labels=target_ids)
        assert not torch.allclose(adapter_1_before.logits, adapter_1_after.logits)
        assert not torch.allclose(original_before.logits, adapter_1_after.logits)
        assert not torch.allclose(default_after.logits, adapter_1_after.logits)

        with adapted.disable_adapter():
            # Test that the output is the same as the original output.
            adapter_1_disabled = adapted(input_ids=input_ids, attention_mask=attention_mask, labels=target_ids)
            assert_close(original_before.logits, adapter_1_disabled.logits, rtol=0, atol=0)

        # Set adapter back to default.
        adapted.set_adapter("default")

        # Test that the output is the same as the default output after training.
        default_after_set = adapted(input_ids=input_ids, attention_mask=attention_mask, labels=target_ids)
        assert_close(default_after.logits, default_after_set.logits, rtol=0, atol=0)
        assert not torch.allclose(original_before.logits, default_after_set.logits)
        assert not torch.allclose(adapter_1_after.logits, default_after_set.logits)

    @unittest.skipIf(not is_mistral_available(), "Mistral is not available")
    def test_sequence_adapter_ops_mistral(self) -> None:
        # Test input data.
        input_ids = torch.LongTensor([[1, 1, 1], [2, 1, 2]]).to(self.torch_device)
        target_ids = torch.LongTensor([[0, 0, 0], [0, 0, 0]]).to(self.torch_device)
        attention_mask = torch.LongTensor([[1, 1, 1], [1, 0, 1]]).to(self.torch_device)

        # Create original mistral model.
        model_mistral = MistralForCausalLM(self._create_test_mistral_config())
        model_mistral = model_mistral.to(self.torch_device)
        original_before = model_mistral(input_ids=input_ids, attention_mask=attention_mask)

        # Get AdaptionPrompt model.
        adapted_mistral = get_peft_model(
            model_mistral, AdaptionPromptConfig(adapter_layers=2, adapter_len=4, task_type="CAUSAL_LM")
        )
        adapted_mistral = adapted_mistral.to(self.torch_device)
        default_before = adapted_mistral(input_ids=input_ids, attention_mask=attention_mask, labels=target_ids)

        # Test zero-init: The logits should be exactly the same.
        assert_close(original_before.logits, default_before.logits, rtol=0, atol=0)

        # Single fine-tuning step on "default" adapter.
        optimizer = torch.optim.SGD(adapted_mistral.parameters(), lr=1)
        optimizer.zero_grad()
        default_before.loss.backward()
        optimizer.step()

        # Test that the output changed.
        default_after = adapted_mistral(input_ids=input_ids, attention_mask=attention_mask, labels=target_ids)
        self.assertFalse(torch.allclose(default_before.logits, default_after.logits))

        with adapted_mistral.disable_adapter():
            # Test that the output is the same as the original output.
            default_disabled = adapted_mistral(input_ids=input_ids, attention_mask=attention_mask, labels=target_ids)
            assert_close(original_before.logits, default_disabled.logits, rtol=0, atol=0)

        # Add new adapter 1.
        adapted_mistral.add_adapter(
            "adapter 1", AdaptionPromptConfig(adapter_layers=3, adapter_len=8, task_type="CAUSAL_LM")
        )
        # Test zero-init
        adapter_1_before = adapted_mistral(input_ids=input_ids, attention_mask=attention_mask, labels=target_ids)
        assert_close(original_before.logits, adapter_1_before.logits, rtol=0, atol=0)

        # Single fine-tuning step on adapter 1.
        optimizer = torch.optim.SGD(adapted_mistral.parameters(), lr=1)
        optimizer.zero_grad()
        adapter_1_before.loss.backward()
        optimizer.step()

        # Test that adapter 1 output changed.
        adapter_1_after = adapted_mistral(input_ids=input_ids, attention_mask=attention_mask, labels=target_ids)
        self.assertFalse(torch.allclose(adapter_1_before.logits, adapter_1_after.logits))
        self.assertFalse(torch.allclose(original_before.logits, adapter_1_after.logits))
        self.assertFalse(torch.allclose(default_after.logits, adapter_1_after.logits))

        with adapted_mistral.disable_adapter():
            # Test that the output is the same as the original output.
            adapter_1_disabled = adapted_mistral(input_ids=input_ids, attention_mask=attention_mask, labels=target_ids)
            assert_close(original_before.logits, adapter_1_disabled.logits, rtol=0, atol=0)

        # Set adapter back to default.
        adapted_mistral.set_adapter("default")

        # Test that the output is the same as the default output after training.
        default_after_set = adapted_mistral(input_ids=input_ids, attention_mask=attention_mask, labels=target_ids)
        assert_close(default_after.logits, default_after_set.logits, rtol=0, atol=0)
        self.assertFalse(torch.allclose(original_before.logits, default_after_set.logits))
        self.assertFalse(torch.allclose(adapter_1_after.logits, default_after_set.logits))

    def test_add_and_set_while_disabled(self):
        """Test that adding and setting adapters while disabled works as intended."""
        # Test input data.
        input_ids = torch.LongTensor([[1, 1, 1], [2, 1, 2]]).to(self.torch_device)
        target_ids = torch.LongTensor([[0, 0, 0], [0, 0, 0]]).to(self.torch_device)
        attention_mask = torch.LongTensor([[1, 1, 1], [1, 0, 1]]).to(self.torch_device)

        # Create original llama model.
        original = LlamaForCausalLM(self._create_test_llama_config())
        original = original.to(self.torch_device)
        original_before = original(input_ids=input_ids, attention_mask=attention_mask)

        # Get AdaptionPrompt model.
        adapted = get_peft_model(
            original, AdaptionPromptConfig(adapter_layers=2, adapter_len=4, task_type="CAUSAL_LM")
        )
        adapted = adapted.to(self.torch_device)

        with adapted.disable_adapter():
            adapted.add_adapter(
                "adapter 1", AdaptionPromptConfig(adapter_layers=3, adapter_len=8, task_type="CAUSAL_LM")
            )

        # Test that the output is the same as the original output.
        adapter_1_before = adapted(input_ids=input_ids, attention_mask=attention_mask, labels=target_ids)
        assert_close(original_before.logits, adapter_1_before.logits, rtol=0, atol=0)

        # Single fine-tuning step on adapter 1.
        optimizer = torch.optim.SGD(adapted.parameters(), lr=1)
        optimizer.zero_grad()
        adapter_1_before.loss.backward()
        optimizer.step()

        # Test that adapter 1 output changed.
        adapter_1_after = adapted(input_ids=input_ids, attention_mask=attention_mask, labels=target_ids)
        assert not torch.allclose(original_before.logits, adapter_1_after.logits)

        adapted.set_adapter("default")
        with adapted.disable_adapter():
            adapted.set_adapter("adapter 1")

        # Test that adapter 1 is active again.
        adapter_1_after_set = adapted(input_ids=input_ids, attention_mask=attention_mask, labels=target_ids)
        assert_close(adapter_1_after.logits, adapter_1_after_set.logits, rtol=0, atol=0)

    @unittest.skipIf(not is_mistral_available(), "Mistral is not available")
    def test_add_and_set_while_disabled_mistral(self):
        # Test input data.
        input_ids = torch.LongTensor([[1, 1, 1], [2, 1, 2]]).to(self.torch_device)
        target_ids = torch.LongTensor([[0, 0, 0], [0, 0, 0]]).to(self.torch_device)
        attention_mask = torch.LongTensor([[1, 1, 1], [1, 0, 1]]).to(self.torch_device)

        # Create original mistral model.
        model_mistral = MistralForCausalLM(self._create_test_mistral_config())
        model_mistral = model_mistral.to(self.torch_device)
        original_before = model_mistral(input_ids=input_ids, attention_mask=attention_mask)

        # Get AdaptionPrompt model.
        adapted_mistral = get_peft_model(
            model_mistral, AdaptionPromptConfig(adapter_layers=2, adapter_len=4, task_type="CAUSAL_LM")
        )
        adapted_mistral = adapted_mistral.to(self.torch_device)

        with adapted_mistral.disable_adapter():
            adapted_mistral.add_adapter(
                "adapter 1", AdaptionPromptConfig(adapter_layers=3, adapter_len=8, task_type="CAUSAL_LM")
            )

        # Test that the output is the same as the original output.
        adapter_1_before = adapted_mistral(input_ids=input_ids, attention_mask=attention_mask, labels=target_ids)
        assert_close(original_before.logits, adapter_1_before.logits, rtol=0, atol=0)

        # Single fine-tuning step on adapter 1.
        optimizer = torch.optim.SGD(adapted_mistral.parameters(), lr=1)
        optimizer.zero_grad()
        adapter_1_before.loss.backward()
        optimizer.step()

        # Test that adapter 1 output changed.
        adapter_1_after = adapted_mistral(input_ids=input_ids, attention_mask=attention_mask, labels=target_ids)
        self.assertFalse(torch.allclose(original_before.logits, adapter_1_after.logits))

        adapted_mistral.set_adapter("default")
        with adapted_mistral.disable_adapter():
            adapted_mistral.set_adapter("adapter 1")

        # Test that adapter 1 is active again.
        adapter_1_after_set = adapted_mistral(input_ids=input_ids, attention_mask=attention_mask, labels=target_ids)
        assert_close(adapter_1_after.logits, adapter_1_after_set.logits, rtol=0, atol=0)

    def test_use_cache(self) -> None:
        """Test that AdaptionPrompt works when Llama config use_cache=True."""
        torch.manual_seed(0)
        input_ids = torch.LongTensor([[1, 1, 1], [2, 1, 2]]).to(self.torch_device)
        original = LlamaForCausalLM(
            LlamaConfig(
                vocab_size=16,
                hidden_size=8,
                intermediate_size=8,
                num_hidden_layers=8,
                num_attention_heads=4,
                use_cache=False,
            )
        ).eval()
        adapted = get_peft_model(
            original, AdaptionPromptConfig(adapter_layers=2, adapter_len=4, task_type="CAUSAL_LM")
        )
        adapted = adapted.to(self.torch_device)
        expected = adapted.generate(input_ids=input_ids, max_length=8)

        # Set use_cache = True and generate output again.
        adapted.base_model.config.use_cache = True
        actual = adapted.generate(input_ids=input_ids, max_length=8)
        assert_close(expected, actual, rtol=0, atol=0)

    @unittest.skipIf(not is_mistral_available(), "Mistral is not available")
    def test_use_cache_mistral(self) -> None:
        torch.manual_seed(0)
        input_ids = torch.LongTensor([[1, 1, 1], [2, 1, 2]]).to(self.torch_device)
        original = MistralForCausalLM(
            MistralConfig(
                vocab_size=16,
                hidden_size=8,
                intermediate_size=8,
                num_hidden_layers=8,
                num_attention_heads=4,
                num_key_value_heads=2,
                use_cache=False,
            )
        ).eval()
        adapted = get_peft_model(
            original, AdaptionPromptConfig(adapter_layers=2, adapter_len=4, task_type="CAUSAL_LM")
        )
        adapted = adapted.to(self.torch_device)
        expected = adapted.generate(input_ids=input_ids, max_length=8)

        # Set use_cache = True and generate output again.
        adapted.base_model.config.use_cache = True
        actual = adapted.generate(input_ids=input_ids, max_length=8)
        assert_close(expected, actual, rtol=0, atol=0)

    def test_bf16_inference(self) -> None:
        if self.torch_device == "mps":
            return pytest.skip("Skipping bf16 test on MPS")

        """Test that AdaptionPrompt works when Llama using a half-precision model."""
        input_ids = torch.LongTensor([[1, 1, 1], [2, 1, 2]]).to(self.torch_device)
        original = LlamaForCausalLM.from_pretrained(
            "trl-internal-testing/tiny-random-LlamaForCausalLM", torch_dtype=torch.bfloat16
        )
        adapted = get_peft_model(
            original, AdaptionPromptConfig(adapter_layers=2, adapter_len=4, task_type="CAUSAL_LM")
        )
        adapted = adapted.to(self.torch_device)
        _ = adapted.generate(input_ids=input_ids)

    @unittest.expectedFailure
    def test_disable_adapter(self):
        llama_config = self._create_test_llama_config()
        model = LlamaForCausalLM(llama_config).to(self.torch_device)
        dummy_input = torch.LongTensor([[1, 1, 1]]).to(self.torch_device)
        output_before = model(dummy_input).logits

        config = AdaptionPromptConfig(adapter_layers=1, adapter_len=4, task_type="CAUSAL_LM")
        model = get_peft_model(model, config).to(self.torch_device)
        output_peft = model(dummy_input).logits
        # TODO currently this fails because scores are zeroed out:
        # https://github.com/huggingface/peft/blob/062d95a09eb5d1de35c0e5e23d4387daba99e2db/src/peft/tuners/adaption_prompt.py#L303
        # This is fine for users but makes it difficult to test if anything happens. In the future, we will have a clean
        # way to control initialization. Until then, this test is expected to fail.
        assert not torch.allclose(output_before, output_peft)

        with model.disable_adapter():
            output_peft_disabled = model(dummy_input).logits
        assert torch.allclose(output_before, output_peft_disabled)<|MERGE_RESOLUTION|>--- conflicted
+++ resolved
@@ -113,9 +113,9 @@
         config_mistral = AdaptionPromptConfig(adapter_layers=1, adapter_len=4)
         model_mistral = get_peft_model(model_mistral, config_mistral)
 
-        self.assertTrue(hasattr(model_mistral, "save_pretrained"))
-        self.assertTrue(hasattr(model_mistral, "from_pretrained"))
-        self.assertTrue(hasattr(model_mistral, "push_to_hub"))
+        assert hasattr(model_mistral, "save_pretrained")
+        assert hasattr(model_mistral, "from_pretrained")
+        assert hasattr(model_mistral, "push_to_hub")
 
     def test_prepare_for_training(self) -> None:
         # Test Llama
@@ -139,7 +139,7 @@
         dummy_input = torch.LongTensor([[1, 1, 1]]).to(self.torch_device)
         dummy_output = model_mistral.get_input_embeddings()(dummy_input)
 
-        self.assertTrue(not dummy_output.requires_grad)
+        assert not dummy_output.requires_grad
 
     def test_prepare_for_int8_training(self) -> None:
         model = LlamaForCausalLM(self._create_test_llama_config())
@@ -192,7 +192,7 @@
         dummy_input = torch.LongTensor([[1, 1, 1]]).to(self.torch_device)
         dummy_output = model_mistral.get_input_embeddings()(dummy_input)
 
-        self.assertTrue(dummy_output.requires_grad)
+        assert dummy_output.requires_grad
 
     def test_save_pretrained_regression(self) -> None:
         seed = 420
@@ -258,51 +258,6 @@
             state_dict_from_pretrained = get_peft_model_state_dict(model_from_pretrained_mistral)
 
             # check if same keys
-            self.assertEqual(state_dict.keys(), state_dict_from_pretrained.keys())
-
-            # Check that the number of saved parameters is 4 -- 2 layers of (tokens and gate).
-            self.assertEqual(len(list(state_dict.keys())), 4)
-
-            # check if tensors equal
-            for key in state_dict.keys():
-                self.assertTrue(
-                    torch.allclose(
-                        state_dict[key].to(self.torch_device), state_dict_from_pretrained[key].to(self.torch_device)
-                    )
-                )
-
-            # check if `adapter_model.bin` is present
-            self.assertTrue(os.path.exists(os.path.join(tmp_dirname, "adapter_model.bin")))
-
-            # check if `adapter_config.json` is present
-            self.assertTrue(os.path.exists(os.path.join(tmp_dirname, "adapter_config.json")))
-
-            # check if `model.safetensors` is not present
-            self.assertFalse(os.path.exists(os.path.join(tmp_dirname, "model.safetensors")))
-
-            # check if `config.json` is not present
-            self.assertFalse(os.path.exists(os.path.join(tmp_dirname, "config.json")))
-
-    def test_save_pretrained(self) -> None:
-        seed = 420
-        torch.manual_seed(seed)
-        model = LlamaForCausalLM(self._create_test_llama_config())
-        config = AdaptionPromptConfig(adapter_layers=2, adapter_len=4, task_type="CAUSAL_LM")
-        model = get_peft_model(model, config)
-        model = model.to(self.torch_device)
-
-        with tempfile.TemporaryDirectory() as tmp_dirname:
-            model.save_pretrained(tmp_dirname)
-
-            torch.manual_seed(seed)
-            model_from_pretrained = LlamaForCausalLM(self._create_test_llama_config())
-            model_from_pretrained = PeftModel.from_pretrained(model_from_pretrained, tmp_dirname)
-
-            # check if the state dicts are equal
-            state_dict = get_peft_model_state_dict(model)
-            state_dict_from_pretrained = get_peft_model_state_dict(model_from_pretrained)
-
-            # check if same keys
             assert state_dict.keys() == state_dict_from_pretrained.keys()
 
             # Check that the number of saved parameters is 4 -- 2 layers of (tokens and gate).
@@ -314,17 +269,60 @@
                     state_dict[key].to(self.torch_device), state_dict_from_pretrained[key].to(self.torch_device)
                 )
 
-            # check if `adapter_model.safetensors` is present
-            self.assertTrue(os.path.exists(os.path.join(tmp_dirname, "adapter_model.safetensors")))
+            # check if `adapter_model.bin` is present
+            assert os.path.exists(os.path.join(tmp_dirname, "adapter_model.bin"))
 
             # check if `adapter_config.json` is present
-            self.assertTrue(os.path.exists(os.path.join(tmp_dirname, "adapter_config.json")))
+            assert os.path.exists(os.path.join(tmp_dirname, "adapter_config.json"))
 
             # check if `model.safetensors` is not present
-            self.assertFalse(os.path.exists(os.path.join(tmp_dirname, "model.safetensors")))
+            assert not os.path.exists(os.path.join(tmp_dirname, "model.safetensors"))
 
             # check if `config.json` is not present
-            self.assertFalse(os.path.exists(os.path.join(tmp_dirname, "config.json")))
+            assert not os.path.exists(os.path.join(tmp_dirname, "config.json"))
+
+    def test_save_pretrained(self) -> None:
+            seed = 420
+            torch.manual_seed(seed)
+            model = LlamaForCausalLM(self._create_test_llama_config())
+            config = AdaptionPromptConfig(adapter_layers=2, adapter_len=4, task_type="CAUSAL_LM")
+            model = get_peft_model(model, config)
+            model = model.to(self.torch_device)
+
+            with tempfile.TemporaryDirectory() as tmp_dirname:
+                model.save_pretrained(tmp_dirname)
+
+                torch.manual_seed(seed)
+                model_from_pretrained = LlamaForCausalLM(self._create_test_llama_config())
+                model_from_pretrained = PeftModel.from_pretrained(model_from_pretrained, tmp_dirname)
+
+                # check if the state dicts are equal
+                state_dict = get_peft_model_state_dict(model)
+                state_dict_from_pretrained = get_peft_model_state_dict(model_from_pretrained)
+
+                # check if same keys
+                assert state_dict.keys() == state_dict_from_pretrained.keys()
+
+                # Check that the number of saved parameters is 4 -- 2 layers of (tokens and gate).
+                assert len(state_dict) == 4
+
+                # check if tensors equal
+                for key in state_dict.keys():
+                    assert torch.allclose(
+                        state_dict[key].to(self.torch_device), state_dict_from_pretrained[key].to(self.torch_device)
+                    )
+
+                # check if `adapter_model.bin` is present
+                assert os.path.exists(os.path.join(tmp_dirname, "adapter_model.safetensors"))
+
+                # check if `adapter_config.json` is present
+                assert os.path.exists(os.path.join(tmp_dirname, "adapter_config.json"))
+
+                # check if `model.safetensors` is not present
+                assert not os.path.exists(os.path.join(tmp_dirname, "model.safetensors"))
+
+                # check if `config.json` is not present
+                assert not os.path.exists(os.path.join(tmp_dirname, "config.json"))
 
     @unittest.skipIf(not is_mistral_available(), "Mistral is not available")
     def test_save_pretrained_mistral(self) -> None:
@@ -347,17 +345,15 @@
             state_dict_from_pretrained = get_peft_model_state_dict(model_from_pretrained_mistral)
 
             # check if same keys
-            self.assertEqual(state_dict.keys(), state_dict_from_pretrained.keys())
+            assert state_dict.keys() == state_dict_from_pretrained.keys()
 
             # Check that the number of saved parameters is 4 -- 2 layers of (tokens and gate).
-            self.assertEqual(len(list(state_dict.keys())), 4)
+            assert len(state_dict) == 4
 
             # check if tensors equal
             for key in state_dict.keys():
-                self.assertTrue(
-                    torch.allclose(
-                        state_dict[key].to(self.torch_device), state_dict_from_pretrained[key].to(self.torch_device)
-                    )
+                assert torch.allclose(
+                    state_dict[key].to(self.torch_device), state_dict_from_pretrained[key].to(self.torch_device)
                 )
 
             # check if `adapter_model.bin` is present
@@ -408,18 +404,17 @@
                     state_dict[key].to(self.torch_device), state_dict_from_pretrained[key].to(self.torch_device)
                 )
 
-<<<<<<< HEAD
-            # check if `adapter_model.safetensors` is present
-            self.assertTrue(os.path.exists(os.path.join(tmp_dirname, "adapter_model.safetensors")))
+            # check if `adapter_model.bin` is present
+            assert os.path.exists(os.path.join(tmp_dirname, "adapter_model.safetensors"))
 
             # check if `adapter_config.json` is present
-            self.assertTrue(os.path.exists(os.path.join(tmp_dirname, "adapter_config.json")))
+            assert os.path.exists(os.path.join(tmp_dirname, "adapter_config.json"))
 
             # check if `model.safetensors` is not present
-            self.assertFalse(os.path.exists(os.path.join(tmp_dirname, "model.safetensors")))
+            assert not os.path.exists(os.path.join(tmp_dirname, "model.safetensors"))
 
             # check if `config.json` is not present
-            self.assertFalse(os.path.exists(os.path.join(tmp_dirname, "config.json")))
+            assert not os.path.exists(os.path.join(tmp_dirname, "config.json"))
 
     @unittest.skipIf(not is_mistral_available(), "Mistral is not available")
     def test_save_pretrained_selected_adapters_mistral(self) -> None:
@@ -447,25 +442,19 @@
             state_dict_from_pretrained = get_peft_model_state_dict(model_from_pretrained_mistral)
 
             # check if same keys
-            self.assertEqual(state_dict.keys(), state_dict_from_pretrained.keys())
+            assert state_dict.keys() == state_dict_from_pretrained.keys()
 
             # Check that the number of saved parameters is 4 -- 2 layers of (tokens and gate).
-            self.assertEqual(len(list(state_dict.keys())), 4)
+            assert len(state_dict) == 4
 
             # check if tensors equal
             for key in state_dict.keys():
-                self.assertTrue(
-                    torch.allclose(
-                        state_dict[key].to(self.torch_device), state_dict_from_pretrained[key].to(self.torch_device)
-                    )
+                assert torch.allclose(
+                    state_dict[key].to(self.torch_device), state_dict_from_pretrained[key].to(self.torch_device)
                 )
 
-            # check if `adapter_model.safetensors` is present
-            self.assertTrue(os.path.exists(os.path.join(tmp_dirname, "adapter_model.safetensors")))
-=======
             # check if `adapter_model.bin` is present
             assert os.path.exists(os.path.join(tmp_dirname, "adapter_model.safetensors"))
->>>>>>> 65513e5d
 
             # check if `adapter_config.json` is present
             assert os.path.exists(os.path.join(tmp_dirname, "adapter_config.json"))
@@ -606,7 +595,7 @@
 
         # Test that the output changed.
         default_after = adapted_mistral(input_ids=input_ids, attention_mask=attention_mask, labels=target_ids)
-        self.assertFalse(torch.allclose(default_before.logits, default_after.logits))
+        assert not torch.allclose(default_before.logits, default_after.logits)
 
         with adapted_mistral.disable_adapter():
             # Test that the output is the same as the original output.
@@ -629,9 +618,9 @@
 
         # Test that adapter 1 output changed.
         adapter_1_after = adapted_mistral(input_ids=input_ids, attention_mask=attention_mask, labels=target_ids)
-        self.assertFalse(torch.allclose(adapter_1_before.logits, adapter_1_after.logits))
-        self.assertFalse(torch.allclose(original_before.logits, adapter_1_after.logits))
-        self.assertFalse(torch.allclose(default_after.logits, adapter_1_after.logits))
+        assert not torch.allclose(adapter_1_before.logits, adapter_1_after.logits)
+        assert not torch.allclose(original_before.logits, adapter_1_after.logits)
+        assert not torch.allclose(default_after.logits, adapter_1_after.logits)
 
         with adapted_mistral.disable_adapter():
             # Test that the output is the same as the original output.
@@ -644,8 +633,8 @@
         # Test that the output is the same as the default output after training.
         default_after_set = adapted_mistral(input_ids=input_ids, attention_mask=attention_mask, labels=target_ids)
         assert_close(default_after.logits, default_after_set.logits, rtol=0, atol=0)
-        self.assertFalse(torch.allclose(original_before.logits, default_after_set.logits))
-        self.assertFalse(torch.allclose(adapter_1_after.logits, default_after_set.logits))
+        assert not torch.allclose(original_before.logits, default_after_set.logits)
+        assert not torch.allclose(adapter_1_after.logits, default_after_set.logits)
 
     def test_add_and_set_while_disabled(self):
         """Test that adding and setting adapters while disabled works as intended."""
@@ -727,7 +716,7 @@
 
         # Test that adapter 1 output changed.
         adapter_1_after = adapted_mistral(input_ids=input_ids, attention_mask=attention_mask, labels=target_ids)
-        self.assertFalse(torch.allclose(original_before.logits, adapter_1_after.logits))
+        assert not torch.allclose(original_before.logits, adapter_1_after.logits)
 
         adapted_mistral.set_adapter("default")
         with adapted_mistral.disable_adapter():
