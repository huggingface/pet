# coding=utf-8
# Copyright 2023-present the HuggingFace Inc. team.
#
# Licensed under the Apache License, Version 2.0 (the "License");
# you may not use this file except in compliance with the License.
# You may obtain a copy of the License at
#
#     http://www.apache.org/licenses/LICENSE-2.0
#
# Unless required by applicable law or agreed to in writing, software
# distributed under the License is distributed on an "AS IS" BASIS,
# WITHOUT WARRANTIES OR CONDITIONS OF ANY KIND, either express or implied.
# See the License for the specific language governing permissions and
# limitations under the License.
import copy
import os
import pickle
import tempfile
import unittest
import warnings

import pytest
from parameterized import parameterized

from peft import (
    AdaLoraConfig,
    AdaptionPromptConfig,
    IA3Config,
    LoHaConfig,
    LoraConfig,
    MultitaskPromptTuningConfig,
    OFTConfig,
    BOFTConfig,
    PeftConfig,
    PolyConfig,
    PrefixTuningConfig,
    PromptEncoder,
    PromptEncoderConfig,
    PromptTuningConfig,
)


PEFT_MODELS_TO_TEST = [("lewtun/tiny-random-OPTForCausalLM-delta", "v1")]

ALL_CONFIG_CLASSES = (
    AdaptionPromptConfig,
    AdaLoraConfig,
    IA3Config,
    LoHaConfig,
    LoraConfig,
    MultitaskPromptTuningConfig,
    PrefixTuningConfig,
    PromptEncoderConfig,
    PromptTuningConfig,
    OFTConfig,
<<<<<<< HEAD
    BOFTConfig,
=======
    PolyConfig,
>>>>>>> bf54136a
)


class PeftConfigTester(unittest.TestCase):
    @parameterized.expand(ALL_CONFIG_CLASSES)
    def test_methods(self, config_class):
        r"""
        Test if all configs have the expected methods. Here we test
        - to_dict
        - save_pretrained
        - from_pretrained
        - from_json_file
        """
        # test if all configs have the expected methods
        config = config_class()
        self.assertTrue(hasattr(config, "to_dict"))
        self.assertTrue(hasattr(config, "save_pretrained"))
        self.assertTrue(hasattr(config, "from_pretrained"))
        self.assertTrue(hasattr(config, "from_json_file"))

    @parameterized.expand(ALL_CONFIG_CLASSES)
    def test_task_type(self, config_class):
        config_class(task_type="test")

    @parameterized.expand(ALL_CONFIG_CLASSES)
    def test_from_pretrained(self, config_class):
        r"""
        Test if the config is correctly loaded using:
        - from_pretrained
        """
        for model_name, revision in PEFT_MODELS_TO_TEST:
            # Test we can load config from delta
            config_class.from_pretrained(model_name, revision=revision)

    @parameterized.expand(ALL_CONFIG_CLASSES)
    def test_save_pretrained(self, config_class):
        r"""
        Test if the config is correctly saved and loaded using
        - save_pretrained
        """
        config = config_class()
        with tempfile.TemporaryDirectory() as tmp_dirname:
            config.save_pretrained(tmp_dirname)

            config_from_pretrained = config_class.from_pretrained(tmp_dirname)
            self.assertEqual(config.to_dict(), config_from_pretrained.to_dict())

    @parameterized.expand(ALL_CONFIG_CLASSES)
    def test_from_json_file(self, config_class):
        config = config_class()
        with tempfile.TemporaryDirectory() as tmp_dirname:
            config.save_pretrained(tmp_dirname)

            config_from_json = config_class.from_json_file(os.path.join(tmp_dirname, "adapter_config.json"))
            self.assertEqual(config.to_dict(), config_from_json)

    @parameterized.expand(ALL_CONFIG_CLASSES)
    def test_to_dict(self, config_class):
        r"""
        Test if the config can be correctly converted to a dict using:
        - to_dict
        """
        config = config_class()
        self.assertTrue(isinstance(config.to_dict(), dict))

    @parameterized.expand(ALL_CONFIG_CLASSES)
    def test_from_pretrained_cache_dir(self, config_class):
        r"""
        Test if the config is correctly loaded with extra kwargs
        """
        with tempfile.TemporaryDirectory() as tmp_dirname:
            for model_name, revision in PEFT_MODELS_TO_TEST:
                # Test we can load config from delta
                config_class.from_pretrained(model_name, revision=revision, cache_dir=tmp_dirname)

    def test_from_pretrained_cache_dir_remote(self):
        r"""
        Test if the config is correctly loaded with a checkpoint from the hub
        """
        with tempfile.TemporaryDirectory() as tmp_dirname:
            PeftConfig.from_pretrained("ybelkada/test-st-lora", cache_dir=tmp_dirname)
            self.assertTrue("models--ybelkada--test-st-lora" in os.listdir(tmp_dirname))

    @parameterized.expand(ALL_CONFIG_CLASSES)
    def test_set_attributes(self, config_class):
        # manually set attributes and check if they are correctly written
        config = config_class(peft_type="test")

        # save pretrained
        with tempfile.TemporaryDirectory() as tmp_dirname:
            config.save_pretrained(tmp_dirname)

            config_from_pretrained = config_class.from_pretrained(tmp_dirname)
            self.assertEqual(config.to_dict(), config_from_pretrained.to_dict())

    @parameterized.expand(ALL_CONFIG_CLASSES)
    def test_config_copy(self, config_class):
        # see https://github.com/huggingface/peft/issues/424
        config = config_class()
        copied = copy.copy(config)
        self.assertEqual(config.to_dict(), copied.to_dict())

    @parameterized.expand(ALL_CONFIG_CLASSES)
    def test_config_deepcopy(self, config_class):
        # see https://github.com/huggingface/peft/issues/424
        config = config_class()
        copied = copy.deepcopy(config)
        self.assertEqual(config.to_dict(), copied.to_dict())

    @parameterized.expand(ALL_CONFIG_CLASSES)
    def test_config_pickle_roundtrip(self, config_class):
        # see https://github.com/huggingface/peft/issues/424
        config = config_class()
        copied = pickle.loads(pickle.dumps(config))
        self.assertEqual(config.to_dict(), copied.to_dict())

    def test_prompt_encoder_warning_num_layers(self):
        # This test checks that if a prompt encoder config is created with an argument that is ignored, there should be
        # warning. However, there should be no warning if the default value is used.
        kwargs = {
            "num_virtual_tokens": 20,
            "num_transformer_submodules": 1,
            "token_dim": 768,
            "encoder_hidden_size": 768,
        }

        # there should be no warning with just default argument for encoder_num_layer
        config = PromptEncoderConfig(**kwargs)
        with warnings.catch_warnings():
            PromptEncoder(config)

        # when changing encoder_num_layer, there should be a warning for MLP since that value is not used
        config = PromptEncoderConfig(encoder_num_layers=123, **kwargs)
        with pytest.warns(UserWarning) as record:
            PromptEncoder(config)
        expected_msg = "for MLP, the argument `encoder_num_layers` is ignored. Exactly 2 MLP layers are used."
        assert str(record.list[0].message) == expected_msg

    @parameterized.expand([LoHaConfig, LoraConfig, IA3Config, OFTConfig, BOFTConfig])
    def test_save_pretrained_with_target_modules(self, config_class):
        # See #1041, #1045
        config = config_class(target_modules=["a", "list"])
        with tempfile.TemporaryDirectory() as tmp_dirname:
            config.save_pretrained(tmp_dirname)

            config_from_pretrained = config_class.from_pretrained(tmp_dirname)
            self.assertEqual(config.to_dict(), config_from_pretrained.to_dict())
            # explicit test that target_modules should be converted to set
            self.assertTrue(isinstance(config_from_pretrained.target_modules, set))

    def test_regex_with_layer_indexing_lora(self):
        # This test checks that an error is raised if `target_modules` is a regex expression and `layers_to_transform` or
        # `layers_pattern` are not None

        invalid_config1 = {"target_modules": ".*foo", "layers_to_transform": [0]}
        invalid_config2 = {"target_modules": ".*foo", "layers_pattern": ["bar"]}

        valid_config = {"target_modules": ["foo"], "layers_pattern": ["bar"], "layers_to_transform": [0]}

        with self.assertRaisesRegex(
            ValueError,
            expected_regex="`layers_to_transform` cannot be used when `target_modules` is a str.",
        ):
            LoraConfig(**invalid_config1)

        with self.assertRaisesRegex(
            ValueError, expected_regex="`layers_pattern` cannot be used when `target_modules` is a str."
        ):
            LoraConfig(**invalid_config2)

        # should run without errors
        LoraConfig(**valid_config)

    def test_ia3_is_feedforward_subset_invalid_config(self):
        # This test checks that the IA3 config raises a value error if the feedforward_modules argument
        # is not a subset of the target_modules argument

        # an example invalid config
        invalid_config = {"target_modules": ["k", "v"], "feedforward_modules": ["q"]}

        with self.assertRaisesRegex(
            ValueError, expected_regex="^`feedforward_modules` should be a subset of `target_modules`$"
        ):
            IA3Config(**invalid_config)

    def test_ia3_is_feedforward_subset_valid_config(self):
        # This test checks that the IA3 config is created without errors with valid arguments.
        # feedforward_modules should be a subset of target_modules if both are lists

        # an example valid config with regex expressions.
        valid_config_regex_exp = {
            "target_modules": ".*.(SelfAttention|EncDecAttention|DenseReluDense).*(q|v|wo)$",
            "feedforward_modules": ".*.DenseReluDense.wo$",
        }
        # an example valid config with module lists.
        valid_config_list = {"target_modules": ["k", "v", "wo"], "feedforward_modules": ["wo"]}

        # should run without errors
        IA3Config(**valid_config_regex_exp)
        IA3Config(**valid_config_list)<|MERGE_RESOLUTION|>--- conflicted
+++ resolved
@@ -53,11 +53,8 @@
     PromptEncoderConfig,
     PromptTuningConfig,
     OFTConfig,
-<<<<<<< HEAD
+    PolyConfig,
     BOFTConfig,
-=======
-    PolyConfig,
->>>>>>> bf54136a
 )
 
 
