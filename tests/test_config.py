--- conflicted
+++ resolved
@@ -187,7 +187,18 @@
         expected_msg = "for MLP, the argument `encoder_num_layers` is ignored. Exactly 2 MLP layers are used."
         assert str(record.list[0].message) == expected_msg
 
-<<<<<<< HEAD
+    @parameterized.expand([LoHaConfig, LoraConfig, IA3Config])
+    def test_save_pretrained_with_target_modules(self, config_class):
+        # See #1041, #1045
+        config = config_class(target_modules=["a", "list"])
+        with tempfile.TemporaryDirectory() as tmp_dirname:
+            config.save_pretrained(tmp_dirname)
+
+            config_from_pretrained = config_class.from_pretrained(tmp_dirname)
+            self.assertEqual(config.to_dict(), config_from_pretrained.to_dict())
+            # explicit test that target_modules should be converted to set
+            self.assertTrue(isinstance(config_from_pretrained.target_modules, set))
+
     def test_config_kwargs_lora(self):
         # This test checks that an error is raised if `target_modules` is a regex expression and `layers_to_transform` or
         # `layers_pattern` are not None
@@ -209,17 +220,4 @@
             LoraConfig(**invalid_config2)
 
         # should run without errors
-        LoraConfig(**valid_config)
-=======
-    @parameterized.expand([LoHaConfig, LoraConfig, IA3Config])
-    def test_save_pretrained_with_target_modules(self, config_class):
-        # See #1041, #1045
-        config = config_class(target_modules=["a", "list"])
-        with tempfile.TemporaryDirectory() as tmp_dirname:
-            config.save_pretrained(tmp_dirname)
-
-            config_from_pretrained = config_class.from_pretrained(tmp_dirname)
-            self.assertEqual(config.to_dict(), config_from_pretrained.to_dict())
-            # explicit test that target_modules should be converted to set
-            self.assertTrue(isinstance(config_from_pretrained.target_modules, set))
->>>>>>> 207229ad
+        LoraConfig(**valid_config)