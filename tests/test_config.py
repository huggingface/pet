# Copyright 2023-present the HuggingFace Inc. team.
#
# Licensed under the Apache License, Version 2.0 (the "License");
# you may not use this file except in compliance with the License.
# You may obtain a copy of the License at
#
#     http://www.apache.org/licenses/LICENSE-2.0
#
# Unless required by applicable law or agreed to in writing, software
# distributed under the License is distributed on an "AS IS" BASIS,
# WITHOUT WARRANTIES OR CONDITIONS OF ANY KIND, either express or implied.
# See the License for the specific language governing permissions and
# limitations under the License.
import copy
import json
import os
import pickle
import tempfile
import unittest
import warnings

import pytest
from parameterized import parameterized

from peft import (
    AdaLoraConfig,
    AdaptionPromptConfig,
    BOFTConfig,
<<<<<<< HEAD
    HRAConfig,
=======
    FourierFTConfig,
>>>>>>> e72a96f7
    IA3Config,
    LoHaConfig,
    LoraConfig,
    MultitaskPromptTuningConfig,
    OFTConfig,
    PeftConfig,
    PeftType,
    PolyConfig,
    PrefixTuningConfig,
    PromptEncoder,
    PromptEncoderConfig,
    PromptTuningConfig,
    VeraConfig,
)


PEFT_MODELS_TO_TEST = [("lewtun/tiny-random-OPTForCausalLM-delta", "v1")]

ALL_CONFIG_CLASSES = (
    AdaptionPromptConfig,
    AdaLoraConfig,
    IA3Config,
    LoHaConfig,
    LoraConfig,
    MultitaskPromptTuningConfig,
    PrefixTuningConfig,
    PromptEncoderConfig,
    PromptTuningConfig,
    OFTConfig,
    PolyConfig,
    BOFTConfig,
    VeraConfig,
<<<<<<< HEAD
    HRAConfig,
=======
    FourierFTConfig,
>>>>>>> e72a96f7
)


class PeftConfigTester(unittest.TestCase):
    @parameterized.expand(ALL_CONFIG_CLASSES)
    def test_methods(self, config_class):
        r"""
        Test if all configs have the expected methods. Here we test
        - to_dict
        - save_pretrained
        - from_pretrained
        - from_json_file
        """
        # test if all configs have the expected methods
        config = config_class()
        assert hasattr(config, "to_dict")
        assert hasattr(config, "save_pretrained")
        assert hasattr(config, "from_pretrained")
        assert hasattr(config, "from_json_file")

    @parameterized.expand(ALL_CONFIG_CLASSES)
    def test_task_type(self, config_class):
        config_class(task_type="test")

    def test_from_peft_type(self):
        r"""
        Test if the config is correctly loaded using:
        - from_peft_type
        """
        from peft.mapping import PEFT_TYPE_TO_CONFIG_MAPPING

        for peft_type in PeftType:
            expected_cls = PEFT_TYPE_TO_CONFIG_MAPPING[peft_type]
            config = PeftConfig.from_peft_type(peft_type=peft_type)
            assert type(config) is expected_cls

    @parameterized.expand(ALL_CONFIG_CLASSES)
    def test_from_pretrained(self, config_class):
        r"""
        Test if the config is correctly loaded using:
        - from_pretrained
        """
        for model_name, revision in PEFT_MODELS_TO_TEST:
            # Test we can load config from delta
            config_class.from_pretrained(model_name, revision=revision)

    @parameterized.expand(ALL_CONFIG_CLASSES)
    def test_save_pretrained(self, config_class):
        r"""
        Test if the config is correctly saved and loaded using
        - save_pretrained
        """
        config = config_class()
        with tempfile.TemporaryDirectory() as tmp_dirname:
            config.save_pretrained(tmp_dirname)

            config_from_pretrained = config_class.from_pretrained(tmp_dirname)
            assert config.to_dict() == config_from_pretrained.to_dict()

    @parameterized.expand(ALL_CONFIG_CLASSES)
    def test_from_json_file(self, config_class):
        config = config_class()
        with tempfile.TemporaryDirectory() as tmp_dirname:
            config.save_pretrained(tmp_dirname)

            config_path = os.path.join(tmp_dirname, "adapter_config.json")
            config_from_json = config_class.from_json_file(config_path)
            assert config.to_dict() == config_from_json

            # Also test with a runtime_config entry -- they should be ignored, even if they
            # were accidentally saved to disk
            config_from_json["runtime_config"] = {"ephemeral_gpu_offload": True}
            json.dump(config_from_json, open(config_path, "w"))

            config_from_json = config_class.from_json_file(config_path)
            assert config.to_dict() == config_from_json

    @parameterized.expand(ALL_CONFIG_CLASSES)
    def test_to_dict(self, config_class):
        r"""
        Test if the config can be correctly converted to a dict using:
        - to_dict
        """
        config = config_class()
        assert isinstance(config.to_dict(), dict)

    @parameterized.expand(ALL_CONFIG_CLASSES)
    def test_from_pretrained_cache_dir(self, config_class):
        r"""
        Test if the config is correctly loaded with extra kwargs
        """
        with tempfile.TemporaryDirectory() as tmp_dirname:
            for model_name, revision in PEFT_MODELS_TO_TEST:
                # Test we can load config from delta
                config_class.from_pretrained(model_name, revision=revision, cache_dir=tmp_dirname)

    def test_from_pretrained_cache_dir_remote(self):
        r"""
        Test if the config is correctly loaded with a checkpoint from the hub
        """
        with tempfile.TemporaryDirectory() as tmp_dirname:
            PeftConfig.from_pretrained("ybelkada/test-st-lora", cache_dir=tmp_dirname)
            assert "models--ybelkada--test-st-lora" in os.listdir(tmp_dirname)

    @parameterized.expand(ALL_CONFIG_CLASSES)
    def test_save_pretrained_with_runtime_config(self, config_class):
        r"""
        Test if the config correctly removes runtime config when saving
        """
        with tempfile.TemporaryDirectory() as tmp_dirname:
            for model_name, revision in PEFT_MODELS_TO_TEST:
                cfg = config_class.from_pretrained(model_name, revision=revision)
                # NOTE: cfg is always a LoraConfig here, because the configuration of the loaded model was a LoRA.
                # Hence we can expect a runtime_config to exist regardless of config_class.
                cfg.runtime_config.ephemeral_gpu_offload = True
                cfg.save_pretrained(tmp_dirname)
                cfg = config_class.from_pretrained(tmp_dirname)
                assert not cfg.runtime_config.ephemeral_gpu_offload

    @parameterized.expand(ALL_CONFIG_CLASSES)
    def test_set_attributes(self, config_class):
        # manually set attributes and check if they are correctly written
        config = config_class(peft_type="test")

        # save pretrained
        with tempfile.TemporaryDirectory() as tmp_dirname:
            config.save_pretrained(tmp_dirname)

            config_from_pretrained = config_class.from_pretrained(tmp_dirname)
            assert config.to_dict() == config_from_pretrained.to_dict()

    @parameterized.expand(ALL_CONFIG_CLASSES)
    def test_config_copy(self, config_class):
        # see https://github.com/huggingface/peft/issues/424
        config = config_class()
        copied = copy.copy(config)
        assert config.to_dict() == copied.to_dict()

    @parameterized.expand(ALL_CONFIG_CLASSES)
    def test_config_deepcopy(self, config_class):
        # see https://github.com/huggingface/peft/issues/424
        config = config_class()
        copied = copy.deepcopy(config)
        assert config.to_dict() == copied.to_dict()

    @parameterized.expand(ALL_CONFIG_CLASSES)
    def test_config_pickle_roundtrip(self, config_class):
        # see https://github.com/huggingface/peft/issues/424
        config = config_class()
        copied = pickle.loads(pickle.dumps(config))
        assert config.to_dict() == copied.to_dict()

    def test_prompt_encoder_warning_num_layers(self):
        # This test checks that if a prompt encoder config is created with an argument that is ignored, there should be
        # warning. However, there should be no warning if the default value is used.
        kwargs = {
            "num_virtual_tokens": 20,
            "num_transformer_submodules": 1,
            "token_dim": 768,
            "encoder_hidden_size": 768,
        }

        # there should be no warning with just default argument for encoder_num_layer
        config = PromptEncoderConfig(**kwargs)
        with warnings.catch_warnings():
            PromptEncoder(config)

        # when changing encoder_num_layer, there should be a warning for MLP since that value is not used
        config = PromptEncoderConfig(encoder_num_layers=123, **kwargs)
        with pytest.warns(UserWarning) as record:
            PromptEncoder(config)
        expected_msg = "for MLP, the argument `encoder_num_layers` is ignored. Exactly 2 MLP layers are used."
        assert str(record.list[0].message) == expected_msg

    @parameterized.expand([LoHaConfig, LoraConfig, IA3Config, OFTConfig, BOFTConfig, HRAConfig])
    def test_save_pretrained_with_target_modules(self, config_class):
        # See #1041, #1045
        config = config_class(target_modules=["a", "list"])
        with tempfile.TemporaryDirectory() as tmp_dirname:
            config.save_pretrained(tmp_dirname)

            config_from_pretrained = config_class.from_pretrained(tmp_dirname)
            assert config.to_dict() == config_from_pretrained.to_dict()
            # explicit test that target_modules should be converted to set
            assert isinstance(config_from_pretrained.target_modules, set)

    def test_regex_with_layer_indexing_lora(self):
        # This test checks that an error is raised if `target_modules` is a regex expression and `layers_to_transform` or
        # `layers_pattern` are not None

        invalid_config1 = {"target_modules": ".*foo", "layers_to_transform": [0]}
        invalid_config2 = {"target_modules": ".*foo", "layers_pattern": ["bar"]}

        valid_config = {"target_modules": ["foo"], "layers_pattern": ["bar"], "layers_to_transform": [0]}

        with pytest.raises(ValueError, match="`layers_to_transform` cannot be used when `target_modules` is a str."):
            LoraConfig(**invalid_config1)

        with pytest.raises(ValueError, match="`layers_pattern` cannot be used when `target_modules` is a str."):
            LoraConfig(**invalid_config2)

        # should run without errors
        LoraConfig(**valid_config)

    def test_ia3_is_feedforward_subset_invalid_config(self):
        # This test checks that the IA3 config raises a value error if the feedforward_modules argument
        # is not a subset of the target_modules argument

        # an example invalid config
        invalid_config = {"target_modules": ["k", "v"], "feedforward_modules": ["q"]}

        with pytest.raises(ValueError, match="^`feedforward_modules` should be a subset of `target_modules`$"):
            IA3Config(**invalid_config)

    def test_ia3_is_feedforward_subset_valid_config(self):
        # This test checks that the IA3 config is created without errors with valid arguments.
        # feedforward_modules should be a subset of target_modules if both are lists

        # an example valid config with regex expressions.
        valid_config_regex_exp = {
            "target_modules": ".*.(SelfAttention|EncDecAttention|DenseReluDense).*(q|v|wo)$",
            "feedforward_modules": ".*.DenseReluDense.wo$",
        }
        # an example valid config with module lists.
        valid_config_list = {"target_modules": ["k", "v", "wo"], "feedforward_modules": ["wo"]}

        # should run without errors
        IA3Config(**valid_config_regex_exp)
        IA3Config(**valid_config_list)<|MERGE_RESOLUTION|>--- conflicted
+++ resolved
@@ -26,11 +26,8 @@
     AdaLoraConfig,
     AdaptionPromptConfig,
     BOFTConfig,
-<<<<<<< HEAD
+    FourierFTConfig,
     HRAConfig,
-=======
-    FourierFTConfig,
->>>>>>> e72a96f7
     IA3Config,
     LoHaConfig,
     LoraConfig,
@@ -63,11 +60,8 @@
     PolyConfig,
     BOFTConfig,
     VeraConfig,
-<<<<<<< HEAD
+    FourierFTConfig,
     HRAConfig,
-=======
-    FourierFTConfig,
->>>>>>> e72a96f7
 )
 
 
