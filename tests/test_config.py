--- conflicted
+++ resolved
@@ -189,7 +189,41 @@
         expected_msg = "for MLP, the argument `encoder_num_layers` is ignored. Exactly 2 MLP layers are used."
         assert str(record.list[0].message) == expected_msg
 
-<<<<<<< HEAD
+    @parameterized.expand([LoHaConfig, LoraConfig, IA3Config])
+    def test_save_pretrained_with_target_modules(self, config_class):
+        # See #1041, #1045
+        config = config_class(target_modules=["a", "list"])
+        with tempfile.TemporaryDirectory() as tmp_dirname:
+            config.save_pretrained(tmp_dirname)
+
+            config_from_pretrained = config_class.from_pretrained(tmp_dirname)
+            self.assertEqual(config.to_dict(), config_from_pretrained.to_dict())
+            # explicit test that target_modules should be converted to set
+            self.assertTrue(isinstance(config_from_pretrained.target_modules, set))
+
+    def test_regex_with_layer_indexing_lora(self):
+        # This test checks that an error is raised if `target_modules` is a regex expression and `layers_to_transform` or
+        # `layers_pattern` are not None
+
+        invalid_config1 = {"target_modules": ".*foo", "layers_to_transform": [0]}
+        invalid_config2 = {"target_modules": ".*foo", "layers_pattern": ["bar"]}
+
+        valid_config = {"target_modules": ["foo"], "layers_pattern": ["bar"], "layers_to_transform": [0]}
+
+        with self.assertRaisesRegex(
+            ValueError,
+            expected_regex="`layers_to_transform` cannot be used when `target_modules` is a str.",
+        ):
+            LoraConfig(**invalid_config1)
+
+        with self.assertRaisesRegex(
+            ValueError, expected_regex="`layers_pattern` cannot be used when `target_modules` is a str."
+        ):
+            LoraConfig(**invalid_config2)
+
+        # should run without errors
+        LoraConfig(**valid_config)
+
     def test_ia3_is_feedforward_subset_invalid_config(self):
         # This test checks that the IA3 config raises a value error if the feedforward_modules argument
         # is not a subset of the target_modules argument
@@ -216,40 +250,4 @@
 
         # should run without errors
         IA3Config(**valid_config_regex_exp)
-        IA3Config(**valid_config_list)
-=======
-    @parameterized.expand([LoHaConfig, LoraConfig, IA3Config])
-    def test_save_pretrained_with_target_modules(self, config_class):
-        # See #1041, #1045
-        config = config_class(target_modules=["a", "list"])
-        with tempfile.TemporaryDirectory() as tmp_dirname:
-            config.save_pretrained(tmp_dirname)
-
-            config_from_pretrained = config_class.from_pretrained(tmp_dirname)
-            self.assertEqual(config.to_dict(), config_from_pretrained.to_dict())
-            # explicit test that target_modules should be converted to set
-            self.assertTrue(isinstance(config_from_pretrained.target_modules, set))
-
-    def test_regex_with_layer_indexing_lora(self):
-        # This test checks that an error is raised if `target_modules` is a regex expression and `layers_to_transform` or
-        # `layers_pattern` are not None
-
-        invalid_config1 = {"target_modules": ".*foo", "layers_to_transform": [0]}
-        invalid_config2 = {"target_modules": ".*foo", "layers_pattern": ["bar"]}
-
-        valid_config = {"target_modules": ["foo"], "layers_pattern": ["bar"], "layers_to_transform": [0]}
-
-        with self.assertRaisesRegex(
-            ValueError,
-            expected_regex="`layers_to_transform` cannot be used when `target_modules` is a str.",
-        ):
-            LoraConfig(**invalid_config1)
-
-        with self.assertRaisesRegex(
-            ValueError, expected_regex="`layers_pattern` cannot be used when `target_modules` is a str."
-        ):
-            LoraConfig(**invalid_config2)
-
-        # should run without errors
-        LoraConfig(**valid_config)
->>>>>>> 276c91b1
+        IA3Config(**valid_config_list)