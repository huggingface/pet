--- conflicted
+++ resolved
@@ -1405,18 +1405,12 @@
 
     def get_errors(
         self,
-<<<<<<< HEAD
         tmp_path,
-=======
->>>>>>> a18734d8
         bits=4,
         loftq_iter=1,
         device="cuda",
         model_id="hf-internal-testing/tiny-random-BloomForCausalLM",
-<<<<<<< HEAD
-=======
         use_dora=False,
->>>>>>> a18734d8
     ):
         # Helper function that returns the quantization errors (MAE and MSE) when comparing the quantized LoRA model
         # to the base model, vs the LoftQ quantized model to the base model. We expect the LoftQ quantized model to
@@ -1433,13 +1427,8 @@
         gc.collect()
         torch.cuda.empty_cache()
 
-<<<<<<< HEAD
-        # logits from the normal, quantized LoRA model
-        lora_config = LoraConfig(task_type=task_type)
-=======
         # logits from the normal quantized LoRA model
         lora_config = LoraConfig(task_type=task_type, use_dora=use_dora)
->>>>>>> a18734d8
         kwargs = {}
         if bits == 4:
             kwargs["quantization_config"] = BitsAndBytesConfig(load_in_4bit=True)
@@ -1597,10 +1586,12 @@
         assert mse_loftq < (mse_quantized / self.error_factor)
         assert mae_loftq < (mae_quantized / self.error_factor)
 
-    @parameterized.expand(["cuda", "cpu"])
-    def test_bloomz_loftq_4bit_dora(self, device):
+    @pytest.mark.parametrize("device", ["cuda", "cpu"])
+    def test_bloomz_loftq_4bit_dora(self, device, tmp_path):
         # same as test_bloomz_loftq_4bit but with DoRA
-        mae_quantized, mse_quantized, mae_loftq, mse_loftq = self.get_errors(bits=4, device=device, use_dora=True)
+        mae_quantized, mse_quantized, mae_loftq, mse_loftq = self.get_errors(
+            bits=4, device=device, use_dora=True, tmp_path=tmp_path
+        )
         # first, sanity check that all errors are > 0.0
         assert mae_quantized > 0.0
         assert mse_quantized > 0.0
@@ -1612,10 +1603,12 @@
         assert mae_loftq < (mae_quantized / factor)
         assert mse_loftq < (mse_quantized / factor)
 
-    @parameterized.expand(["cuda", "cpu"])
-    def test_bloomz_loftq_8bit_dora(self, device):
+    @pytest.mark.parametrize("device", ["cuda", "cpu"])
+    def test_bloomz_loftq_8bit_dora(self, device, tmp_path):
         # same as test_bloomz_loftq_8bit but with DoRA
-        mae_quantized, mse_quantized, mae_loftq, mse_loftq = self.get_errors(bits=8, device=device, use_dora=True)
+        mae_quantized, mse_quantized, mae_loftq, mse_loftq = self.get_errors(
+            bits=8, device=device, use_dora=True, tmp_path=tmp_path
+        )
 
         # first, sanity check that all errors are > 0.0
         assert mae_quantized > 0.0
