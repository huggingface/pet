--- conflicted
+++ resolved
@@ -33,20 +33,14 @@
 
 from peft import (
     AdaLoraConfig,
-<<<<<<< HEAD
     BOFTConfig,
-=======
->>>>>>> 31c884e9
     IA3Config,
     LoHaConfig,
     LoKrConfig,
     LoraConfig,
     OFTConfig,
     PeftModel,
-<<<<<<< HEAD
-=======
     TaskType,
->>>>>>> 31c884e9
     get_peft_model,
 )
 from peft.tuners.tuners_utils import BaseTunerLayer
