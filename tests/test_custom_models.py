#!/usr/bin/env python3

# coding=utf-8
# Copyright 2023-present the HuggingFace Inc. team.
#
# Licensed under the Apache License, Version 2.0 (the "License");
# you may not use this file except in compliance with the License.
# You may obtain a copy of the License at
#
#     http://www.apache.org/licenses/LICENSE-2.0
#
# Unless required by applicable law or agreed to in writing, software
# distributed under the License is distributed on an "AS IS" BASIS,
# WITHOUT WARRANTIES OR CONDITIONS OF ANY KIND, either express or implied.
# See the License for the specific language governing permissions and
# limitations under the License.
import copy
import os
import re
import shutil
import tempfile
import time
import unittest
from contextlib import contextmanager
from functools import partial

import pytest
import torch
from parameterized import parameterized
from safetensors.torch import load_file as safe_load_file
from torch import nn
from transformers import AutoModelForCausalLM, AutoModelForSequenceClassification
from transformers.pytorch_utils import Conv1D

from peft import (
    AdaLoraConfig,
    BOFTConfig,
    FourierFTConfig,
    HRAConfig,
    IA3Config,
    LNTuningConfig,
    LoHaConfig,
    LoKrConfig,
    LoraConfig,
    OFTConfig,
    PeftModel,
    TaskType,
    VeraConfig,
    get_peft_model,
)
from peft.tuners.tuners_utils import BaseTunerLayer
from peft.utils import ModulesToSaveWrapper, infer_device

from .testing_common import PeftCommonTester
from .testing_utils import get_state_dict, require_torch_gpu


# MLP is a vanilla FF network with only linear layers
# EmbConv1D has an embedding and a Conv1D layer
# Conv2D has a Conv2D layer
TEST_CASES = [
    ########
    # LoRA #
    ########
    ("Vanilla MLP 1 LoRA", "MLP", LoraConfig, {"target_modules": "lin0"}),
    ("Vanilla MLP 2 LoRA", "MLP", LoraConfig, {"target_modules": ["lin0"]}),
    ("Vanilla MLP 3 LoRA", "MLP", LoraConfig, {"target_modules": ["lin1"]}),
    ("Vanilla MLP 4 LoRA", "MLP", LoraConfig, {"target_modules": ["lin0", "lin1"]}),
    ("Vanilla MLP 5 LoRA", "MLP", LoraConfig, {"target_modules": ["lin0"], "modules_to_save": ["lin1"]}),
    (
        "Vanilla MLP 6 LoRA",
        "MLP",
        LoraConfig,
        {
            "target_modules": ["lin0"],
            "lora_alpha": 4,
            "lora_dropout": 0.1,
        },
    ),
    ("Vanilla MLP 7 LoRA with DoRA", "MLP", LoraConfig, {"target_modules": ["lin0"], "use_dora": True}),
    ("Vanilla MLP 8 LoRA with DoRA", "MLP", LoraConfig, {"target_modules": ["lin0", "lin1"], "use_dora": True}),
    (
        "Vanilla MLP 9 LoRA with DoRA",
        "MLP",
        LoraConfig,
        {"target_modules": "lin1", "use_dora": True, "lora_alpha": 32},
    ),
    ("Embedding + transformers Conv1D 1 LoRA", "EmbConv1D", LoraConfig, {"target_modules": ["conv1d"]}),
    ("Embedding + transformers Conv1D 2 LoRA", "EmbConv1D", LoraConfig, {"target_modules": ["emb"]}),
    ("Embedding + transformers Conv1D 3 LoRA", "EmbConv1D", LoraConfig, {"target_modules": ["emb", "conv1d"]}),
    ("Conv2d 1 LoRA", "Conv2d", LoraConfig, {"target_modules": ["conv2d"]}),
    ("Conv2d 2 LoRA", "Conv2d", LoraConfig, {"target_modules": ["conv2d", "lin0"]}),
    ("Conv2d 1 LoRA with DoRA", "Conv2d", LoraConfig, {"target_modules": ["conv2d"], "use_dora": True}),
    ("Conv2d 2 LoRA with DoRA", "Conv2d", LoraConfig, {"target_modules": ["conv2d", "lin0"], "use_dora": True}),
    #######
    # IA³ #
    #######
    ("Vanilla MLP 1 IA3", "MLP", IA3Config, {"target_modules": "lin0", "feedforward_modules": []}),
    ("Vanilla MLP 2 IA3", "MLP", IA3Config, {"target_modules": "lin0", "feedforward_modules": "lin0"}),
    ("Vanilla MLP 3 IA3", "MLP", IA3Config, {"target_modules": ["lin0"], "feedforward_modules": []}),
    ("Vanilla MLP 4 IA3", "MLP", IA3Config, {"target_modules": ["lin0"], "feedforward_modules": ["lin0"]}),
    ("Vanilla MLP 5 IA3", "MLP", IA3Config, {"target_modules": ["lin1"], "feedforward_modules": []}),
    ("Vanilla MLP 6 IA3", "MLP", IA3Config, {"target_modules": ["lin1"], "feedforward_modules": ["lin1"]}),
    (
        "Vanilla MLP 7 IA3",
        "MLP",
        IA3Config,
        {"target_modules": ["lin0", "lin1"], "feedforward_modules": []},
    ),
    (
        "Vanilla MLP 8 IA3",
        "MLP",
        IA3Config,
        {"target_modules": ["lin0", "lin1"], "feedforward_modules": ["lin0", "lin1"]},
    ),
    (
        "Vanilla MLP 9 IA3",
        "MLP",
        IA3Config,
        {"target_modules": ["lin0"], "modules_to_save": ["lin1"], "feedforward_modules": ["lin0"]},
    ),
    (
        "transformers Conv1D 1 IA3",
        "EmbConv1D",
        IA3Config,
        {"target_modules": ["conv1d"], "feedforward_modules": ["conv1d"]},
    ),
    (
        "transformers Conv1D 2 IA3",
        "EmbConv1D",
        IA3Config,
        {"target_modules": ["conv1d", "lin0"], "feedforward_modules": ["conv1d", "lin0"]},
    ),
    (
        "transformers Conv1D 1 IA3",
        "EmbConv1D",
        IA3Config,
        {"target_modules": ["conv1d"], "feedforward_modules": ["conv1d"], "modules_to_save": ["lin1"]},
    ),
    ("Conv2d 1 IA3", "Conv2d", IA3Config, {"target_modules": ["conv2d"], "feedforward_modules": []}),
    ("Conv2d 2 IA3", "Conv2d", IA3Config, {"target_modules": ["conv2d"], "feedforward_modules": ["conv2d"]}),
    (
        "Conv2d 3 IA3",
        "Conv2d",
        IA3Config,
        {"target_modules": ["conv2d", "lin0"], "feedforward_modules": []},
    ),
    (
        "Conv2d 4 IA3",
        "Conv2d",
        IA3Config,
        {"target_modules": ["conv2d", "lin0"], "feedforward_modules": ["conv2d"]},
    ),
    (
        "Conv2d 5 IA3",
        "Conv2d",
        IA3Config,
        {"target_modules": ["conv2d", "lin0"], "feedforward_modules": ["conv2d", "lin0"]},
    ),
    ########
    # LoHa #
    ########
    ("Vanilla MLP 1 LOHA", "MLP", LoHaConfig, {"target_modules": "lin0"}),
    ("Vanilla MLP 2 LOHA", "MLP", LoHaConfig, {"target_modules": ["lin0"]}),
    ("Vanilla MLP 3 LOHA", "MLP", LoHaConfig, {"target_modules": ["lin1"]}),
    ("Vanilla MLP 4 LOHA", "MLP", LoHaConfig, {"target_modules": ["lin0", "lin1"]}),
    ("Vanilla MLP 5 LOHA", "MLP", LoHaConfig, {"target_modules": ["lin0"], "modules_to_save": ["lin1"]}),
    (
        "Vanilla MLP 6 LOHA",
        "MLP",
        LoHaConfig,
        {
            "target_modules": ["lin0"],
            "alpha": 4,
            "module_dropout": 0.1,
        },
    ),
    ("Vanilla MLP 7 LOHA", "MLP", LoHaConfig, {"target_modules": "lin0", "rank_dropout": 0.5}),
    ("Conv2d 1 LOHA", "Conv2d", LoHaConfig, {"target_modules": ["conv2d"]}),
    ("Conv2d 2 LOHA", "Conv2d", LoHaConfig, {"target_modules": ["conv2d", "lin0"]}),
    ("Conv2d 3 LOHA", "Conv2d", LoHaConfig, {"target_modules": ["conv2d"], "use_effective_conv2d": True}),
    ("Conv2d 4 LOHA", "Conv2d", LoHaConfig, {"target_modules": ["conv2d", "lin0"], "use_effective_conv2d": True}),
    # LoKr
    ("Vanilla MLP 1 LOKR", "MLP", LoKrConfig, {"target_modules": "lin0"}),
    ("Vanilla MLP 2 LOKR", "MLP", LoKrConfig, {"target_modules": ["lin0"]}),
    ("Vanilla MLP 3 LOKR", "MLP", LoKrConfig, {"target_modules": ["lin1"]}),
    ("Vanilla MLP 4 LOKR", "MLP", LoKrConfig, {"target_modules": ["lin0", "lin1"]}),
    ("Vanilla MLP 5 LOKR", "MLP", LoKrConfig, {"target_modules": ["lin0"], "modules_to_save": ["lin1"]}),
    (
        "Vanilla MLP 6 LOKR",
        "MLP",
        LoKrConfig,
        {
            "target_modules": ["lin0"],
            "alpha": 4,
            "module_dropout": 0.1,
        },
    ),
    ("Vanilla MLP 7 LOKR", "MLP", LoKrConfig, {"target_modules": "lin0", "rank_dropout": 0.5}),
    ("Vanilla MLP 8 LOKR", "MLP", LoKrConfig, {"target_modules": "lin0", "decompose_both": True, "r": 1, "alpha": 1}),
    ("Conv2d 1 LOKR", "Conv2d", LoKrConfig, {"target_modules": ["conv2d"]}),
    ("Conv2d 2 LOKR", "Conv2d", LoKrConfig, {"target_modules": ["conv2d", "lin0"]}),
    ("Conv2d 3 LOKR", "Conv2d", LoKrConfig, {"target_modules": ["conv2d"], "use_effective_conv2d": True}),
    ("Conv2d 4 LOKR", "Conv2d", LoKrConfig, {"target_modules": ["conv2d", "lin0"], "use_effective_conv2d": True}),
    (
        "Conv2d 5 LOKR",
        "Conv2d",
        LoKrConfig,
        {"target_modules": ["conv2d", "lin0"], "use_effective_conv2d": True, "decompose_both": True},
    ),
    (
        "Conv2d 6 LOKR",
        "Conv2d",
        LoKrConfig,
        {"target_modules": ["conv2d", "lin0"], "use_effective_conv2d": True, "decompose_factor": 4},
    ),
    (
        "Conv2d 7 LOKR",
        "Conv2d",
        LoKrConfig,
        {
            "target_modules": ["conv2d", "lin0"],
            "use_effective_conv2d": True,
            "decompose_both": True,
            "decompose_factor": 4,
        },
    ),
    ########
    # OFT #
    ########
    ("Vanilla MLP 1 OFT", "MLP", OFTConfig, {"target_modules": "lin0"}),
    ("Vanilla MLP 2 OFT", "MLP", OFTConfig, {"target_modules": ["lin0"]}),
    ("Vanilla MLP 5 OFT", "MLP", OFTConfig, {"target_modules": ["lin0"], "modules_to_save": ["lin1"]}),
    (
        "Vanilla MLP 6 OFT",
        "MLP",
        OFTConfig,
        {
            "target_modules": ["lin0"],
            "module_dropout": 0.1,
        },
    ),
    ("Vanilla MLP 7 OFT", "MLP", OFTConfig, {"target_modules": ["lin0"], "coft": True}),
    ("Vanilla MLP 8 OFT", "MLP", OFTConfig, {"target_modules": ["lin0"], "block_share": True}),
    ("Vanilla MLP 9 OFT", "MLP", OFTConfig, {"target_modules": ["lin0"], "coft": True, "block_share": True}),
    ("Conv2d 1 OFT", "Conv2d", OFTConfig, {"target_modules": ["conv2d"]}),
    ("Conv2d 3 OFT", "Conv2d", OFTConfig, {"target_modules": ["conv2d"], "coft": True}),
    ("Conv2d 4 OFT", "Conv2d", OFTConfig, {"target_modules": ["conv2d"], "block_share": True}),
    ("Conv2d 5 OFT", "Conv2d", OFTConfig, {"target_modules": ["conv2d"], "coft": True, "block_share": True}),
    ########
    # HRA #
    ########
    ("Vanilla MLP 1 HRA", "MLP", HRAConfig, {"target_modules": "lin0"}),
    ("Vanilla MLP 2 HRA", "MLP", HRAConfig, {"target_modules": ["lin0"]}),
    ("Vanilla MLP 3 HRA", "MLP", HRAConfig, {"target_modules": ["lin0", "lin1"]}),
    ("Vanilla MLP 5 HRA", "MLP", HRAConfig, {"target_modules": ["lin0"], "modules_to_save": ["lin1"]}),
    ("Conv2d 1 HRA", "Conv2d", HRAConfig, {"target_modules": ["conv2d"]}),
    #############
    # LN Tuning #
    #############
    ("LayerNorm 1 LNTuning", "MLP_LayerNorm", LNTuningConfig, {"target_modules": "layernorm0"}),
    ("LayerNorm 2 LNTuning", "MLP_LayerNorm", LNTuningConfig, {"target_modules": ["layernorm0"]}),
    (
        "LayerNorm 3 LNTuning",
        "MLP_LayerNorm",
        LNTuningConfig,
        {"target_modules": ["layernorm0"], "modules_to_save": ["layernorm1"]},
    ),
    ("Linear 4 LNTuning", "MLP_LayerNorm", LNTuningConfig, {"target_modules": "lin0"}),
    ("Linear 5 LNTuning", "MLP_LayerNorm", LNTuningConfig, {"target_modules": ["lin0"]}),
    ########
    # BOFT #
    ########
    ("Vanilla MLP 1 BOFT", "MLP", BOFTConfig, {"target_modules": ["lin1"], "boft_block_size": 2}),
    (
        "Vanilla MLP 2 BOFT",
        "MLP",
        BOFTConfig,
        {"target_modules": ["lin1"], "modules_to_save": ["lin0"], "boft_block_size": 2},
    ),
    (
        "Vanilla MLP 3 BOFT",
        "MLP",
        BOFTConfig,
        {
            "target_modules": ["lin1"],
            "boft_block_size": 2,
            "boft_dropout": 0.1,
        },
    ),
    (
        "Vanilla MLP 4 BOFT",
        "MLP",
        BOFTConfig,
        {"target_modules": ["lin1"], "boft_block_size": 2, "boft_block_num": 0, "boft_n_butterfly_factor": 1},
    ),
    (
        "Vanilla MLP 5 BOFT",
        "MLP",
        BOFTConfig,
        {"target_modules": ["lin1"], "boft_block_size": 0, "boft_block_num": 2, "boft_n_butterfly_factor": 1},
    ),
    (
        "Vanilla MLP 6 BOFT",
        "MLP",
        BOFTConfig,
        {"target_modules": ["lin1"], "boft_block_size": 10, "boft_block_num": 0, "boft_n_butterfly_factor": 2},
    ),
    (
        "Conv2d 1 BOFT",
        "Conv2d",
        BOFTConfig,
        {"target_modules": ["conv2d"], "boft_block_size": 45, "boft_block_num": 0, "boft_n_butterfly_factor": 1},
    ),
    (
        "Conv2d 2 BOFT",
        "Conv2d",
        BOFTConfig,
        {"target_modules": ["conv2d"], "boft_block_size": 0, "boft_block_num": 1, "boft_n_butterfly_factor": 1},
    ),
    (
        "MLP2 1 BOFT",
        "MLP2",
        BOFTConfig,
        {"target_modules": ["lin1"], "boft_block_size": 2, "boft_block_num": 0, "boft_n_butterfly_factor": 3},
    ),
    (
        "MLP2 2 BOFT",
        "MLP2",
        BOFTConfig,
        {"target_modules": ["lin1"], "boft_block_size": 0, "boft_block_num": 8, "boft_n_butterfly_factor": 3},
    ),
    (
        "Conv2d2 1 BOFT",
        "Conv2d2",
        BOFTConfig,
        {"target_modules": ["conv2d"], "boft_block_size": 2, "boft_block_num": 0, "boft_n_butterfly_factor": 2},
    ),
    (
        "Conv2d2 1 BOFT",
        "Conv2d2",
        BOFTConfig,
        {"target_modules": ["conv2d"], "boft_block_size": 2, "boft_block_num": 0, "boft_n_butterfly_factor": 3},
    ),
    ########
    # VeRA #
    ########
    ("Vanilla MLP 1 VeRA", "MLP", VeraConfig, {"target_modules": "lin0"}),
    ("Vanilla MLP 2 VeRA", "MLP", VeraConfig, {"target_modules": ["lin0"]}),
    ("Vanilla MLP 3 VeRA", "MLP", VeraConfig, {"target_modules": ["lin1"]}),
    ("Vanilla MLP 4 VeRA", "MLP", VeraConfig, {"target_modules": ["lin0", "lin1"]}),
    (
        "Vanilla MLP 5 VeRA",
        "MLP",
        VeraConfig,
        {"target_modules": ["lin0"], "modules_to_save": ["lin1"]},
    ),
    (
        "Embedding + transformers Conv1D 1 VeRA",
        "EmbConv1D",
        VeraConfig,
        {"target_modules": ["conv1d"]},
    ),
    ########
    # FourierFT #
    ########
    ("Vanilla MLP 1 FourierFT", "MLP", FourierFTConfig, {"n_frequency": 10, "target_modules": "lin0"}),
    ("Vanilla MLP 2 FourierFT", "MLP", FourierFTConfig, {"n_frequency": 10, "target_modules": ["lin0"]}),
    ("Vanilla MLP 3 FourierFT", "MLP", FourierFTConfig, {"n_frequency": 10, "target_modules": ["lin1"]}),
    (
        "Vanilla MLP 5 FourierFT",
        "MLP",
        FourierFTConfig,
        {"n_frequency": 10, "target_modules": ["lin0"], "modules_to_save": ["lin1"]},
    ),
    (
        "Vanilla MLP 6 FourierFT",
        "MLP",
        FourierFTConfig,
        {"n_frequency": 10, "target_modules": ["lin0", "lin1"], "modules_to_save": ["lin1"]},
    ),
    (
        "Vanilla MLP 7 FourierFT",
        "MLP",
        FourierFTConfig,
        {
            "n_frequency_pattern": {"lin0": 5, "lin1": 10},
            "target_modules": ["lin0", "lin1"],
            "modules_to_save": ["lin1"],
        },
    ),
]

MULTIPLE_ACTIVE_ADAPTERS_TEST_CASES = [
    (
        "LoRA Same",
        "lora",
        LoraConfig,
        {"target_modules": ["lin0"], "init_lora_weights": False},
        {"target_modules": ["lin0"], "init_lora_weights": False},
    ),
    (
        "LoRA Different",
        "lora",
        LoraConfig,
        {"target_modules": ["lin0"], "init_lora_weights": False},
        {"target_modules": ["lin1"], "init_lora_weights": False},
    ),
    (
        "IA3 Same",
        "ia3",
        IA3Config,
        {
            "target_modules": ["lin0"],
            "feedforward_modules": ["lin0"],
            "init_ia3_weights": False,
        },
        {
            "target_modules": ["lin0"],
            "feedforward_modules": ["lin0"],
            "init_ia3_weights": False,
        },
    ),
    (
        "IA3 Different",
        "ia3",
        IA3Config,
        {
            "target_modules": ["lin0"],
            "feedforward_modules": ["lin0"],
            "init_ia3_weights": False,
        },
        {
            "target_modules": ["lin1"],
            "feedforward_modules": ["lin1"],
            "init_ia3_weights": False,
        },
    ),
    (
        "AdaLora Same",
        "adalora",
        AdaLoraConfig,
        {"target_modules": ["lin0"], "init_lora_weights": False, "inference_mode": True},
        {"target_modules": ["lin0"], "init_lora_weights": False, "inference_mode": True},
    ),
    (
        "AdaLora Different",
        "adalora",
        AdaLoraConfig,
        {"target_modules": ["lin0"], "init_lora_weights": False, "inference_mode": True},
        {"target_modules": ["lin1"], "init_lora_weights": False, "inference_mode": True},
    ),
    (
        "FourierFT Same",
        "fourierft",
        FourierFTConfig,
        {"n_frequency": 10, "target_modules": ["lin0"]},
        {"n_frequency": 10, "target_modules": ["lin0"]},
    ),
    (
        "FourierFT Different",
        "fourierft",
        FourierFTConfig,
        {"n_frequency": 10, "target_modules": ["lin0"]},
        {"n_frequency": 10, "target_modules": ["lin1"]},
    ),
<<<<<<< HEAD
    # Note: Currently, we cannot target lin0 and lin1 with different adapters when using VeRA. The reason is that the
    # first adapter being created will result in a vera_A or vera_B shape that is too small for the next adapter
    # (remember that VeRA shares these parameters across all layers), which results in an error.
    (
        "VeRA Same",
        "vera",
        VeraConfig,
        {"target_modules": ["lin0"], "init_weights": False},
        {"target_modules": ["lin0"], "init_weights": False},
    ),
=======
    (
        "HRA Same",
        "hra",
        HRAConfig,
        {"target_modules": ["lin0"], "init_weights": False},
        {"target_modules": ["lin0"], "init_weights": False},
    ),
    (
        "HRA Different",
        "hra",
        HRAConfig,
        {"target_modules": ["lin0"], "init_weights": False},
        {"target_modules": ["lin1"], "init_weights": False},
    ),
>>>>>>> 52684952
]

PREFIXES = {
    IA3Config: "ia3_",
    LoraConfig: "lora_",
    LoHaConfig: "hada_",
    LoKrConfig: "lokr_",
    OFTConfig: "oft_",
    BOFTConfig: "boft_",
    LNTuningConfig: "ln_tuning_",
    VeraConfig: "vera_lambda_",
    FourierFTConfig: "fourierft_",
    HRAConfig: "hra_",
}


class MLP(nn.Module):
    def __init__(self, bias=True):
        super().__init__()
        self.lin0 = nn.Linear(10, 20, bias=bias)
        self.relu = nn.ReLU()
        self.drop = nn.Dropout(0.5)
        self.lin1 = nn.Linear(20, 2, bias=bias)
        self.sm = nn.LogSoftmax(dim=-1)

    def forward(self, X):
        X = X.float()
        X = self.lin0(X)
        X = self.relu(X)
        X = self.drop(X)
        X = self.lin1(X)
        X = self.sm(X)
        return X


class MLP_LayerNorm(nn.Module):
    def __init__(self, bias=True):
        super().__init__()
        self.layernorm0 = nn.LayerNorm(10, 10)
        self.lin0 = nn.Linear(10, 20, bias=bias)
        self.relu = nn.ReLU()
        self.drop = nn.Dropout(0.5)
        self.layernorm1 = nn.LayerNorm(20, 20)
        self.lin1 = nn.Linear(20, 2, bias=bias)
        self.sm = nn.LogSoftmax(dim=-1)

    def forward(self, X):
        X = X.float()
        X = self.layernorm0(X)
        X = self.lin0(X)
        X = self.relu(X)
        X = self.drop(X)
        X = self.layernorm1(X)
        X = self.lin1(X)
        X = self.sm(X)
        return X


class MLP2(nn.Module):
    def __init__(self, bias=True):
        super().__init__()
        self.lin0 = nn.Linear(10, 32, bias=bias)
        self.relu = nn.ReLU()
        self.drop = nn.Dropout(0.5)
        self.lin1 = nn.Linear(32, 2, bias=bias)
        self.sm = nn.LogSoftmax(dim=-1)

    def forward(self, X):
        X = X.float()
        X = self.lin0(X)
        X = self.relu(X)
        X = self.drop(X)
        X = self.lin1(X)
        X = self.sm(X)
        return X


class Block(nn.Module):
    def __init__(self, bias=True):
        super().__init__()
        self.lin0 = nn.Linear(10, 20, bias=bias)
        self.relu = nn.ReLU()
        self.drop = nn.Dropout(0.5)
        self.lin1 = nn.Linear(20, 10, bias=bias)

    def forward(self, X):
        X = X.float()
        X = self.lin0(X)
        X = self.relu(X)
        X = self.drop(X)
        X = self.lin1(X)
        return X


class DeepMLP(nn.Module):
    def __init__(self, bias=True, num_hidden_layers=12):
        super().__init__()
        self.layers = nn.ModuleList([Block(bias=bias) for _ in range(num_hidden_layers)])
        self.out = nn.Linear(10, 2, bias=bias)
        self.sm = nn.LogSoftmax(dim=-1)

    def forward(self, X):
        X = X.float(X)
        for layer in self.layers:
            X = layer(X)
        X = self.out(X)
        X = self.sm(X)
        return X


class ModelEmbConv1D(nn.Module):
    def __init__(self, emb_size=100):
        super().__init__()
        self.emb = nn.Embedding(emb_size, 5)
        self.conv1d = Conv1D(1, 5)
        self.relu = nn.ReLU()
        self.flat = nn.Flatten()
        self.lin0 = nn.Linear(10, 2)
        self.sm = nn.LogSoftmax(dim=-1)

    def forward(self, X):
        X = self.emb(X)
        X = self.conv1d(X)
        X = self.relu(X)
        X = self.flat(X)
        X = self.lin0(X)
        X = self.sm(X)
        return X


class ModelEmbWithEmbeddingUtils(nn.Module):
    # Adds `get_input_embeddings` and `get_output_embeddings` methods to mimic 🤗 transformers models
    def __init__(self):
        super().__init__()
        self.embed_tokens = nn.Embedding(100, 5)
        self.conv1d = Conv1D(1, 5)
        self.relu = nn.ReLU()
        self.flat = nn.Flatten()
        self.lin0 = nn.Linear(10, 2)
        self.sm = nn.LogSoftmax(dim=-1)

    def forward(self, X):
        X = self.embed_tokens(X)
        X = self.conv1d(X)
        X = self.relu(X)
        X = self.flat(X)
        X = self.lin0(X)
        X = self.sm(X)
        return X

    def get_input_embeddings(self):
        return self.embed_tokens

    def get_output_embeddings(self):
        return None


class ModelConv2D(nn.Module):
    def __init__(self):
        super().__init__()
        self.conv2d = nn.Conv2d(5, 10, 3)
        self.relu = nn.ReLU()
        self.flat = nn.Flatten()
        self.lin0 = nn.Linear(10, 2)
        self.sm = nn.LogSoftmax(dim=-1)

    def forward(self, X):
        X = X.float().reshape(-1, 5, 3, 3)
        X = self.conv2d(X)
        X = self.relu(X)
        X = self.flat(X)
        X = self.lin0(X)
        X = self.sm(X)
        return X


class ModelConv2D2(nn.Module):
    def __init__(self):
        super().__init__()
        self.lin0 = nn.Linear(10, 40)
        self.conv2d = nn.Conv2d(8, 32, 3)
        self.relu = nn.ReLU()
        self.flat = nn.Flatten()
        self.lin1 = nn.Linear(32, 2)
        self.sm = nn.LogSoftmax(dim=-1)

    def forward(self, X):
        X = X.float()
        X = self.lin0(X)
        X = self.relu(X)
        X = X.reshape(-1, 8, 3, 3)
        X = self.conv2d(X)
        X = self.relu(X)
        X = self.flat(X)
        X = self.lin1(X)
        X = self.sm(X)
        return X


class MockTransformerWrapper:
    """Mock class to behave like a transformers model.

    This is needed because the tests initialize the model by calling transformers_class.from_pretrained.

    """

    @classmethod
    def from_pretrained(cls, model_id, torch_dtype=None):
        # set the seed so that from_pretrained always returns the same model
        torch.manual_seed(0)

        if torch_dtype is None:
            torch_dtype = torch.float32

        if model_id == "MLP":
            return MLP().to(torch_dtype)

        if model_id == "EmbConv1D":
            return ModelEmbConv1D().to(torch_dtype)

        if model_id == "Conv2d":
            return ModelConv2D().to(torch_dtype)

        if model_id == "MLP_LayerNorm":
            return MLP_LayerNorm().to(torch_dtype)

        if model_id == "MLP2":
            return MLP2().to(torch_dtype)

        if model_id == "Conv2d2":
            return ModelConv2D2().to(torch_dtype)

        raise ValueError(f"model_id {model_id} not implemented")


class PeftCustomModelTester(unittest.TestCase, PeftCommonTester):
    """TODO"""

    transformers_class = MockTransformerWrapper

    def prepare_inputs_for_testing(self):
        X = torch.arange(90).view(9, 10).to(self.torch_device)
        return {"X": X}

    @parameterized.expand(TEST_CASES)
    def test_attributes_parametrized(self, test_name, model_id, config_cls, config_kwargs):
        self._test_model_attr(model_id, config_cls, config_kwargs)

    @parameterized.expand(TEST_CASES)
    def test_adapter_name(self, test_name, model_id, config_cls, config_kwargs):
        self._test_adapter_name(model_id, config_cls, config_kwargs)

    @parameterized.expand(TEST_CASES)
    def test_prepare_for_training_parametrized(self, test_name, model_id, config_cls, config_kwargs):
        # This test does not work with custom models because it assumes that
        # there is always a method get_input_embeddings that returns a layer
        # which does not need updates. Instead, a new test is added below that
        # checks that LoRA works as expected.
        pass

    @parameterized.expand(TEST_CASES)
    def test_save_pretrained(self, test_name, model_id, config_cls, config_kwargs):
        self._test_save_pretrained(model_id, config_cls, config_kwargs)

    @parameterized.expand(TEST_CASES)
    def test_save_pretrained_pickle(self, test_name, model_id, config_cls, config_kwargs):
        self._test_save_pretrained(model_id, config_cls, config_kwargs, safe_serialization=False)

    @parameterized.expand(TEST_CASES)
    def test_from_pretrained_config_construction(self, test_name, model_id, config_cls, config_kwargs):
        self._test_from_pretrained_config_construction(model_id, config_cls, config_kwargs)

    @parameterized.expand(TEST_CASES)
    def test_merge_layers(self, test_name, model_id, config_cls, config_kwargs):
        config_kwargs = config_kwargs.copy()
        if issubclass(config_cls, LoraConfig):
            config_kwargs["init_lora_weights"] = False
        elif issubclass(config_cls, IA3Config):
            config_kwargs["init_ia3_weights"] = False
        elif issubclass(config_cls, LNTuningConfig):
            pass
        else:
            config_kwargs["init_weights"] = False
        self._test_merge_layers(model_id, config_cls, config_kwargs)

    @parameterized.expand(TEST_CASES)
    def test_merge_layers_fp16(self, test_name, model_id, config_cls, config_kwargs):
        config_kwargs = config_kwargs.copy()
        if issubclass(config_cls, LoraConfig):
            config_kwargs["init_lora_weights"] = False
        elif issubclass(config_cls, IA3Config):
            config_kwargs["init_ia3_weights"] = False
        self._test_merge_layers_fp16(model_id, config_cls, config_kwargs)

    @parameterized.expand(TEST_CASES)
    def test_merge_layers_is_idempotent(self, test_name, model_id, config_cls, config_kwargs):
        # calling merge twice with the same arguments should not change the output
        config_kwargs = config_kwargs.copy()
        if issubclass(config_cls, LoraConfig):
            config_kwargs["init_lora_weights"] = False
        elif issubclass(config_cls, IA3Config):
            config_kwargs["init_ia3_weights"] = False
        self._test_merge_layers_is_idempotent(model_id, config_cls, config_kwargs)

    @parameterized.expand(TEST_CASES)
    def test_safe_merge(self, test_name, model_id, config_cls, config_kwargs):
        # calling merge twice with the same arguments should not change the output
        config_kwargs = config_kwargs.copy()
        if issubclass(config_cls, LoraConfig):
            config_kwargs["init_lora_weights"] = False
        elif issubclass(config_cls, IA3Config):
            config_kwargs["init_ia3_weights"] = False
        elif issubclass(config_cls, LNTuningConfig):
            # LNTuning do not take init_weights
            pass
        else:
            config_kwargs["init_weights"] = False
        self._test_safe_merge(model_id, config_cls, config_kwargs)

    @parameterized.expand(TEST_CASES)
    def test_generate(self, test_name, model_id, config_cls, config_kwargs):
        # Custom models do not (necessarily) have a generate method, so this test is not performed
        pass

    @parameterized.expand(TEST_CASES)
    def test_generate_half_prec(self, test_name, model_id, config_cls, config_kwargs):
        # Custom models do not (necessarily) have a generate method, so this test is not performed
        pass

    @parameterized.expand(TEST_CASES)
    def test_training_custom_models(self, test_name, model_id, config_cls, config_kwargs):
        self._test_training(model_id, config_cls, config_kwargs)

    @parameterized.expand(TEST_CASES)
    def test_training_custom_models_layer_indexing(self, test_name, model_id, config_cls, config_kwargs):
        # At the moment, layer indexing only works when layer names conform to a specific pattern, which is not
        # guaranteed here. Therefore, this test is not performed.
        pass

    @parameterized.expand(TEST_CASES)
    def test_training_custom_models_gradient_checkpointing(self, test_name, model_id, config_cls, config_kwargs):
        self._test_training_gradient_checkpointing(model_id, config_cls, config_kwargs)

    @parameterized.expand(TEST_CASES)
    def test_inference_safetensors(self, test_name, model_id, config_cls, config_kwargs):
        self._test_inference_safetensors(model_id, config_cls, config_kwargs)

    @parameterized.expand(TEST_CASES)
    def test_peft_model_device_map(self, test_name, model_id, config_cls, config_kwargs):
        self._test_peft_model_device_map(model_id, config_cls, config_kwargs)

    @parameterized.expand(TEST_CASES)
    def test_forward_output_finite(self, test_name, model_id, config_cls, config_kwargs):
        X = self.prepare_inputs_for_testing()
        model = self.transformers_class.from_pretrained(model_id).to(self.torch_device)
        config = config_cls(
            base_model_name_or_path=model_id,
            **config_kwargs,
        )
        model = get_peft_model(model, config)
        model.eval()
        with torch.no_grad():
            output = model(**X)
        assert torch.isfinite(output).all()

    @parameterized.expand(TEST_CASES)
    def test_only_params_are_updated(self, test_name, model_id, config_cls, config_kwargs):
        # An explicit test that when using an adapter on a custom model, only the adapter parameters are updated during
        # training
        X = self.prepare_inputs_for_testing()
        model = self.transformers_class.from_pretrained(model_id).to(self.torch_device)
        config = config_cls(
            base_model_name_or_path=model_id,
            **config_kwargs,
        )
        model = get_peft_model(model, config)
        model_before = copy.deepcopy(model)

        model.train()
        optimizer = torch.optim.SGD(model.parameters(), lr=0.5)

        # train at least 3 steps for all parameters to be updated (probably this is required because of symmetry
        # breaking of some LoRA layers that are initialized with constants)
        for _ in range(3):
            optimizer.zero_grad()
            y_pred = model(**X)
            loss = y_pred.sum()
            loss.backward()
            optimizer.step()

        tol = 1e-4
        params_before = dict(model_before.named_parameters())
        params_after = dict(model.named_parameters())
        assert params_before.keys() == params_after.keys()

        prefix = PREFIXES[config_cls]
        for name, param_before in params_before.items():
            param_after = params_after[name]
            if (prefix in name) or ("modules_to_save" in name):
                # target_modules and modules_to_save _are_ updated
                assert not torch.allclose(param_before, param_after, atol=tol, rtol=tol)
            else:
                assert torch.allclose(param_before, param_after, atol=tol, rtol=tol)

    @parameterized.expand(TEST_CASES)
    def test_parameters_after_loading_model(self, test_name, model_id, config_cls, config_kwargs):
        # An explicit test that when loading a trained model, the parameters are loaded correctly
        # see issue #808
        X = self.prepare_inputs_for_testing()
        model = self.transformers_class.from_pretrained(model_id).to(self.torch_device)
        config = config_cls(
            base_model_name_or_path=model_id,
            **config_kwargs,
        )
        model = get_peft_model(model, config)
        model.train()
        lr = 0.5 if not config_kwargs.get("use_dora") else 0.1  # otherwise we get nan
        optimizer = torch.optim.SGD(model.parameters(), lr=lr)

        # train at least 3 steps for all parameters to be updated (probably this is required because of symmetry
        # breaking of some LoRA layers that are initialized with constants)
        for _ in range(3):
            optimizer.zero_grad()
            y_pred = model(**X)
            loss = y_pred.sum()
            loss.backward()
            optimizer.step()

        tol = 1e-4
        params_before = get_state_dict(model)
        # note: no need to sanity check if parameters were updated at all, this
        # is already covered in the previous test

        with tempfile.TemporaryDirectory() as tmp_dirname:
            model.save_pretrained(tmp_dirname)
            model_from_pretrained = self.transformers_class.from_pretrained(model_id).to(self.torch_device)
            model_from_pretrained = PeftModel.from_pretrained(model_from_pretrained, tmp_dirname)
            params_after = get_state_dict(model_from_pretrained)

            assert params_before.keys() == params_after.keys()
            for name, param_before in params_before.items():
                param_after = params_after[name]
                assert torch.allclose(param_before, param_after, atol=tol, rtol=tol)

    @parameterized.expand(TEST_CASES)
    def test_disable_adapters(self, test_name, model_id, config_cls, config_kwargs):
        X = self.prepare_inputs_for_testing()
        model = self.transformers_class.from_pretrained(model_id).to(self.torch_device).eval()

        outputs_base = model(**X)
        if issubclass(config_cls, FourierFTConfig):
            config_kwargs = config_kwargs.copy()
            config_kwargs["init_weights"] = True
        config = config_cls(
            base_model_name_or_path=model_id,
            **config_kwargs,
        )
        model = get_peft_model(model, config)
        model.eval()
        outputs_before = model(**X)

        assert torch.allclose(outputs_base, outputs_before)

        model.train()
        # EmbConv1D is slow to learn for some reason
        lr = 0.01 if model_id != "EmbConv1D" else 1.0
        if isinstance(config_cls, LNTuningConfig):
            # LayerNorm tuning is slow to learn
            lr = 1.0
        optimizer = torch.optim.SGD(model.parameters(), lr=lr)

        # train at least 3 steps for all parameters to be updated (probably this is required because of symmetry
        # breaking of some LoRA layers that are initialized with constants)
        for _ in range(3):
            optimizer.zero_grad()
            y_pred = model(**X)
            y = torch.arange(len(y_pred)).to(self.torch_device) % 2
            loss = nn.functional.nll_loss(y_pred, y)
            loss.backward()
            optimizer.step()

        model.eval()
        outputs_after = model(**X)

        with model.disable_adapter():
            outputs_disabled = model(**X)

        # check that after leaving the disable_adapter context, everything is enabled again
        outputs_enabled_after_disable = model(**X)

        if self.torch_device == "cpu":
            # LayerNorm is running float32 on cpu, so difference in outputs are smaller
            rtol, atol = 1e-8, 1e-8
        else:
            rtol, atol = 1e-5, 1e-8
        assert not torch.allclose(outputs_before, outputs_after, rtol=rtol, atol=atol)
        assert torch.allclose(outputs_before, outputs_disabled)
        assert torch.allclose(outputs_after, outputs_enabled_after_disable)

    @parameterized.expand(TEST_CASES)
    def test_disable_adapters_with_merging(self, test_name, model_id, config_cls, config_kwargs):
        # same as test_disable_adapters, but with merging
        X = self.prepare_inputs_for_testing()
        model = self.transformers_class.from_pretrained(model_id).to(self.torch_device)
        if issubclass(config_cls, FourierFTConfig):
            config_kwargs = config_kwargs.copy()
            config_kwargs["init_weights"] = True
        config = config_cls(
            base_model_name_or_path=model_id,
            **config_kwargs,
        )
        model = get_peft_model(model, config)
        model.eval()
        outputs_before = model(**X)

        model.train()
        if isinstance(config_cls, LNTuningConfig):
            # LayerNorm tuning is slow to learn
            lr = 1.0
            optimizer = torch.optim.SGD(model.parameters(), lr=lr)
        else:
            # Adam optimizer since SGD isn't great for small models with IA3 + Conv1D
            lr = 0.01
            optimizer = torch.optim.Adam(model.parameters(), lr=lr)

        # train at least 3 steps for all parameters to be updated (probably this is required because of symmetry
        # breaking of some LoRA layers that are initialized with constants)
        for _ in range(3):
            optimizer.zero_grad()
            y_pred = model(**X)
            y = torch.arange(len(y_pred)).to(self.torch_device) % 2
            loss = nn.functional.nll_loss(y_pred, y)
            loss.backward()
            optimizer.step()

        model.eval()
        outputs_unmerged = model(**X)
        model.merge_adapter()
        outputs_after = model(**X)

        with model.disable_adapter():
            outputs_disabled = model(**X)

        # check that after leaving the disable_adapter context, everything is enabled again
        outputs_enabled_after_disable = model(**X)

        atol, rtol = 1e-5, 1e-5  # tolerances higher than defaults since merging introduces some numerical instability

        if issubclass(config_cls, IA3Config) and model_id == "Conv2d":  # more instability with Conv2d + IA3
            atol, rtol = 1e-3, 1e-3

        # check that there is a difference in results after training
        assert not torch.allclose(outputs_before, outputs_after, atol=atol, rtol=rtol)

        if self.torch_device in ["mlu"] and model_id in ["Conv2d"]:
            atol, rtol = 1e-3, 1e-2  # MLU

        # unmerged or merged should make no difference
        assert torch.allclose(outputs_after, outputs_unmerged, atol=atol, rtol=rtol)

        # check that disabling adapters gives the same results as before training
        assert torch.allclose(outputs_before, outputs_disabled, atol=atol, rtol=rtol)

        # check that enabling + disabling adapters does not change the results
        assert torch.allclose(outputs_after, outputs_enabled_after_disable, atol=atol, rtol=rtol)

    @parameterized.expand(TEST_CASES)
    def test_disable_adapter_with_bias_warns(self, test_name, model_id, config_cls, config_kwargs):
        # When training biases in lora, disabling adapters does not reset the biases, so the output is not what users
        # might expect. Therefore, a warning should be given.

        # Note: We test only with custom models since they run really fast. There is really no point in testing the same
        # thing with decoder, encoder_decoder, etc.
        if config_cls != LoraConfig or config_cls != BOFTConfig:
            # skip this test for other configs as bias is specific to Lora
            self.skipTest("Testing bias warnings only for LoraConfig or BOFTConfig")

        if not issubclass(config_cls, (LoraConfig, BOFTConfig)):
            self.skipTest("Bias argument is only supported for LoRA or BOFT models")

        def run_with_disable(config_kwargs, bias):
            config_kwargs = config_kwargs.copy()
            config_kwargs["bias"] = bias
            model = self.transformers_class.from_pretrained(model_id).to(self.torch_device)
            config = config_cls(
                base_model_name_or_path=model_id,
                **config_kwargs,
            )
            peft_model = get_peft_model(model, config)
            with peft_model.disable_adapter():
                pass  # there is nothing to be done

        if config_cls == LoraConfig:
            # check that bias=all and bias=lora_only give a warning with the correct message
            msg_start = "Careful, disabling adapter layers with bias configured to be"
            with pytest.warns(UserWarning, match=msg_start):
                run_with_disable(config_kwargs, bias="lora_only")
            with pytest.warns(UserWarning, match=msg_start):
                run_with_disable(config_kwargs, bias="all")

        if config_cls == BOFTConfig:
            # check that bias=all and bias=boft_only give a warning with the correct message
            msg_start = "Careful, disabling adapter layers with bias configured to be"
            with pytest.warns(UserWarning, match=msg_start):
                run_with_disable(config_kwargs, bias="boft_only")
            with pytest.warns(UserWarning, match=msg_start):
                run_with_disable(config_kwargs, bias="all")

        # For bias=none, there is no warning. Unfortunately, AFAIK unittest has no option to assert that no warning is
        # given, therefore, we check that the unittest gives us an AssertionError if we check for a warning
        bias_warning_was_given = False
        try:
            with self.assertWarns(UserWarning) as cm:
                run_with_disable(config_kwargs, bias="none")
                # if we get here, it means there was no AssertionError, i.e. there are warnings -- let's check that they
                # are not related to the bias setting
                if any(warning.message.args[0].startswith(msg_start) for warning in cm.warnings):
                    bias_warning_was_given = True
        except AssertionError:
            # This is good, there was an AssertionError, i.e. there was no warning
            pass
        if bias_warning_was_given:
            # This is bad, there was a warning about the bias when there should not have been any.
            self.fail("There should be no warning when bias is set to 'none'")

    @parameterized.expand(TEST_CASES)
    def test_active_adapter(self, test_name, model_id, config_cls, config_kwargs):
        model = self.transformers_class.from_pretrained(model_id).to(self.torch_device)
        config = config_cls(
            base_model_name_or_path=model_id,
            **config_kwargs,
        )
        model = get_peft_model(model, config)
        assert model.active_adapters == ["default"]
        assert model.active_adapter == "default"

        # at this stage, "default" is still the activate adapter, "other" is disabled
        model.add_adapter("other", config)
        assert model.active_adapters == ["default"]
        assert model.active_adapter == "default"

        # set "other" as the active adapter
        model.set_adapter("other")
        assert model.active_adapters == ["other"]
        assert model.active_adapter == "other"

        # set both adapters as active
        # Note: On the PeftModel, there cannot be multiple active adapters, so we have to go through model.base_model
        # instead.
        model.base_model.set_adapter(["default", "other"])
        # model.active_adapters works, as it delegates to the base_model
        assert model.active_adapters == ["default", "other"]
        # model.active_adapter would not work, thus we have to check the base_model directly
        assert model.base_model.active_adapter == ["default", "other"]

    @parameterized.expand(TEST_CASES)
    def test_disable_adapters_exiting_context_restores_previous_state(
        self, test_name, model_id, config_cls, config_kwargs
    ):
        # Test that when we exit the disable_adapter context, we correctly restore the enabled state of the modules as
        # they were before the context.
        model = self.transformers_class.from_pretrained(model_id).to(self.torch_device)
        config = config_cls(
            base_model_name_or_path=model_id,
            **config_kwargs,
        )
        model = get_peft_model(model, config)
        tuner_modules = [module for module in model.modules() if isinstance(module, BaseTunerLayer)]

        # all layers should be enabled
        assert all(not module.disable_adapters for module in tuner_modules)
        with model.disable_adapter():
            pass
        # this should not change after exiting the context
        assert all(not module.disable_adapters for module in tuner_modules)

        # now disable all layers
        model.disable_adapter_layers()
        assert all(module.disable_adapters for module in tuner_modules)
        with model.disable_adapter():
            pass
        assert all(module.disable_adapters for module in tuner_modules)

    @parameterized.expand(TEST_CASES)
    def test_disable_adapters_exiting_context_irregular_state(self, test_name, model_id, config_cls, config_kwargs):
        # When we have a model where some adapters are enabled and others are disabled, we should get a warning when
        # entering the disable_adapter context because we cannot correctly restore the state of the adapters from
        # before the context. After exiting the context, all adapters will be enabled, which is the status quo of how
        # we deal with this.
        model = self.transformers_class.from_pretrained(model_id).to(self.torch_device)
        config = config_cls(
            base_model_name_or_path=model_id,
            **config_kwargs,
        )
        model = get_peft_model(model, config)
        tuner_modules = [module for module in model.modules() if isinstance(module, BaseTunerLayer)]

        # now we mix the states, some enabled some not
        if len(tuner_modules) < 2:
            # next check only works with more than 1 tuner module
            return

        # disable a single layer
        tuner_modules[0].enable_adapters(False)
        # sanity check that we have both enabled and disabled layers
        assert {module.disable_adapters for module in tuner_modules} == {True, False}
        # check that we get a warning with irregular states
        msg = "The model contains some adapter layers that are enabled and others that are disabled"
        with self.assertWarnsRegex(UserWarning, expected_regex=msg):
            with model.disable_adapter():
                pass

        # when encountering irregular adapters, we enable all adapters at the end of the context
        assert all(not module.disable_adapters for module in tuner_modules)

    @parameterized.expand(TEST_CASES)
    def test_delete_adapter(self, test_name, model_id, config_cls, config_kwargs):
        self._test_delete_adapter(model_id, config_cls, config_kwargs)

    @parameterized.expand(TEST_CASES)
    def test_delete_inactive_adapter(self, test_name, model_id, config_cls, config_kwargs):
        self._test_delete_inactive_adapter(model_id, config_cls, config_kwargs)

    @parameterized.expand(TEST_CASES)
    def test_adding_multiple_adapters_with_bias_raises(self, test_name, model_id, config_cls, config_kwargs):
        self._test_adding_multiple_adapters_with_bias_raises(model_id, config_cls, config_kwargs)

    def test_weight_bias_attributes(self):
        model = MLP()
        config = LoraConfig(target_modules=["lin0"])
        model = get_peft_model(model, config)
        assert hasattr(model.base_model.model.lin0, "weight")
        assert hasattr(model.base_model.model.lin0, "bias")

    def test_multiple_adapters_automatic_modules_to_save(self):
        # See issue 1574
        # When we use certain task types, PeftModel.modules_to_save is automatically updated to include some extra
        # layers not specified in the PeftConfig. This attribute should be honored for all adapters, not just for
        # the default adapter.
        config0 = LoraConfig(task_type=TaskType.SEQ_CLS)
        config1 = LoraConfig(task_type=TaskType.SEQ_CLS)
        model = AutoModelForSequenceClassification.from_pretrained("bert-base-uncased")
        model = get_peft_model(model, config0)
        # sanity check
        assert model.modules_to_save

        model.add_adapter("other", config1)
        assert "default" in model.base_model.classifier.modules_to_save
        assert "other" in model.base_model.classifier.modules_to_save

    @parameterized.expand([IA3Config, LoHaConfig, LoKrConfig, LoraConfig, OFTConfig, HRAConfig])
    def test_multiple_adapters_mixed_modules_to_save(self, config_cls):
        # See issue 1574
        # Check that we can have a model where one adapter has modules_to_save and the other doesn't. It should be
        # possible to switch between those adapters and to use them.
        if hasattr(config_cls, "feedforward_modules"):  # IA³
            config_cls = partial(config_cls, feedforward_modules=["lin0"])

        config0 = config_cls(target_modules=["lin0"], modules_to_save=["lin1"])
        config1 = config_cls(target_modules=["lin0"])
        model = MLP()
        model = get_peft_model(model, config0).to(self.torch_device)
        model.add_adapter("other", config1)

        assert "default" in model.base_model.lin1.modules_to_save
        assert "other" not in model.base_model.lin1.modules_to_save

        # check that switching adapters and predicting does not raise
        inputs = self.prepare_inputs_for_testing()
        # "default" adapter is active
        model(**inputs)
        # switch to "other" adapter
        model.set_adapter("other")
        model(**inputs)

    @parameterized.expand([IA3Config, LoHaConfig, LoKrConfig, LoraConfig, OFTConfig, HRAConfig])
    def test_multiple_adapters_mixed_modules_to_save_order_switched(self, config_cls):
        # See issue 1574
        # Same test as test_multiple_adapters_mixed_modules_to_save, but this time the 2nd adapter has modules_to_save.
        if hasattr(config_cls, "feedforward_modules"):  # IA³
            config_cls = partial(config_cls, feedforward_modules=["lin0"])

        config0 = config_cls(target_modules=["lin0"])
        config1 = config_cls(target_modules=["lin0"], modules_to_save=["lin1"])
        model = MLP()
        model = get_peft_model(model, config0).to(self.torch_device)
        model.add_adapter("other", config1)

        assert "default" not in model.base_model.lin1.modules_to_save
        assert "other" in model.base_model.lin1.modules_to_save

        # check that switching adapters and predicting does not raise
        inputs = self.prepare_inputs_for_testing()
        # "default" adapter is active
        model(**inputs)
        # switch to "other" adapter
        model.set_adapter("other")
        model(**inputs)

    def test_multiple_adapters_mixed_modules_to_save_merging_adapters(self):
        # See issue 1574
        # This test is similar to test_multiple_adapters_mixed_modules_to_save, but it also checks that merging adapter
        # weights works when one adapter has a modules_to_save and the other hasn't
        config0 = LoraConfig(target_modules=["lin0"], modules_to_save=["lin1"])
        config1 = LoraConfig(target_modules=["lin0"])
        model = MLP()
        model = get_peft_model(model, config0).to(self.torch_device)
        model.add_adapter("other", config1)

        # check that this does not raise
        model.add_weighted_adapter(["default", "other"], weights=[1.0, 1.0], adapter_name="merged")

        # since one of the adapters that was merged has a modules_to_save, that one should be used for the merged
        # adapter
        assert "default" in model.base_model.model.lin1.modules_to_save
        assert "other" not in model.base_model.model.lin1.modules_to_save
        assert "merged" in model.base_model.model.lin1.modules_to_save

        # check that using the merged adapter does not raise
        model.set_adapter("merged")
        inputs = self.prepare_inputs_for_testing()
        model(**inputs)

    def test_multiple_adapters_same_modules_to_save_merging_adapters_raises(self):
        # See issue 1574
        # This test is similar to test_multiple_adapters_mixed_modules_to_save_merging_adapters but here the two
        # adapters target the same module with modules_to_save. In this case, trying to merge the adapter weights
        # should raise an error.
        config0 = LoraConfig(target_modules=["lin0"], modules_to_save=["lin1"])
        config1 = LoraConfig(target_modules=["lin0"], modules_to_save=["lin1"])
        model = MLP()
        model = get_peft_model(model, config0).to(self.torch_device)
        model.add_adapter("other", config1)

        msg = re.escape(
            "Cannot add weighted adapters if they target the same module with modules_to_save, but found 1 such "
            "instance(s)."
        )
        with pytest.raises(ValueError, match=msg):
            model.add_weighted_adapter(["default", "other"], weights=[1.0, 1.0], adapter_name="merged")

    def test_multiple_adapters_seq_cls_mixed_modules_to_save_merging_adapters(self):
        # See issue 1574
        # This test is similar to test_multiple_adapters_mixed_modules_to_save_merging_adapters but uses a SEQ_CLS
        # model like in test_multiple_adapters_automatic_modules_to_save. This should raise an error because the same
        # module is implicitly targeted by modules_to_save twice.
        config0 = LoraConfig(task_type=TaskType.SEQ_CLS)
        config1 = LoraConfig(task_type=TaskType.SEQ_CLS)
        model = AutoModelForSequenceClassification.from_pretrained("bert-base-uncased")
        model = get_peft_model(model, config0)
        model.add_adapter("other", config1)

        msg = re.escape(
            "Cannot add weighted adapters if they target the same module with modules_to_save, but found 1 such "
            "instance(s)."
        )
        with pytest.raises(ValueError, match=msg):
            model.add_weighted_adapter(["default", "other"], weights=[1.0, 1.0], adapter_name="merged")

    def test_existing_model_card(self):
        # ensure that if there is already a model card, it is not overwritten
        model = MLP()
        config = LoraConfig(target_modules=["lin0"])
        model = get_peft_model(model, config)

        with tempfile.TemporaryDirectory() as tmp_dirname:
            # create a model card
            text = "---\nmeta: hello\n---\nThis is a model card\n"
            with open(os.path.join(tmp_dirname, "README.md"), "w") as f:
                f.write(text)

            model.save_pretrained(tmp_dirname)
            with open(os.path.join(tmp_dirname, "README.md")) as f:
                model_card = f.read()

        assert "library_name: peft" in model_card
        assert "meta: hello" in model_card
        assert "This is a model card" in model_card

    def test_non_existing_model_card(self):
        # ensure that if there is already a model card, it is not overwritten
        model = MLP()
        config = LoraConfig(target_modules=["lin0"])
        model = get_peft_model(model, config)

        with tempfile.TemporaryDirectory() as tmp_dirname:
            model.save_pretrained(tmp_dirname)
            with open(os.path.join(tmp_dirname, "README.md")) as f:
                model_card = f.read()

        assert "library_name: peft" in model_card
        # rough check that the model card is pre-filled
        assert len(model_card) > 1000

    @parameterized.expand(["auto", True, False])
    def test_targeting_lora_to_embedding_layer(self, save_embedding_layers):
        model = ModelEmbWithEmbeddingUtils()
        config = LoraConfig(target_modules=["embed_tokens", "lin0"], init_lora_weights=False)
        model = get_peft_model(model, config)

        with tempfile.TemporaryDirectory() as tmp_dirname:
            if save_embedding_layers == "auto":
                # assert warning
                msg_start = "Setting `save_embedding_layers` to `True` as embedding layers found in `target_modules`."
                with pytest.warns(UserWarning, match=msg_start):
                    model.save_pretrained(tmp_dirname, save_embedding_layers=save_embedding_layers)
            else:
                model.save_pretrained(tmp_dirname, save_embedding_layers=save_embedding_layers)
            from safetensors.torch import load_file as safe_load_file

            state_dict = safe_load_file(os.path.join(tmp_dirname, "adapter_model.safetensors"))
            if save_embedding_layers in ["auto", True]:
                assert "base_model.model.embed_tokens.base_layer.weight" in state_dict
                assert torch.allclose(
                    model.base_model.model.embed_tokens.base_layer.weight,
                    state_dict["base_model.model.embed_tokens.base_layer.weight"],
                )
            else:
                assert "base_model.model.embed_tokens.base_layer.weight" not in state_dict
            del state_dict

    @parameterized.expand(["auto", True, False])
    def test_targeting_lora_to_embedding_layer_non_transformers(self, save_embedding_layers):
        model = ModelEmbConv1D()
        config = LoraConfig(target_modules=["emb", "lin0"], init_lora_weights=False)
        model = get_peft_model(model, config)

        with tempfile.TemporaryDirectory() as tmp_dirname:
            if save_embedding_layers is True:
                with pytest.warns(
                    UserWarning,
                    match=r"Could not identify embedding layer\(s\) because the model is not a 🤗 transformers model\.",
                ):
                    model.save_pretrained(tmp_dirname, save_embedding_layers=save_embedding_layers)
            else:
                model.save_pretrained(tmp_dirname, save_embedding_layers=save_embedding_layers)
            from safetensors.torch import load_file as safe_load_file

            state_dict = safe_load_file(os.path.join(tmp_dirname, "adapter_model.safetensors"))
            assert "base_model.model.emb.base_layer.weight" not in state_dict
            del state_dict

    def test_load_resized_embedding_ignore_mismatched_sizes(self):
        # issue #1605
        # Make it possible to load a LoRA layer that targets an embedding layer even if the sizes mismatch by passing
        # ignore_mismatched_sizes=True
        model = ModelEmbConv1D(emb_size=100)
        config = LoraConfig(target_modules=["emb", "lin0"], init_lora_weights=False)
        model = get_peft_model(model, config)

        # note: not using the context manager here because it fails on Windows CI for some reason
        tmp_dirname = tempfile.mkdtemp()
        try:
            model.save_pretrained(tmp_dirname)
            model = ModelEmbConv1D(emb_size=105)

            # first check that this raises
            with pytest.raises(RuntimeError) as exc:
                PeftModel.from_pretrained(model, tmp_dirname)
            msg = exc.value.args[0]
            assert "size mismatch" in msg and "100" in msg and "105" in msg

            # does not raise
            PeftModel.from_pretrained(model, tmp_dirname, ignore_mismatched_sizes=True)
        finally:
            try:
                shutil.rmtree(tmp_dirname)
            except PermissionError:
                # windows error
                pass

    @parameterized.expand(
        [
            LoraConfig(target_modules=["lin0"], init_lora_weights=False),
            LoKrConfig(target_modules=["lin0"], init_weights=False),
            LoHaConfig(target_modules=["lin0"], init_weights=False),
            AdaLoraConfig(target_modules=["lin0"], init_lora_weights=False),
            IA3Config(target_modules=["lin0"], feedforward_modules=["lin0"], init_ia3_weights=False),
            OFTConfig(target_modules=["lin0"], init_weights=False),
            BOFTConfig(target_modules=["lin0"], init_weights=False, boft_block_size=2),
            HRAConfig(target_modules=["lin0"], init_weights=False),
        ]
    )
    def test_adapter_name_makes_no_difference(self, config0):
        # It should not matter whether we use the default adapter name or a custom one
        model_cls = MLP
        input = torch.arange(90).reshape(9, 10).to(self.torch_device)

        # base model
        torch.manual_seed(0)
        base_model = model_cls().eval().to(self.torch_device)
        output_base = base_model(input)

        # default name
        torch.manual_seed(0)
        base_model = model_cls().eval().to(self.torch_device)
        torch.manual_seed(0)
        peft_model_default = get_peft_model(base_model, config0, adapter_name="default").eval().to(self.torch_device)
        output_default = peft_model_default(input)
        sd_default = peft_model_default.state_dict()

        # custom name 1
        torch.manual_seed(0)
        base_model = model_cls().eval().to(self.torch_device)
        torch.manual_seed(0)
        peft_model_custom1 = get_peft_model(base_model, config0, adapter_name="adapter").eval().to(self.torch_device)
        output_custom1 = peft_model_custom1(input)
        sd_custom1 = peft_model_custom1.state_dict()

        # custom name 2
        torch.manual_seed(0)
        base_model = model_cls().eval().to(self.torch_device)
        torch.manual_seed(0)
        peft_model_custom2 = (
            get_peft_model(base_model, config0, adapter_name="other-name").eval().to(self.torch_device)
        )
        output_custom2 = peft_model_custom2(input)
        sd_custom2 = peft_model_custom2.state_dict()

        assert len(sd_default) == len(sd_custom1) == len(sd_custom2)
        for key in sd_default:
            key1 = key.replace("default", "adapter")
            key2 = key.replace("default", "other-name")
            assert key1 in sd_custom1
            assert key2 in sd_custom2
        for k0, k1, k2 in zip(sd_default, sd_custom1, sd_custom2):
            assert torch.allclose(sd_default[k0], sd_custom1[k1])
            assert torch.allclose(sd_default[k0], sd_custom2[k2])

        assert not torch.allclose(output_base, output_default)
        assert not torch.allclose(output_base, output_custom1)
        assert not torch.allclose(output_base, output_custom2)
        assert torch.allclose(output_custom1, output_custom2)
        assert torch.allclose(output_default, output_custom1)

    @parameterized.expand(["merge_and_unload", "unload"])
    def test_double_wrapping_merge_and_unload(self, method):
        # see issue #1485
        from transformers import AutoModelForTokenClassification

        model = AutoModelForTokenClassification.from_pretrained("hf-internal-testing/tiny-random-RobertaModel")
        config = LoraConfig(task_type="TOKEN_CLS", target_modules="all-linear")
        model = get_peft_model(model, config)

        # first check that double-wrapping happened
        # Note: this may get fixed in a future PR, in which case this test can be removed
        assert isinstance(model.base_model.model.classifier, ModulesToSaveWrapper)
        assert hasattr(model.base_model.model.classifier.original_module, "lora_A")
        assert hasattr(model.base_model.model.classifier.modules_to_save.default, "lora_A")

        # after unloading, despite double wrapping, the classifier module should be a normal nn.Linear layer
        if method == "merge_and_unload":
            unloaded = model.merge_and_unload()
        else:
            unloaded = model.unload()

        assert isinstance(unloaded.classifier, nn.Linear)

    def test_gpt2_dora_merge_and_unload(self):
        # see https://github.com/huggingface/peft/pull/1588#discussion_r1537914207
        model = AutoModelForCausalLM.from_pretrained("gpt2")
        config = LoraConfig(task_type="CAUSAL_LM", use_dora=True)
        model = get_peft_model(model, config)
        # should not raise an error
        model.merge_and_unload()

    def test_gpt2_dora_merge_and_unload_safe_merge(self):
        # see https://github.com/huggingface/peft/pull/1588#discussion_r1537914207
        model = AutoModelForCausalLM.from_pretrained("gpt2")
        config = LoraConfig(task_type="CAUSAL_LM", use_dora=True)
        model = get_peft_model(model, config)
        # should not raise an error
        model.merge_and_unload(safe_merge=True)

    def test_dora_save_and_load_remapping(self):
        # Here we test the refactor of DoRA which changed lora_magnitude_vector from a ParameterDict to a ModuleDict
        # with a DoraLayer instance. The old parameter is now the "weight" attribute of that layer. Since we want the
        # state_dict format not to change, we ensure that the ".weight" part of the key is removed.
        model = AutoModelForCausalLM.from_pretrained("facebook/opt-125m")
        config = LoraConfig(task_type="CAUSAL_LM", use_dora=True)
        model = get_peft_model(model, config)
        state_dict = model.state_dict()

        # sanity check: state dict contains "lora_magnitude_vector.default.weight" keys
        assert any("lora_magnitude_vector.default.weight" in k for k in state_dict)

        # save the model, check the state dict
        # note: not using the context manager here because it fails on Windows CI for some reason
        tmp_dirname = tempfile.mkdtemp()
        try:
            model.save_pretrained(tmp_dirname)
            state_dict_adapter = safe_load_file(os.path.join(tmp_dirname, "adapter_model.safetensors"))
            # note that in the state dict, the "default" part of the key is removed
            assert not any("lora_magnitude_vector.weight" in k for k in state_dict_adapter)

            del model
            loaded = PeftModel.from_pretrained(AutoModelForCausalLM.from_pretrained("facebook/opt-125m"), tmp_dirname)
        finally:
            try:
                shutil.rmtree(tmp_dirname)
            except PermissionError:
                # windows error
                pass

        state_dict_loaded = loaded.state_dict()
        assert state_dict.keys() == state_dict_loaded.keys()
        for k in state_dict:
            assert torch.allclose(state_dict[k], state_dict_loaded[k])


class TestMultiRankAdapter(unittest.TestCase):
    """Tests related to multirank LoRA adapters"""

    def test_multirank(self):
        config_1 = LoraConfig(
            r=8,
            lora_alpha=8,
            init_lora_weights=False,
            target_modules=["lin0", "lin1"],
        )
        config_2 = LoraConfig(
            r=8,
            lora_alpha=8,
            init_lora_weights=False,
            target_modules=["lin0", "lin1"],
            rank_pattern={"lin0": 4},
            alpha_pattern={"lin0": 4},
        )

        # Add first adapter
        model = get_peft_model(MLP(), config_1, adapter_name="first")

        # Add second adapter
        model.add_adapter("second", config_2)

        # Extract current and expected ranks
        rank_current = model.lin0.lora_A["second"].weight.shape[0]
        rank_expected = config_2.rank_pattern["lin0"]

        assert rank_current == rank_expected, f"Rank {rank_current} is not equal to expected {rank_expected}"

    def test_multirank_2(self):
        rank_pattern = {}
        alpha_pattern = {}
        r = 4
        lora_alpha = 8

        for i in range(10):
            rank = 64 // (i + 1)
            for j in range(2):
                rank_pattern[f"layers.{i}.lin{j}"] = rank
                alpha_pattern[f"layers.{i}.lin{j}"] = 2 * rank

        config = LoraConfig(
            r=r,
            lora_alpha=lora_alpha,
            init_lora_weights=False,
            target_modules=["lin0", "lin1"],
            rank_pattern=rank_pattern,
            alpha_pattern=alpha_pattern,
        )

        # Add first adapter
        model = get_peft_model(DeepMLP(), config, adapter_name="first")

        # Add second adapter
        model.add_adapter("second", config)

        for adapter in ["first", "second"]:
            for key, module in model.base_model.model.named_modules():
                if isinstance(module, BaseTunerLayer):
                    rank_expected = rank_pattern.get(key, r)
                    rank_current = module.lora_A[adapter].weight.shape[0]
                    assert (
                        rank_current == rank_expected
                    ), f"Rank {rank_current} is not equal to expected {rank_expected}"


class TestRepr(unittest.TestCase):
    """Tests related to the repr of adapted models"""

    def test_repr_lora_linear(self):
        config = LoraConfig(target_modules=["lin0"])
        model = get_peft_model(MLP(), config)
        print_output = repr(model.model.lin0)
        assert print_output.startswith("lora.Linear")
        assert "in_features=10" in print_output
        assert "out_features=20" in print_output
        assert "lora_A" in print_output
        assert "lora_B" in print_output
        assert "default" in print_output

    def test_repr_lora_embedding(self):
        config = LoraConfig(target_modules=["emb"])
        model = get_peft_model(ModelEmbConv1D(), config)
        print_output = repr(model.model.emb)
        assert print_output.startswith("lora.Embedding")
        assert "100, 5" in print_output
        assert "lora_embedding_A" in print_output
        assert "lora_embedding_B" in print_output
        assert "default" in print_output

    def test_repr_lora_conv1d(self):
        config = LoraConfig(target_modules=["conv1d"])
        model = get_peft_model(ModelEmbConv1D(), config)
        print_output = repr(model.model.conv1d)
        assert print_output.startswith("lora.Linear")
        assert "in_features=5" in print_output
        assert "out_features=1" in print_output
        assert "lora_A" in print_output
        assert "lora_B" in print_output
        assert "default" in print_output

    def test_repr_lora_conv2d(self):
        config = LoraConfig(target_modules=["conv2d"])
        model = get_peft_model(ModelConv2D(), config)
        print_output = repr(model.model.conv2d)
        assert print_output.startswith("lora.Conv2d")
        assert "5, 10" in print_output
        assert "kernel_size=(3, 3)" in print_output
        assert "stride=(1, 1)" in print_output
        assert "lora_A" in print_output
        assert "lora_B" in print_output
        assert "default" in print_output


class MultipleActiveAdaptersTester(unittest.TestCase):
    """
    A test class to test the functionality of multiple active adapters.

    This is not specifically tied to custom models, it's just easy to test here and testing it on all types of models
    would be overkill.
    """

    def prepare_inputs_for_testing(self):
        X = torch.arange(90).view(9, 10)
        return {"X": X}

    def set_multiple_active_adapters(self, model, adapter_names):
        for module in model.modules():
            if isinstance(module, BaseTunerLayer):
                module.set_adapter(adapter_names)

    @parameterized.expand(MULTIPLE_ACTIVE_ADAPTERS_TEST_CASES)
    def test_multiple_active_adapters_forward(
        self, test_name, tuner_method, config_cls, config_kwargs_1, config_kwargs_2
    ):
        torch.manual_seed(0)
        model = MLP(bias=tuner_method != "ia3")
        model.eval()
        X = self.prepare_inputs_for_testing()

        config_1 = config_cls(**config_kwargs_1)
        config_2 = config_cls(**config_kwargs_2)

        peft_model = get_peft_model(model, config_1, adapter_name="adapter_1")
        peft_model.add_adapter("adapter_2", config_2)

        # set adapter_1
        peft_model.set_adapter("adapter_1")
        adapter_1_output = peft_model(**X)

        # set adapter_2
        peft_model.set_adapter("adapter_2")
        adapter_2_output = peft_model(**X)

        # set ["adapter_1", "adapter_2"]
        self.set_multiple_active_adapters(peft_model, ["adapter_1", "adapter_2"])
        combined_output = peft_model(**X)

        assert not torch.allclose(adapter_1_output, adapter_2_output, atol=1e-5)
        assert not torch.allclose(adapter_1_output, combined_output, atol=1e-5)
        assert not torch.allclose(adapter_2_output, combined_output, atol=1e-5)

        if tuner_method == "lora":
            # create a weighted adapter combining both adapters and check that
            # its output is same as setting multiple active adapters
            peft_model.add_weighted_adapter(
                ["adapter_1", "adapter_2"], [1.0, 1.0], "new_combined_adapter", combination_type="cat"
            )
            peft_model.set_adapter("new_combined_adapter")
            new_combined_output = peft_model(**X)
            assert torch.allclose(new_combined_output, combined_output, atol=1e-5)

    @parameterized.expand(MULTIPLE_ACTIVE_ADAPTERS_TEST_CASES)
    def test_multiple_active_adapters_merge_and_unmerge(
        self, test_name, tuner_method, config_cls, config_kwargs_1, config_kwargs_2
    ):
        torch.manual_seed(0)
        model = MLP(bias=tuner_method != "ia3")
        model.eval()
        X = self.prepare_inputs_for_testing()
        base_output = model(**X)

        config_1 = config_cls(**config_kwargs_1)
        config_2 = config_cls(**config_kwargs_2)

        peft_model = get_peft_model(model, config_1, adapter_name="adapter_1")
        peft_model.add_adapter("adapter_2", config_2)

        # set ["adapter_1", "adapter_2"]
        self.set_multiple_active_adapters(peft_model, ["adapter_1", "adapter_2"])
        combined_output = peft_model(**X)

        peft_model.merge_adapter()
        merged_combined_output = peft_model(**X)
        assert torch.allclose(merged_combined_output, combined_output, atol=1e-5)

        peft_model.unmerge_adapter()

        with peft_model.disable_adapter():
            disabled_adapter_output = peft_model(**X)

        assert torch.allclose(disabled_adapter_output, base_output, atol=1e-4)

    @parameterized.expand(MULTIPLE_ACTIVE_ADAPTERS_TEST_CASES)
    def test_merge_layers_multi(self, test_name, tuner_method, config_cls, config_kwargs_1, config_kwargs_2):
        torch.manual_seed(0)
        model = MLP(bias=tuner_method != "ia3")
        model.eval()

        config_1 = config_cls(**config_kwargs_1)
        config_2 = config_cls(**config_kwargs_2)

        model = get_peft_model(model, config_1)

        dummy_input = self.prepare_inputs_for_testing()
        model.eval()

        with torch.inference_mode():
            logits_adapter_1 = model(**dummy_input)[0]

        model.add_adapter("adapter-2", config_2)
        model.set_adapter("adapter-2")
        model.eval()

        with torch.inference_mode():
            logits_adapter_2 = model(**dummy_input)[0]

        assert not torch.allclose(logits_adapter_1, logits_adapter_2, atol=1e-3, rtol=1e-3)

        model.set_adapter("default")

        with torch.inference_mode():
            logits_adapter_1_after_set = model(**dummy_input)[0]

        assert torch.allclose(logits_adapter_1_after_set, logits_adapter_1, atol=1e-3, rtol=1e-3)

        model_copy = copy.deepcopy(model)
        model_copy_2 = copy.deepcopy(model)
        model_merged_all = model.merge_and_unload(adapter_names=["adapter-2", "default"])

        with torch.inference_mode():
            logits_merged_all = model_merged_all(**dummy_input)[0]

        assert not torch.allclose(logits_merged_all, logits_adapter_2, atol=1e-3, rtol=1e-3)
        assert not torch.allclose(logits_merged_all, logits_adapter_1, atol=1e-3, rtol=1e-3)

        model_merged_adapter_2 = model_copy.merge_and_unload(adapter_names=["adapter-2"])

        with torch.inference_mode():
            logits_merged_adapter_2 = model_merged_adapter_2(**dummy_input)[0]

        assert torch.allclose(logits_merged_adapter_2, logits_adapter_2, atol=1e-3, rtol=1e-3)

        model_merged_adapter_default = model_copy_2.merge_and_unload(adapter_names=["default"])

        with torch.inference_mode():
            logits_merged_adapter_default = model_merged_adapter_default(**dummy_input)[0]

        assert torch.allclose(logits_merged_adapter_default, logits_adapter_1, atol=1e-3, rtol=1e-3)


class RequiresGradTester(unittest.TestCase):
    """Test that requires_grad is set correctly in specific circumstances

    # See issue #899.

    This is not specifically tied to custom models, it's just easy to test here and testing it on all types of models
    would be overkill.

    """

    def check_requires_grad(self, model, *params_expected: str):
        # Check that only the given parameters have requires_grad=True, and all others have requires_grad=False.
        # Calling without arguments besides the model means that all parameters should have requires_grad=False.
        params_with_requires_grad = [name for name, param in model.named_parameters() if param.requires_grad]
        diff = set(params_expected).symmetric_difference(set(params_with_requires_grad))
        msg = f"Expected {params_expected} to require gradients, got {params_with_requires_grad}"
        assert len(diff) == 0, msg

    def test_requires_grad_modules_to_save_default(self):
        config = LoraConfig(target_modules=["lin0"], modules_to_save=["lin1"])
        peft_model = get_peft_model(MLP(), config)

        self.check_requires_grad(
            peft_model,
            "base_model.model.lin1.modules_to_save.default.weight",
            "base_model.model.lin1.modules_to_save.default.bias",
            "base_model.model.lin0.lora_A.default.weight",
            "base_model.model.lin0.lora_B.default.weight",
        )

    def test_requires_grad_modules_to_save_disabling(self):
        config = LoraConfig(target_modules=["lin0"], modules_to_save=["lin1"])
        peft_model = get_peft_model(MLP(), config)

        # when disabling the adapter, the original module's grad should be enabled and vice versa
        peft_model.disable_adapter_layers()
        self.check_requires_grad(
            peft_model,
            "base_model.model.lin1.original_module.weight",
            "base_model.model.lin1.original_module.bias",
        )

        # when re-enabling the adapter, the original module's grad should be disabled and vice versa
        peft_model.enable_adapter_layers()
        self.check_requires_grad(
            peft_model,
            "base_model.model.lin1.modules_to_save.default.weight",
            "base_model.model.lin1.modules_to_save.default.bias",
            "base_model.model.lin0.lora_A.default.weight",
            "base_model.model.lin0.lora_B.default.weight",
        )

        # when using the disable_adapter context, the original module's grad should be enabled and vice versa
        with peft_model.disable_adapter():
            self.check_requires_grad(
                peft_model,
                "base_model.model.lin1.original_module.weight",
                "base_model.model.lin1.original_module.bias",
            )

        # after context is exited, return to the previous state
        self.check_requires_grad(
            peft_model,
            "base_model.model.lin1.modules_to_save.default.weight",
            "base_model.model.lin1.modules_to_save.default.bias",
            "base_model.model.lin0.lora_A.default.weight",
            "base_model.model.lin0.lora_B.default.weight",
        )

    def test_requires_grad_modules_to_save_multiple_adapters(self):
        config0 = LoraConfig(target_modules=["lin0"], modules_to_save=["lin1"])
        peft_model = get_peft_model(MLP(), config0)

        config1 = LoraConfig(target_modules=["lin0"], modules_to_save=["lin1"])
        peft_model.add_adapter("adapter1", config1)

        # active adapter is still "default"
        self.check_requires_grad(
            peft_model,
            "base_model.model.lin1.modules_to_save.default.weight",
            "base_model.model.lin1.modules_to_save.default.bias",
            "base_model.model.lin0.lora_A.default.weight",
            "base_model.model.lin0.lora_B.default.weight",
        )

        # set config0 as active, should not change anything
        peft_model.set_adapter("default")
        self.check_requires_grad(
            peft_model,
            "base_model.model.lin1.modules_to_save.default.weight",
            "base_model.model.lin1.modules_to_save.default.bias",
            "base_model.model.lin0.lora_A.default.weight",
            "base_model.model.lin0.lora_B.default.weight",
        )

        # set config1 as active, should lead to adapter1 requiring grad
        peft_model.set_adapter("adapter1")
        self.check_requires_grad(
            peft_model,
            "base_model.model.lin1.modules_to_save.adapter1.weight",
            "base_model.model.lin1.modules_to_save.adapter1.bias",
            "base_model.model.lin0.lora_A.adapter1.weight",
            "base_model.model.lin0.lora_B.adapter1.weight",
        )

    def test_requires_grad_lora_different_targets(self):
        # test two different LoRA adapters that target different modules
        config0 = LoraConfig(target_modules=["lin0"])
        peft_model = get_peft_model(MLP(), config0)

        config1 = LoraConfig(target_modules=["lin1"])
        peft_model.add_adapter("adapter1", config1)

        # active adapter is still "default"
        self.check_requires_grad(
            peft_model,
            "base_model.model.lin0.lora_A.default.weight",
            "base_model.model.lin0.lora_B.default.weight",
        )

        # set config0 as active, should not change anything
        peft_model.set_adapter("default")
        self.check_requires_grad(
            peft_model,
            "base_model.model.lin0.lora_A.default.weight",
            "base_model.model.lin0.lora_B.default.weight",
        )

        # change activate adapter to adapter1
        peft_model.set_adapter("adapter1")
        self.check_requires_grad(
            peft_model,
            "base_model.model.lin1.lora_A.adapter1.weight",
            "base_model.model.lin1.lora_B.adapter1.weight",
        )

        # disable all adapters
        with peft_model.disable_adapter():
            self.check_requires_grad(peft_model)

        # after context is exited, return to the previous state
        self.check_requires_grad(
            peft_model,
            "base_model.model.lin1.lora_A.adapter1.weight",
            "base_model.model.lin1.lora_B.adapter1.weight",
        )

    def test_requires_grad_lora_same_targets(self):
        # same as previous test, except that LoRA adapters target the same layer
        config0 = LoraConfig(target_modules=["lin0"])
        peft_model = get_peft_model(MLP(), config0)

        config1 = LoraConfig(target_modules=["lin0"])
        peft_model.add_adapter("adapter1", config1)

        # active adapter is still "default"
        self.check_requires_grad(
            peft_model,
            "base_model.model.lin0.lora_A.default.weight",
            "base_model.model.lin0.lora_B.default.weight",
        )

        # set config0 as active, should not change anything
        peft_model.set_adapter("default")
        self.check_requires_grad(
            peft_model,
            "base_model.model.lin0.lora_A.default.weight",
            "base_model.model.lin0.lora_B.default.weight",
        )

        # change activate adapter to adapter1
        peft_model.set_adapter("adapter1")
        self.check_requires_grad(
            peft_model,
            "base_model.model.lin0.lora_A.adapter1.weight",
            "base_model.model.lin0.lora_B.adapter1.weight",
        )

        # disable all adapters
        with peft_model.disable_adapter():
            self.check_requires_grad(peft_model)

        # after context is exited, return to the previous state
        self.check_requires_grad(
            peft_model,
            "base_model.model.lin0.lora_A.adapter1.weight",
            "base_model.model.lin0.lora_B.adapter1.weight",
        )

    def test_requires_grad_ia3_different_targets(self):
        # test two different IA3 adapters that target different modules
        config0 = IA3Config(target_modules=["lin0"], feedforward_modules=["lin0"])
        peft_model = get_peft_model(MLP(), config0)

        config1 = IA3Config(target_modules=["lin1"], feedforward_modules=["lin1"])
        peft_model.add_adapter("adapter1", config1)

        # active adapter is still "default"
        self.check_requires_grad(
            peft_model,
            "base_model.model.lin0.ia3_l.default",
        )

        # set config0 as active, should not change anything
        peft_model.set_adapter("default")
        self.check_requires_grad(
            peft_model,
            "base_model.model.lin0.ia3_l.default",
        )

        # change activate adapter to adapter1
        peft_model.set_adapter("adapter1")
        self.check_requires_grad(
            peft_model,
            "base_model.model.lin1.ia3_l.adapter1",
        )

        # disable all adapters
        with peft_model.disable_adapter():
            self.check_requires_grad(peft_model)

        # after context is exited, return to the previous state
        self.check_requires_grad(
            peft_model,
            "base_model.model.lin1.ia3_l.adapter1",
        )

    def test_requires_grad_ia3_same_targets(self):
        # same as previous test, except that IA3 adapters target the same layer
        config0 = IA3Config(target_modules=["lin0"], feedforward_modules=["lin0"])
        peft_model = get_peft_model(MLP(), config0)

        config1 = IA3Config(target_modules=["lin0"], feedforward_modules=["lin0"])
        peft_model.add_adapter("adapter1", config1)

        # active adapter is still "default"
        self.check_requires_grad(
            peft_model,
            "base_model.model.lin0.ia3_l.default",
        )

        # set config0 as active, should not change anything
        peft_model.set_adapter("default")
        self.check_requires_grad(
            peft_model,
            "base_model.model.lin0.ia3_l.default",
        )

        # change activate adapter to adapter1
        peft_model.set_adapter("adapter1")
        self.check_requires_grad(
            peft_model,
            "base_model.model.lin0.ia3_l.adapter1",
        )

        # disable all adapters
        with peft_model.disable_adapter():
            self.check_requires_grad(peft_model)

        # after context is exited, return to the previous state
        self.check_requires_grad(
            peft_model,
            "base_model.model.lin0.ia3_l.adapter1",
        )

    def test_requires_grad_adalora_different_targets(self):
        # test two different AdaLora adapters that target different modules
        config0 = AdaLoraConfig(target_modules=["lin0"])
        peft_model = get_peft_model(MLP(), config0)

        config1 = AdaLoraConfig(target_modules=["lin1"], inference_mode=True)
        peft_model.add_adapter("adapter1", config1)

        # active adapter is still "default"
        self.check_requires_grad(
            peft_model,
            "base_model.model.lin0.lora_A.default",
            "base_model.model.lin0.lora_B.default",
            "base_model.model.lin0.lora_E.default",
        )

        # set config0 as active, should not change anything
        peft_model.set_adapter("default")
        self.check_requires_grad(
            peft_model,
            "base_model.model.lin0.lora_A.default",
            "base_model.model.lin0.lora_B.default",
            "base_model.model.lin0.lora_E.default",
        )

        # change activate adapter to adapter1
        peft_model.set_adapter("adapter1")
        self.check_requires_grad(
            peft_model,
            "base_model.model.lin1.lora_A.adapter1",
            "base_model.model.lin1.lora_B.adapter1",
            "base_model.model.lin1.lora_E.adapter1",
        )

        # disable all adapters
        with peft_model.disable_adapter():
            self.check_requires_grad(peft_model)

        # after context is exited, return to the previous state
        self.check_requires_grad(
            peft_model,
            "base_model.model.lin1.lora_A.adapter1",
            "base_model.model.lin1.lora_B.adapter1",
            "base_model.model.lin1.lora_E.adapter1",
        )

    def test_requires_grad_adalora_same_targets(self):
        # same as previous test, except that AdaLora adapters target the same layer
        config0 = AdaLoraConfig(target_modules=["lin0"])
        peft_model = get_peft_model(MLP(), config0)

        config1 = AdaLoraConfig(target_modules=["lin0"], inference_mode=True)
        peft_model.add_adapter("adapter1", config1)

        # active adapter is still "default"
        self.check_requires_grad(
            peft_model,
            "base_model.model.lin0.lora_A.default",
            "base_model.model.lin0.lora_B.default",
            "base_model.model.lin0.lora_E.default",
        )

        # set config0 as active, should not change anything
        peft_model.set_adapter("default")
        self.check_requires_grad(
            peft_model,
            "base_model.model.lin0.lora_A.default",
            "base_model.model.lin0.lora_B.default",
            "base_model.model.lin0.lora_E.default",
        )

        # change activate adapter to adapter1
        peft_model.set_adapter("adapter1")
        self.check_requires_grad(
            peft_model,
            "base_model.model.lin0.lora_A.adapter1",
            "base_model.model.lin0.lora_B.adapter1",
            "base_model.model.lin0.lora_E.adapter1",
        )

        # disable all adapters
        with peft_model.disable_adapter():
            self.check_requires_grad(peft_model)

        # after context is exited, return to the previous state
        peft_model.set_adapter("adapter1")
        self.check_requires_grad(
            peft_model,
            "base_model.model.lin0.lora_A.adapter1",
            "base_model.model.lin0.lora_B.adapter1",
            "base_model.model.lin0.lora_E.adapter1",
        )

    def test_requires_grad_lora_conv2d(self):
        # test two different LoRA adapters that target different modules
        config0 = LoraConfig(target_modules=["conv2d"])
        peft_model = get_peft_model(ModelConv2D(), config0)

        config1 = LoraConfig(target_modules=["lin0"])
        peft_model.add_adapter("adapter1", config1)

        # active adapter is still "default"
        self.check_requires_grad(
            peft_model,
            "base_model.model.conv2d.lora_A.default.weight",
            "base_model.model.conv2d.lora_B.default.weight",
        )

        # set config0 as active, should not change anything
        peft_model.set_adapter("default")
        self.check_requires_grad(
            peft_model,
            "base_model.model.conv2d.lora_A.default.weight",
            "base_model.model.conv2d.lora_B.default.weight",
        )

        # change activate adapter to adapter1
        peft_model.set_adapter("adapter1")
        self.check_requires_grad(
            peft_model,
            "base_model.model.lin0.lora_A.adapter1.weight",
            "base_model.model.lin0.lora_B.adapter1.weight",
        )

        # disable all adapters
        with peft_model.disable_adapter():
            self.check_requires_grad(peft_model)

        # after context is exited, return to the previous state
        self.check_requires_grad(
            peft_model,
            "base_model.model.lin0.lora_A.adapter1.weight",
            "base_model.model.lin0.lora_B.adapter1.weight",
        )

    def test_requires_grad_lora_emb_conv1d(self):
        # test two different LoRA adapters that target different modules
        config0 = LoraConfig(target_modules=["conv1d"])
        peft_model = get_peft_model(ModelEmbConv1D(), config0)

        config1 = LoraConfig(target_modules=["emb"])
        peft_model.add_adapter("adapter1", config1)

        # active adapter is still "default"
        self.check_requires_grad(
            peft_model,
            "base_model.model.conv1d.lora_A.default.weight",
            "base_model.model.conv1d.lora_B.default.weight",
        )

        # set config0 as active, should not change anything
        peft_model.set_adapter("default")
        self.check_requires_grad(
            peft_model,
            "base_model.model.conv1d.lora_A.default.weight",
            "base_model.model.conv1d.lora_B.default.weight",
        )

        # change activate adapter to adapter1
        peft_model.set_adapter("adapter1")
        self.check_requires_grad(
            peft_model,
            "base_model.model.emb.lora_embedding_A.adapter1",
            "base_model.model.emb.lora_embedding_B.adapter1",
        )

        # disable all adapters
        with peft_model.disable_adapter():
            self.check_requires_grad(peft_model)

        # after context is exited, return to the previous state
        self.check_requires_grad(
            peft_model,
            "base_model.model.emb.lora_embedding_A.adapter1",
            "base_model.model.emb.lora_embedding_B.adapter1",
        )

    def test_requires_grad_ia3_conv1d(self):
        # test two different LoRA adapters that target different modules
        config0 = IA3Config(target_modules=["conv1d"], feedforward_modules=[])
        peft_model = get_peft_model(ModelEmbConv1D(), config0)

        config1 = IA3Config(target_modules=["lin0"], feedforward_modules=["lin0"])
        peft_model.add_adapter("adapter1", config1)

        # active adapter is still "default"
        self.check_requires_grad(
            peft_model,
            "base_model.model.conv1d.ia3_l.default",
        )

        # set config0 as active, should not change anything
        peft_model.set_adapter("default")
        self.check_requires_grad(
            peft_model,
            "base_model.model.conv1d.ia3_l.default",
        )

        # change activate adapter to adapter1
        peft_model.set_adapter("adapter1")
        self.check_requires_grad(
            peft_model,
            "base_model.model.lin0.ia3_l.adapter1",
        )

        # disable all adapters
        with peft_model.disable_adapter():
            self.check_requires_grad(peft_model)

        # after context is exited, return to the previous state
        self.check_requires_grad(
            peft_model,
            "base_model.model.lin0.ia3_l.adapter1",
        )

    def test_requires_grad_ia3_conv2d(self):
        # test two different LoRA adapters that target different modules
        config0 = IA3Config(target_modules=["conv2d"], feedforward_modules=["conv2d"])
        peft_model = get_peft_model(ModelConv2D(), config0)

        config1 = IA3Config(target_modules=["lin0"], feedforward_modules=[])
        peft_model.add_adapter("adapter1", config1)

        # active adapter is still "default"
        self.check_requires_grad(
            peft_model,
            "base_model.model.conv2d.ia3_l.default",
        )

        # set config0 as active, should not change anything
        peft_model.set_adapter("default")
        self.check_requires_grad(
            peft_model,
            "base_model.model.conv2d.ia3_l.default",
        )

        # change activate adapter to adapter1
        peft_model.set_adapter("adapter1")
        self.check_requires_grad(
            peft_model,
            "base_model.model.lin0.ia3_l.adapter1",
        )

        # disable all adapters
        with peft_model.disable_adapter():
            self.check_requires_grad(peft_model)

        # after context is exited, return to the previous state
        peft_model.set_adapter("adapter1")
        self.check_requires_grad(
            peft_model,
            "base_model.model.lin0.ia3_l.adapter1",
        )

    def test_requires_grad_loha_different_targets(self):
        # test two different LoHa adapters that target different modules
        config0 = LoHaConfig(target_modules=["lin0"])
        peft_model = get_peft_model(MLP(), config0)

        config1 = LoHaConfig(target_modules=["lin1"], inference_mode=True)
        peft_model.add_adapter("adapter1", config1)

        # active adapter is still "default"
        self.check_requires_grad(
            peft_model,
            "base_model.model.lin0.hada_w1_a.default",
            "base_model.model.lin0.hada_w1_b.default",
            "base_model.model.lin0.hada_w2_a.default",
            "base_model.model.lin0.hada_w2_b.default",
        )

        # set config0 as active, should not change anything
        peft_model.set_adapter("default")
        self.check_requires_grad(
            peft_model,
            "base_model.model.lin0.hada_w1_a.default",
            "base_model.model.lin0.hada_w1_b.default",
            "base_model.model.lin0.hada_w2_a.default",
            "base_model.model.lin0.hada_w2_b.default",
        )

        # change activate pter to pter1
        peft_model.set_adapter("adapter1")
        self.check_requires_grad(
            peft_model,
            "base_model.model.lin1.hada_w1_a.adapter1",
            "base_model.model.lin1.hada_w1_b.adapter1",
            "base_model.model.lin1.hada_w2_a.adapter1",
            "base_model.model.lin1.hada_w2_b.adapter1",
        )

        # disable all pters
        with peft_model.disable_adapter():
            self.check_requires_grad(peft_model)

        # after context is exited, return to the previous state
        self.check_requires_grad(
            peft_model,
            "base_model.model.lin1.hada_w1_a.adapter1",
            "base_model.model.lin1.hada_w1_b.adapter1",
            "base_model.model.lin1.hada_w2_a.adapter1",
            "base_model.model.lin1.hada_w2_b.adapter1",
        )

    def test_requires_grad_loha_same_targets(self):
        # same as previous test, except that LoHa adapters target the same layer
        config0 = LoHaConfig(target_modules=["lin0"])
        peft_model = get_peft_model(MLP(), config0)

        config1 = LoHaConfig(target_modules=["lin0"], inference_mode=True)
        peft_model.add_adapter("adapter1", config1)

        # active adapter is still "default"
        self.check_requires_grad(
            peft_model,
            "base_model.model.lin0.hada_w1_a.default",
            "base_model.model.lin0.hada_w1_b.default",
            "base_model.model.lin0.hada_w2_a.default",
            "base_model.model.lin0.hada_w2_b.default",
        )

        # set config0 as active, should not change anything
        peft_model.set_adapter("default")
        self.check_requires_grad(
            peft_model,
            "base_model.model.lin0.hada_w1_a.default",
            "base_model.model.lin0.hada_w1_b.default",
            "base_model.model.lin0.hada_w2_a.default",
            "base_model.model.lin0.hada_w2_b.default",
        )

        # change activate adapter to adapter1
        peft_model.set_adapter("adapter1")
        self.check_requires_grad(
            peft_model,
            "base_model.model.lin0.hada_w1_a.adapter1",
            "base_model.model.lin0.hada_w1_b.adapter1",
            "base_model.model.lin0.hada_w2_a.adapter1",
            "base_model.model.lin0.hada_w2_b.adapter1",
        )

        # disable all adapters
        with peft_model.disable_adapter():
            self.check_requires_grad(peft_model)

        # after context is exited, return to the previous state
        peft_model.set_adapter("adapter1")
        self.check_requires_grad(
            peft_model,
            "base_model.model.lin0.hada_w1_a.adapter1",
            "base_model.model.lin0.hada_w1_b.adapter1",
            "base_model.model.lin0.hada_w2_a.adapter1",
            "base_model.model.lin0.hada_w2_b.adapter1",
        )

    def test_requires_grad_lokr_different_targets(self):
        # test two different LoKr adapters that target different modules
        config0 = LoKrConfig(target_modules=["lin0"])
        peft_model = get_peft_model(MLP(), config0)

        config1 = LoKrConfig(target_modules=["lin1"], inference_mode=True)
        peft_model.add_adapter("adapter1", config1)

        # active adapter is still "default"
        self.check_requires_grad(
            peft_model,
            "base_model.model.lin0.lokr_w1.default",
            "base_model.model.lin0.lokr_w2.default",
        )

        # set config0 as active, should not change anything
        peft_model.set_adapter("default")
        self.check_requires_grad(
            peft_model,
            "base_model.model.lin0.lokr_w1.default",
            "base_model.model.lin0.lokr_w2.default",
        )

        # change activate pter to pter1
        peft_model.set_adapter("adapter1")
        self.check_requires_grad(
            peft_model,
            "base_model.model.lin1.lokr_w1.adapter1",
            "base_model.model.lin1.lokr_w2.adapter1",
        )

        # disable all pters
        with peft_model.disable_adapter():
            self.check_requires_grad(peft_model)

        # after context is exited, return to the previous state
        self.check_requires_grad(
            peft_model,
            "base_model.model.lin1.lokr_w1.adapter1",
            "base_model.model.lin1.lokr_w2.adapter1",
        )

    def test_requires_grad_lokr_same_targets(self):
        # same as previous test, except that LoKr adapters target the same layer
        config0 = LoKrConfig(target_modules=["lin0"])
        peft_model = get_peft_model(MLP(), config0)

        config1 = LoKrConfig(target_modules=["lin0"], inference_mode=True)
        peft_model.add_adapter("adapter1", config1)

        # active adapter is still "default"
        self.check_requires_grad(
            peft_model,
            "base_model.model.lin0.lokr_w1.default",
            "base_model.model.lin0.lokr_w2.default",
        )

        # set config0 as active, should not change anything
        peft_model.set_adapter("default")
        self.check_requires_grad(
            peft_model,
            "base_model.model.lin0.lokr_w1.default",
            "base_model.model.lin0.lokr_w2.default",
        )

        # change activate adapter to adapter1
        peft_model.set_adapter("adapter1")
        self.check_requires_grad(
            peft_model,
            "base_model.model.lin0.lokr_w1.adapter1",
            "base_model.model.lin0.lokr_w2.adapter1",
        )

        # disable all adapters
        with peft_model.disable_adapter():
            self.check_requires_grad(peft_model)

        # after context is exited, return to the previous state
        peft_model.set_adapter("adapter1")
        self.check_requires_grad(
            peft_model,
            "base_model.model.lin0.lokr_w1.adapter1",
            "base_model.model.lin0.lokr_w2.adapter1",
        )

    def test_requires_grad_oft_different_targets(self):
        # test two different OFT adapters that target different modules
        config0 = OFTConfig(target_modules=["lin0"])
        peft_model = get_peft_model(MLP(), config0)

        config1 = OFTConfig(target_modules=["lin1"], inference_mode=True)
        peft_model.add_adapter("adapter1", config1)

        # active adapter is still "default"
        self.check_requires_grad(
            peft_model,
            "base_model.model.lin0.oft_r.default",
        )

        # set config0 as active, should not change anything
        peft_model.set_adapter("default")
        self.check_requires_grad(
            peft_model,
            "base_model.model.lin0.oft_r.default",
        )

        # change activate pter to pter1
        peft_model.set_adapter("adapter1")
        self.check_requires_grad(
            peft_model,
            "base_model.model.lin1.oft_r.adapter1",
        )

        # disable all pters
        with peft_model.disable_adapter():
            self.check_requires_grad(peft_model)

        # after context is exited, return to the previous state
        self.check_requires_grad(
            peft_model,
            "base_model.model.lin1.oft_r.adapter1",
        )

    def test_requires_grad_oft_same_targets(self):
        # same as previous test, except that OFT adapters target the same layer
        config0 = OFTConfig(target_modules=["lin0"])
        peft_model = get_peft_model(MLP(), config0)

        config1 = OFTConfig(target_modules=["lin0"], inference_mode=True)
        peft_model.add_adapter("adapter1", config1)

        # active adapter is still "default"
        self.check_requires_grad(
            peft_model,
            "base_model.model.lin0.oft_r.default",
        )

        # set config0 as active, should not change anything
        peft_model.set_adapter("default")
        self.check_requires_grad(
            peft_model,
            "base_model.model.lin0.oft_r.default",
        )

        # change activate adapter to adapter1
        peft_model.set_adapter("adapter1")
        self.check_requires_grad(
            peft_model,
            "base_model.model.lin0.oft_r.adapter1",
        )

        # disable all adapters
        with peft_model.disable_adapter():
            self.check_requires_grad(peft_model)

        # after context is exited, return to the previous state
        peft_model.set_adapter("adapter1")
        self.check_requires_grad(
            peft_model,
            "base_model.model.lin0.oft_r.adapter1",
        )

    def test_requires_grad_hra_different_targets(self):
        # test two different HRA adapters that target different modules
        config0 = HRAConfig(target_modules=["lin0"])
        peft_model = get_peft_model(MLP(), config0)

        config1 = HRAConfig(target_modules=["lin1"], inference_mode=True)
        peft_model.add_adapter("adapter1", config1)

        # active adapter is still "default"
        self.check_requires_grad(
            peft_model,
            "base_model.model.lin0.hra_u.default",
        )

        # set config0 as active, should not change anything
        peft_model.set_adapter("default")
        self.check_requires_grad(
            peft_model,
            "base_model.model.lin0.hra_u.default",
        )

        # change activate pter to pter1
        peft_model.set_adapter("adapter1")
        self.check_requires_grad(
            peft_model,
            "base_model.model.lin1.hra_u.adapter1",
        )

        # disable all pters
        with peft_model.disable_adapter():
            self.check_requires_grad(peft_model)

        # after context is exited, return to the previous state
        self.check_requires_grad(
            peft_model,
            "base_model.model.lin1.hra_u.adapter1",
        )

    def test_requires_grad_hra_same_targets(self):
        # same as previous test, except that HRA adapters target the same layer
        config0 = HRAConfig(target_modules=["lin0"])
        peft_model = get_peft_model(MLP(), config0)

        config1 = HRAConfig(target_modules=["lin0"], inference_mode=True)
        peft_model.add_adapter("adapter1", config1)

        # active adapter is still "default"
        self.check_requires_grad(
            peft_model,
            "base_model.model.lin0.hra_u.default",
        )

        # set config0 as active, should not change anything
        peft_model.set_adapter("default")
        self.check_requires_grad(
            peft_model,
            "base_model.model.lin0.hra_u.default",
        )

        # change activate adapter to adapter1
        peft_model.set_adapter("adapter1")
        self.check_requires_grad(
            peft_model,
            "base_model.model.lin0.hra_u.adapter1",
        )

        # disable all adapters
        with peft_model.disable_adapter():
            self.check_requires_grad(peft_model)

        # after context is exited, return to the previous state
        peft_model.set_adapter("adapter1")
        self.check_requires_grad(
            peft_model,
            "base_model.model.lin0.hra_u.adapter1",
        )

    def test_requires_grad_boft_different_targets(self):
        # test two different OFT adapters that target different modules
        config0 = BOFTConfig(target_modules=["lin0"], boft_block_size=2)
        peft_model = get_peft_model(MLP2(), config0)

        config1 = BOFTConfig(target_modules=["lin1"], boft_block_size=2, inference_mode=True)
        peft_model.add_adapter("adapter1", config1)

        # active pter is still "default"
        self.check_requires_grad(
            peft_model,
            "base_model.model.lin0.boft_R.default",
            "base_model.model.lin0.boft_s.default",
        )

        # set config0 as active, should not change anything
        peft_model.set_adapter("default")
        self.check_requires_grad(
            peft_model,
            "base_model.model.lin0.boft_R.default",
            "base_model.model.lin0.boft_s.default",
        )

        # change activate pter to pter1
        peft_model.set_adapter("adapter1")
        self.check_requires_grad(
            peft_model,
            "base_model.model.lin1.boft_R.adapter1",
            "base_model.model.lin1.boft_s.adapter1",
        )

        # disable all pters
        with peft_model.disable_adapter():
            self.check_requires_grad(peft_model)

        # after context is exited, return to the previous state
        self.check_requires_grad(
            peft_model,
            "base_model.model.lin1.boft_R.adapter1",
            "base_model.model.lin1.boft_s.adapter1",
        )

    def test_requires_grad_boft_same_targets(self):
        # same as previous test, except that BOFT adapters target the same layer
        config0 = BOFTConfig(target_modules=["lin1"], boft_block_size=2)
        peft_model = get_peft_model(MLP(), config0)

        config1 = BOFTConfig(target_modules=["lin1"], boft_block_size=2, inference_mode=True)
        peft_model.add_adapter("adapter1", config1)

        # active adapter is still "default"
        self.check_requires_grad(
            peft_model,
            "base_model.model.lin1.boft_R.default",
            "base_model.model.lin1.boft_s.default",
        )

        # set config0 as active, should not change anything
        peft_model.set_adapter("default")
        self.check_requires_grad(
            peft_model,
            "base_model.model.lin1.boft_R.default",
            "base_model.model.lin1.boft_s.default",
        )

        # change activate adapter to adapter1
        peft_model.set_adapter("adapter1")
        self.check_requires_grad(
            peft_model,
            "base_model.model.lin1.boft_R.adapter1",
            "base_model.model.lin1.boft_s.adapter1",
        )

        # disable all adapters
        with peft_model.disable_adapter():
            self.check_requires_grad(peft_model)

        # after context is exited, return to the previous state
        peft_model.set_adapter("adapter1")
        self.check_requires_grad(
            peft_model,
            "base_model.model.lin1.boft_R.adapter1",
            "base_model.model.lin1.boft_s.adapter1",
        )

    def test_requires_grad_lntuning_different_targets(self):
        config0 = LNTuningConfig(
            target_modules=["layernorm0"],
        )
        peft_model = get_peft_model(MLP_LayerNorm(), config0)

        config1 = LNTuningConfig(
            target_modules=["layernorm1"],
            inference_mode=True,
        )
        peft_model.add_adapter("adapter1", config1)

        # active adapter is still "default"
        self.check_requires_grad(
            peft_model,
            "base_model.model.layernorm0.ln_tuning_layers.default.weight",
            "base_model.model.layernorm0.ln_tuning_layers.default.bias",
        )

        # set config0 as active, should not change anything
        peft_model.set_adapter("default")
        self.check_requires_grad(
            peft_model,
            "base_model.model.layernorm0.ln_tuning_layers.default.weight",
            "base_model.model.layernorm0.ln_tuning_layers.default.bias",
        )

        # change activate adapter to adapter1
        peft_model.set_adapter("adapter1")
        self.check_requires_grad(
            peft_model,
            "base_model.model.layernorm1.ln_tuning_layers.adapter1.weight",
            "base_model.model.layernorm1.ln_tuning_layers.adapter1.bias",
        )

        # disable all adapters
        with peft_model.disable_adapter():
            self.check_requires_grad(peft_model)

        # after context is exited, return to the previous state
        peft_model.set_adapter("adapter1")
        self.check_requires_grad(
            peft_model,
            "base_model.model.layernorm1.ln_tuning_layers.adapter1.weight",
            "base_model.model.layernorm1.ln_tuning_layers.adapter1.bias",
        )

    def test_requires_grad_lntuning_same_targets(self):
        config0 = LNTuningConfig(
            target_modules=["layernorm0"],
        )
        peft_model = get_peft_model(MLP_LayerNorm(), config0)

        config1 = LNTuningConfig(target_modules=["layernorm0"], inference_mode=True)
        peft_model.add_adapter("adapter1", config1)

        # active adapter is still "default"
        self.check_requires_grad(
            peft_model,
            "base_model.model.layernorm0.ln_tuning_layers.default.weight",
            "base_model.model.layernorm0.ln_tuning_layers.default.bias",
        )

        # set config0 as active, should not change anything
        peft_model.set_adapter("default")
        self.check_requires_grad(
            peft_model,
            "base_model.model.layernorm0.ln_tuning_layers.default.weight",
            "base_model.model.layernorm0.ln_tuning_layers.default.bias",
        )

        # change activate adapter to adapter1
        peft_model.set_adapter("adapter1")
        self.check_requires_grad(
            peft_model,
            "base_model.model.layernorm0.ln_tuning_layers.adapter1.weight",
            "base_model.model.layernorm0.ln_tuning_layers.adapter1.bias",
        )

        # disable all adapters
        with peft_model.disable_adapter():
            self.check_requires_grad(peft_model)

        # after context is exited, return to the previous state
        peft_model.set_adapter("adapter1")
        self.check_requires_grad(
            peft_model,
            "base_model.model.layernorm0.ln_tuning_layers.adapter1.weight",
            "base_model.model.layernorm0.ln_tuning_layers.adapter1.bias",
        )

    def test_requires_grad_vera_different_targets(self):
        # Test two different VeRA adapters that target different modules. Most notably, ensure that vera_A and vera_B
        # don't require grads.

        # requires a model with at least 2 layers with the same shapes
        class MLP2(nn.Module):
            def __init__(self, bias=True):
                super().__init__()
                self.relu = nn.ReLU()
                self.lin0 = nn.Linear(10, 20, bias=bias)
                self.lin1 = nn.Linear(20, 20, bias=bias)  # lin1 and lin2 have same shape
                self.lin2 = nn.Linear(20, 20, bias=bias)
                self.lin3 = nn.Linear(20, 2, bias=bias)
                self.sm = nn.LogSoftmax(dim=-1)

            def forward(self, X):
                X = X.float()
                X = self.lin0(X)
                X = self.relu(X)
                X = self.lin1(X)
                X = self.relu(X)
                X = self.lin2(X)
                X = self.relu(X)
                X = self.lin3(X)
                X = self.sm(X)
                return X

        config0 = VeraConfig(target_modules=["lin1"])
        peft_model = get_peft_model(MLP2(), config0)

        config1 = VeraConfig(target_modules=["lin2"])
        peft_model.add_adapter("adapter1", config1)

        # active adapter is still "default"
        self.check_requires_grad(
            peft_model,
            "base_model.model.lin1.vera_lambda_b.default",
            "base_model.model.lin1.vera_lambda_d.default",
        )

        # set config0 as active, should not change anything
        peft_model.set_adapter("default")
        self.check_requires_grad(
            peft_model,
            "base_model.model.lin1.vera_lambda_b.default",
            "base_model.model.lin1.vera_lambda_d.default",
        )

        # change activate adapter to adapter1
        peft_model.set_adapter("adapter1")
        self.check_requires_grad(
            peft_model,
            "base_model.model.lin2.vera_lambda_b.adapter1",
            "base_model.model.lin2.vera_lambda_d.adapter1",
        )

        # disable all adapters
        with peft_model.disable_adapter():
            self.check_requires_grad(peft_model)

        # after context is exited, return to the previous state
        self.check_requires_grad(
            peft_model,
            "base_model.model.lin2.vera_lambda_b.adapter1",
            "base_model.model.lin2.vera_lambda_d.adapter1",
        )

    def test_requires_grad_vera_same_targets(self):
        # Test two different VeRA adapters that target the same module. Most notably, ensure that vera_A and vera_B
        # don't require grads.

        # requires a model with at least 2 layers with the same shapes
        class MLP2(nn.Module):
            def __init__(self, bias=True):
                super().__init__()
                self.relu = nn.ReLU()
                self.lin0 = nn.Linear(10, 20, bias=bias)
                self.lin1 = nn.Linear(20, 20, bias=bias)  # lin1 and lin2 have same shape
                self.lin2 = nn.Linear(20, 20, bias=bias)
                self.lin3 = nn.Linear(20, 2, bias=bias)
                self.sm = nn.LogSoftmax(dim=-1)

            def forward(self, X):
                X = X.float()
                X = self.lin0(X)
                X = self.relu(X)
                X = self.lin1(X)
                X = self.relu(X)
                X = self.lin2(X)
                X = self.relu(X)
                X = self.lin3(X)
                X = self.sm(X)
                return X

        config0 = VeraConfig(target_modules=["lin1", "lin2"])
        peft_model = get_peft_model(MLP2(), config0)

        config1 = VeraConfig(target_modules=["lin1", "lin2"])
        peft_model.add_adapter("adapter1", config1)

        # active adapter is still "default"
        self.check_requires_grad(
            peft_model,
            "base_model.model.lin1.vera_lambda_b.default",
            "base_model.model.lin1.vera_lambda_d.default",
            "base_model.model.lin2.vera_lambda_b.default",
            "base_model.model.lin2.vera_lambda_d.default",
        )

        # set config0 as active, should not change anything
        peft_model.set_adapter("default")
        self.check_requires_grad(
            peft_model,
            "base_model.model.lin1.vera_lambda_b.default",
            "base_model.model.lin1.vera_lambda_d.default",
            "base_model.model.lin2.vera_lambda_b.default",
            "base_model.model.lin2.vera_lambda_d.default",
        )

        # change activate adapter to adapter1
        peft_model.set_adapter("adapter1")
        self.check_requires_grad(
            peft_model,
            "base_model.model.lin1.vera_lambda_b.adapter1",
            "base_model.model.lin1.vera_lambda_d.adapter1",
            "base_model.model.lin2.vera_lambda_b.adapter1",
            "base_model.model.lin2.vera_lambda_d.adapter1",
        )

        # disable all adapters
        with peft_model.disable_adapter():
            self.check_requires_grad(peft_model)

        # after context is exited, return to the previous state
        self.check_requires_grad(
            peft_model,
            "base_model.model.lin1.vera_lambda_b.adapter1",
            "base_model.model.lin1.vera_lambda_d.adapter1",
            "base_model.model.lin2.vera_lambda_b.adapter1",
            "base_model.model.lin2.vera_lambda_d.adapter1",
        )

    def test_requires_grad_fourierft_different_targets(self):
        # test two different fourierft adapters that target different modules
        config0 = FourierFTConfig(n_frequency=10, target_modules=["lin0"])
        peft_model = get_peft_model(MLP(), config0)

        config1 = FourierFTConfig(n_frequency=10, target_modules=["lin1"], inference_mode=True)
        peft_model.add_adapter("adapter1", config1)

        # active adapter is still "default"
        self.check_requires_grad(
            peft_model,
            "base_model.model.lin0.fourierft_spectrum.default",
        )

        # set config0 as active, should not change anything
        peft_model.set_adapter("default")
        self.check_requires_grad(
            peft_model,
            "base_model.model.lin0.fourierft_spectrum.default",
        )

        # change activate adapter to adapter1
        peft_model.set_adapter("adapter1")
        self.check_requires_grad(
            peft_model,
            "base_model.model.lin1.fourierft_spectrum.adapter1",
        )

        # disable all adapters
        with peft_model.disable_adapter():
            self.check_requires_grad(peft_model)

        # after context is exited, return to the previous state
        self.check_requires_grad(
            peft_model,
            "base_model.model.lin1.fourierft_spectrum.adapter1",
        )

    def test_requires_grad_fourierft_same_targets(self):
        # same as previous test, except that AdaLora adapters target the same layer
        config0 = FourierFTConfig(n_frequency=10, target_modules=["lin0"])
        peft_model = get_peft_model(MLP(), config0)

        config1 = FourierFTConfig(n_frequency=10, target_modules=["lin0"], inference_mode=True)
        peft_model.add_adapter("adapter1", config1)

        # active adapter is still "default"
        self.check_requires_grad(
            peft_model,
            "base_model.model.lin0.fourierft_spectrum.default",
        )

        # set config0 as active, should not change anything
        peft_model.set_adapter("default")
        self.check_requires_grad(
            peft_model,
            "base_model.model.lin0.fourierft_spectrum.default",
        )

        # change activate adapter to adapter1
        peft_model.set_adapter("adapter1")
        self.check_requires_grad(
            peft_model,
            "base_model.model.lin0.fourierft_spectrum.adapter1",
        )

        # disable all adapters
        with peft_model.disable_adapter():
            self.check_requires_grad(peft_model)

        # after context is exited, return to the previous state
        peft_model.set_adapter("adapter1")
        self.check_requires_grad(
            peft_model,
            "base_model.model.lin0.fourierft_spectrum.adapter1",
        )


class TestMixedAdapterBatches:
    torch_device = infer_device()

    @pytest.fixture
    def mlp_lora(self):
        """A simple MLP with 2 LoRA adapters"""
        torch.manual_seed(0)

        base_model = MLP().to(self.torch_device).eval()
        config0 = LoraConfig(target_modules=["lin0"], init_lora_weights=False)
        config1 = LoraConfig(target_modules=["lin0"], r=16, init_lora_weights=False)
        peft_model = get_peft_model(base_model, config0, "adapter0").eval()
        peft_model.add_adapter("adapter1", config1)
        return peft_model

    def run_checks(self, model, inputs):
        # This checks that we can have mixed adapters in a single batch. The test works by creating the outputs for the
        # base model, adapter 0, and adapter 1 separately. Then, we create an output with mixed adapters, where the
        # sample [0, 3, 6] are for the base model, [1, 4, 7] for adapter 0, and [2, 5, 8] for adapter 1. Finally, we
        # check that the outputs of the mixed batch are correct for the corresponding indices.
        adapter_name0, adapter_name1 = model.peft_config.keys()

        with model.disable_adapter():
            output_base = model(**inputs)

        model.set_adapter(adapter_name0)
        output0 = model(**inputs)

        # sanity check, outputs are not the same
        assert not torch.allclose(output_base, output0)

        model.set_adapter(adapter_name1)
        output1 = model(**inputs)

        # sanity check, outputs have the right shape and are not the same
        assert len(output_base) >= 3
        assert len(output_base) == len(output0) == len(output1)
        assert not torch.allclose(output_base, output0)
        assert not torch.allclose(output_base, output1)

        # set adapter_indices so that it alternates between base, adapter 0, and adapter 1
        adapters = ["__base__", adapter_name0, adapter_name1]
        inputs["adapter_names"] = [adapters[i % 3] for i in (range(len(inputs["X"])))]
        output_mixed = model.forward(**inputs)

        assert torch.allclose(output_base[::3], output_mixed[::3])
        assert torch.allclose(output0[1::3], output_mixed[1::3])
        assert torch.allclose(output1[2::3], output_mixed[2::3])

    def test_mixed_adapter_batches_lora_mlp(self, mlp_lora):
        inputs = {"X": torch.arange(90).view(-1, 10).to(self.torch_device)}
        self.run_checks(mlp_lora, inputs)

    def test_mixed_adapter_batches_lora_different_target_layers(self, mlp_lora):
        base_model = MLP().to(self.torch_device).eval()
        # target different lora layers
        config0 = LoraConfig(target_modules=["lin0"], init_lora_weights=False)
        config1 = LoraConfig(target_modules=["lin1"], init_lora_weights=False)
        peft_model = get_peft_model(base_model, config0, "adapter0").eval()
        peft_model.add_adapter("adapter1", config1)

        inputs = {"X": torch.arange(90).view(-1, 10).to(self.torch_device)}
        self.run_checks(peft_model, inputs)

    def test_mixed_adapter_batches_lora_partly_overlapping_target_layers(self, mlp_lora):
        base_model = MLP().to(self.torch_device).eval()
        # target different lora layers
        config0 = LoraConfig(target_modules=["lin0"], init_lora_weights=False)
        config1 = LoraConfig(target_modules=["lin0", "lin1"], init_lora_weights=False)
        peft_model = get_peft_model(base_model, config0, "adapter0").eval()
        peft_model.add_adapter("adapter1", config1)

        inputs = {"X": torch.arange(90).view(-1, 10).to(self.torch_device)}
        self.run_checks(peft_model, inputs)

    def test_mixed_adapter_batches_lora_conv1d_emb(self):
        base_model = ModelEmbConv1D().to(self.torch_device).eval()
        config0 = LoraConfig(target_modules=["emb", "conv1d"], init_lora_weights=False)
        config1 = LoraConfig(target_modules=["emb", "conv1d"], r=16, init_lora_weights=False)
        peft_model = get_peft_model(base_model, config0, "adapter0").eval()
        peft_model.add_adapter("adapter1", config1)

        inputs = {"X": torch.arange(90).view(-1, 10).to(self.torch_device)}
        self.run_checks(peft_model, inputs)

    def test_mixed_adapter_batches_lora_conv2d(self):
        base_model = ModelConv2D().to(self.torch_device).eval()
        config0 = LoraConfig(target_modules=["conv2d"], init_lora_weights=False)
        config1 = LoraConfig(target_modules=["conv2d"], r=16, init_lora_weights=False)
        peft_model = get_peft_model(base_model, config0, "adapter0").eval()
        peft_model.add_adapter("adapter1", config1)

        inputs = {"X": torch.arange(270).view(6, 5, 3, 3).to(self.torch_device)}
        self.run_checks(peft_model, inputs)

    def test_mixed_adapter_batches_lora_length_mismatch_raises(self, mlp_lora):
        inputs = {
            "X": torch.arange(90).view(-1, 10).to(self.torch_device),
            "adapter_names": ["__base__"] * 5,  # wrong length!
        }
        msg = r"Length of `adapter_names` should be the same as the number of inputs, but got "
        with pytest.raises(ValueError, match=msg):
            mlp_lora.forward(**inputs)

    def test_mixed_adapter_batches_lora_training_mode_raises(self, mlp_lora):
        inputs = {
            "X": torch.arange(90).view(-1, 10).to(self.torch_device),
            "adapter_names": ["__base__"] * 9,
        }
        mlp_lora = mlp_lora.train()
        msg = r"Cannot pass `adapter_names` when the model is in training mode."
        with pytest.raises(ValueError, match=msg):
            mlp_lora.forward(**inputs)

    def test_mixed_adapter_batches_lora_disabled(self, mlp_lora):
        # Disabling adapters should have precedence over passing adapter names
        inputs = {"X": torch.arange(90).view(-1, 10).to(self.torch_device)}
        with mlp_lora.disable_adapter():
            output_disabled = mlp_lora(**inputs)

        adapters = ["__base__", "adapter0", "adapter1"]
        inputs["adapter_names"] = [adapters[i % 3] for i in (range(len(inputs["X"])))]
        with mlp_lora.disable_adapter():
            output_mixed = mlp_lora.forward(**inputs)

        assert torch.allclose(output_disabled, output_mixed)

    def test_mixed_adapter_batches_lora_merged_raises(self, mlp_lora):
        # When there are merged adapters, passing adapter names should raise an error
        inputs = {
            "X": torch.arange(90).view(-1, 10).to(self.torch_device),
            "adapter_names": ["default"] * 9,
        }
        mlp_lora.merge_adapter(["adapter0"])
        msg = r"Cannot pass `adapter_names` when there are merged adapters, please call `unmerge_adapter` first."
        with pytest.raises(ValueError, match=msg):
            mlp_lora.forward(**inputs)

    def test_mixed_adapter_batches_lora_with_dora_raises(self):
        # When there are Dora adapters, passing adapter names should raise an error
        torch.manual_seed(0)
        inputs = {
            "X": torch.arange(90).view(-1, 10).to(self.torch_device),
            "adapter_names": ["default"] * 9,
        }

        base_model = MLP().to(self.torch_device).eval()
        config = LoraConfig(target_modules=["lin0"], init_lora_weights=False, use_dora=True)
        peft_model = get_peft_model(base_model, config).eval()
        msg = r"Cannot pass `adapter_names` when DoRA is enabled."
        with pytest.raises(ValueError, match=msg):
            peft_model.forward(**inputs)

    @require_torch_gpu
    def test_mixed_adapter_batches_lora_opt_timing(self):
        # Use a more realistic model (opt-125m) and do a simple runtime check to ensure that mixed adapter batches
        # don't add too much overhead. These types of tests are inherently flaky, so we try to add in some robustness.
        logs = []  # store the time it takes to run each forward pass here

        @contextmanager
        def timed():
            tic = time.perf_counter()
            yield
            toc = time.perf_counter()
            logs.append(toc - tic)

        base_model = AutoModelForCausalLM.from_pretrained("facebook/opt-125m").to(self.torch_device).eval()
        inputs = {"input_ids": torch.randint(0, 1000, (16, 64)).to(self.torch_device)}
        with timed():
            output_base = base_model(**inputs).logits

        config0 = LoraConfig(task_type="CAUSAL_LM", init_lora_weights=False)
        peft_model = get_peft_model(base_model, config0, "adapter1").eval()
        with timed():
            output0 = peft_model(**inputs).logits

        # sanity check, outputs are not the same
        assert not torch.allclose(output_base, output0)

        config1 = LoraConfig(task_type="CAUSAL_LM", r=16, init_lora_weights=False)
        peft_model.add_adapter("adapter2", config1)
        peft_model.set_adapter("adapter2")
        with timed():
            output1 = peft_model(**inputs).logits

        # sanity check, outputs are not the same
        assert not torch.allclose(output_base, output1)

        # set adapter_indices so that it alternates between 0 (base), lora 1, and lora 2
        adapters = ["__base__", "adapter1", "adapter2"]
        inputs["adapter_names"] = [adapters[i % 3] for i in (range(len(inputs["input_ids"])))]
        with timed():
            output_mixed = peft_model.forward(**inputs).logits

        atol, rtol = 1e-4, 1e-4
        assert torch.allclose(output_base[::3], output_mixed[::3], atol=atol, rtol=rtol)
        assert torch.allclose(output0[1::3], output_mixed[1::3], atol=atol, rtol=rtol)
        assert torch.allclose(output1[2::3], output_mixed[2::3], atol=atol, rtol=rtol)

        # Check that the overhead in time added by mixed batches is not too high.
        # To prevent flakiness, we measure mixed inference 3 times and take the lowest value, then compare it to the mean
        # of the non-mixed inference times. We also grant a generous margin of 2x the mean time.
        with timed():
            output_mixed = peft_model.forward(**inputs).logits
        with timed():
            output_mixed = peft_model.forward(**inputs).logits

        time_base, time0, time1, *time_mixed = logs
        time_non_mixed = (time_base + time0 + time1) / 3
        time_mixed = min(time_mixed)

        factor = 2.0
        assert time_mixed < factor * time_non_mixed

        # Measure timing of running base and adapter separately vs using a mixed batch. Note that on CPU, the
        # differences are quite small, so this test requires GPU to avoid flakiness.
        for _ in range(3):
            with timed():
                with peft_model.disable_adapter():
                    peft_model(**{k: v[::3] for k, v in inputs.items()})
                peft_model.set_adapter("adapter1")
                peft_model(**{k: v[1::3] for k, v in inputs.items()})
                peft_model.set_adapter("adapter2")
                peft_model(**{k: v[2::3] for k, v in inputs.items()})

        times_separate = logs[-3:]
        time_separate = sum(times_separate) / 3
        assert time_separate > time_mixed


class TestDynamicDispatch:
    # These are tests for the dynamic dispatch feature for LoRA. We create a custom module and a custom LoRA layer
    # that targets it.

    @pytest.fixture(scope="class")
    def custom_module_cls(self):
        class MyModule(nn.Module):
            # A custom layer that just behaves like an nn.Linear layer but is not an instance of nn.Linear. Therefore,
            # it would normally fail to be targeted.
            def __init__(self):
                super().__init__()
                self.in_features = 10
                self.out_features = 20
                self.weight = nn.Parameter(torch.randn(20, 10))

            def forward(self, x):
                return nn.functional.linear(x, self.weight)

        return MyModule

    @pytest.fixture(scope="class")
    def custom_lora_cls(self):
        from peft.tuners import lora

        class MyLora(lora.Linear):
            # just re-use the lora.Linear code here
            pass

        return MyLora

    @pytest.fixture(scope="class")
    def model_cls(self, custom_module_cls):
        class MyModel(nn.Module):
            def __init__(self):
                super().__init__()
                self.lin0 = nn.Linear(10, 10)
                self.relu = nn.ReLU()
                self.my_module = custom_module_cls()
                self.lin1 = nn.Linear(20, 2)

            def forward(self, x):
                x = self.relu(self.lin0(x))
                x = self.relu(self.my_module(x))
                x = self.lin1(x)
                return x

        return MyModel

    def test_custom_lora_layer_used(self, custom_module_cls, custom_lora_cls, model_cls):
        # check that when we register custom lora layers, they are indeed being used for the intended module
        model = model_cls()
        config = LoraConfig(target_modules=["lin0", "my_module", "lin1"])
        config._register_custom_module({custom_module_cls: custom_lora_cls})

        peft_model = get_peft_model(model, config)
        assert isinstance(peft_model.base_model.model.my_module, custom_lora_cls)
        assert isinstance(peft_model.base_model.model.my_module.base_layer, custom_module_cls)
        # sanity check that the other lora layer types are still the default ones
        assert not isinstance(peft_model.base_model.model.lin0.base_layer, custom_module_cls)
        assert not isinstance(peft_model.base_model.model.lin1.base_layer, custom_module_cls)

    def test_training_works(self, model_cls, custom_module_cls, custom_lora_cls):
        # check that when we train with custom lora layers, they are indeed updated
        model = model_cls()
        config = LoraConfig(target_modules=["lin0", "my_module", "lin1"])
        config._register_custom_module({custom_module_cls: custom_lora_cls})

        peft_model = get_peft_model(model, config)
        sd_before = peft_model.state_dict()
        inputs = torch.randn(16, 10)
        optimizer = torch.optim.SGD(peft_model.parameters(), lr=1e-1)

        for _ in range(5):
            optimizer.zero_grad()
            output = peft_model(inputs)
            loss = output.sum() ** 2
            loss.backward()
            optimizer.step()

        sd_after = peft_model.state_dict()
        assert not torch.allclose(
            sd_before["base_model.model.my_module.lora_A.default.weight"],
            sd_after["base_model.model.my_module.lora_A.default.weight"],
        )
        assert not torch.allclose(
            sd_before["base_model.model.my_module.lora_B.default.weight"],
            sd_after["base_model.model.my_module.lora_B.default.weight"],
        )

    def test_saving_and_loading(self, custom_module_cls, custom_lora_cls, model_cls, tmp_path):
        # check that we can successfully save and load the custom lora cls
        torch.manual_seed(0)
        model = model_cls()
        config = LoraConfig(target_modules=["lin0", "my_module", "lin1"])
        config._register_custom_module({custom_module_cls: custom_lora_cls})

        torch.manual_seed(1)
        peft_model = get_peft_model(model, config)

        inputs = torch.randn(5, 10)
        outputs_before = peft_model(inputs)  # does not raise

        sd_before = peft_model.state_dict()
        peft_model.save_pretrained(tmp_path / "lora-custom-module")
        del model, peft_model

        torch.manual_seed(0)  # same seed for base model
        model = model_cls()

        # custom lora mapping is not persisted at the moment, so as a workaround this is needed
        config = LoraConfig.from_pretrained(tmp_path / "lora-custom-module")
        config._register_custom_module({custom_module_cls: custom_lora_cls})

        # different seed for adapter to ensure it is not identical just because of seed
        torch.manual_seed(123)
        peft_model = PeftModel.from_pretrained(model, tmp_path / "lora-custom-module", config=config)
        assert isinstance(peft_model.base_model.model.my_module, custom_lora_cls)
        assert isinstance(peft_model.base_model.model.my_module.base_layer, custom_module_cls)

        outputs_after = peft_model(inputs)  # does not raise
        assert torch.allclose(outputs_before, outputs_after)

        sd_after = peft_model.state_dict()
        assert sd_before.keys() == sd_after.keys()
        for key in sd_before.keys():
            assert torch.allclose(sd_before[key], sd_after[key])

    def test_override_lora_linear(self, custom_lora_cls):
        # in this test, we check if users can override default PEFT behavior by supplying a custom lora class that is
        # being used instead of lora.Linear
        model = AutoModelForCausalLM.from_pretrained("facebook/opt-125m")
        config = LoraConfig(task_type=TaskType.CAUSAL_LM)
        config._register_custom_module({nn.Linear: custom_lora_cls})
        peft_model = get_peft_model(model, config)
        layers = peft_model.base_model.model.model.decoder.layers
        for layer in layers:
            assert isinstance(layer.self_attn.v_proj, custom_lora_cls)
            assert isinstance(layer.self_attn.q_proj, custom_lora_cls)

    def test_custom_lora_layer_issues_warning(self, custom_module_cls, custom_lora_cls, model_cls, recwarn):
        # users will get a warning if they target a layer type that is not officially supported
        model = model_cls()
        config = LoraConfig(target_modules=["lin0", "my_module", "lin1"])
        config._register_custom_module({custom_module_cls: custom_lora_cls})

        get_peft_model(model, config)
        # check warning message
        msg = (
            "Unsupported layer type '<class 'tests.test_custom_models.TestDynamicDispatch.custom_module_cls."
            "<locals>.MyModule'>' encountered, proceed at your own risk."
        )
        assert str(recwarn.list[-1].message) == msg

    def test_target_layer_without_in_features_out_features(self, recwarn):
        # It should be possible for users to target layers even if we cannot determine in_features and out_features.
        # Those are only needed to initialize the LoRA layer via update_layer, so as long as users take care of that,
        # they should be good and not require those attributes to exist
        from peft.tuners import lora

        class MyModel(nn.Module):
            def __init__(self):
                super().__init__()
                self.lstm = nn.LSTM(10, 20)

        class MyLora(nn.Module, lora.LoraLayer):
            def __init__(self, base_layer, adapter_name, **kwargs):
                super().__init__()
                lora.LoraLayer.__init__(self, base_layer, **kwargs)
                self._active_adapter = adapter_name

        model = MyModel()
        # check that in_features and out_features attributes don't exist on LSTM
        assert not hasattr(model.lstm, "in_features")
        assert not hasattr(model.lstm, "out_features")

        config = LoraConfig(target_modules=["lstm"])
        config._register_custom_module({nn.LSTM: MyLora})
        peft_model = get_peft_model(model, config)

        # check that custom LoRA layer is correctly applied
        assert isinstance(peft_model.base_model.lstm, MyLora)
        assert isinstance(peft_model.base_model.lstm.base_layer, nn.LSTM)

        # we should still get a warning message
        msg = "Unsupported layer type '<class 'torch.nn.modules.rnn.LSTM'>' encountered, proceed at your own risk."
        assert str(recwarn.list[-1].message) == msg<|MERGE_RESOLUTION|>--- conflicted
+++ resolved
@@ -464,7 +464,6 @@
         {"n_frequency": 10, "target_modules": ["lin0"]},
         {"n_frequency": 10, "target_modules": ["lin1"]},
     ),
-<<<<<<< HEAD
     # Note: Currently, we cannot target lin0 and lin1 with different adapters when using VeRA. The reason is that the
     # first adapter being created will result in a vera_A or vera_B shape that is too small for the next adapter
     # (remember that VeRA shares these parameters across all layers), which results in an error.
@@ -475,7 +474,6 @@
         {"target_modules": ["lin0"], "init_weights": False},
         {"target_modules": ["lin0"], "init_weights": False},
     ),
-=======
     (
         "HRA Same",
         "hra",
@@ -490,7 +488,6 @@
         {"target_modules": ["lin0"], "init_weights": False},
         {"target_modules": ["lin1"], "init_weights": False},
     ),
->>>>>>> 52684952
 ]
 
 PREFIXES = {
