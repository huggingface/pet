#!/usr/bin/env python3

# coding=utf-8
# Copyright 2023-present the HuggingFace Inc. team.
#
# Licensed under the Apache License, Version 2.0 (the "License");
# you may not use this file except in compliance with the License.
# You may obtain a copy of the License at
#
#     http://www.apache.org/licenses/LICENSE-2.0
#
# Unless required by applicable law or agreed to in writing, software
# distributed under the License is distributed on an "AS IS" BASIS,
# WITHOUT WARRANTIES OR CONDITIONS OF ANY KIND, either express or implied.
# See the License for the specific language governing permissions and
# limitations under the License.
import copy
import tempfile
import unittest

import torch
from parameterized import parameterized
from torch import nn
from transformers.pytorch_utils import Conv1D

from peft import IA3Config, LoraConfig, PeftModel, get_peft_model

from .testing_common import PeftCommonTester


# MLP is a vanilla FF network with only linear layers
# EmbConv1D has an embedding and a Conv1D layer
# Conv2D has a Conv2D layer
TEST_CASES = [
    ("Vanilla MLP 1", "MLP", LoraConfig, {"target_modules": "lin0"}),
    ("Vanilla MLP 2", "MLP", LoraConfig, {"target_modules": ["lin0"]}),
    ("Vanilla MLP 3", "MLP", LoraConfig, {"target_modules": ["lin1"]}),
    ("Vanilla MLP 4", "MLP", LoraConfig, {"target_modules": ["lin0", "lin1"]}),
    ("Vanilla MLP 5", "MLP", LoraConfig, {"target_modules": ["lin0"], "modules_to_save": ["lin1"]}),
    (
        "Vanilla MLP 6",
        "MLP",
        LoraConfig,
        {
            "target_modules": ["lin0"],
            "lora_alpha": 4,
            "lora_dropout": 0.1,
        },
    ),
    ("Embedding + transformers Conv1D 1", "EmbConv1D", LoraConfig, {"target_modules": ["conv1d"]}),
    ("Embedding + transformers Conv1D 2", "EmbConv1D", LoraConfig, {"target_modules": ["emb"]}),
    ("Embedding + transformers Conv1D 3", "EmbConv1D", LoraConfig, {"target_modules": ["emb", "conv1d"]}),
    ("Conv2d 1", "Conv2d", LoraConfig, {"target_modules": ["conv2d"]}),
    ("Conv2d 2", "Conv2d", LoraConfig, {"target_modules": ["conv2d", "lin0"]}),
]


class MLP(nn.Module):
    def __init__(self):
        super().__init__()
        self.lin0 = nn.Linear(10, 20)
        self.relu = nn.ReLU()
        self.drop = nn.Dropout(0.5)
        self.lin1 = nn.Linear(20, 2)
        self.sm = nn.LogSoftmax(dim=-1)

    def forward(self, X):
        X = X.float()
        X = self.lin0(X)
        X = self.relu(X)
        X = self.drop(X)
        X = self.lin1(X)
        X = self.sm(X)
        return X


class ModelEmbConv1D(nn.Module):
    def __init__(self):
        super().__init__()
        self.emb = nn.Embedding(100, 5)
        self.conv1d = Conv1D(1, 5)
        self.relu = nn.ReLU()
        self.flat = nn.Flatten()
        self.lin0 = nn.Linear(10, 2)

    def forward(self, X):
        X = self.emb(X)
        X = self.conv1d(X)
        X = self.relu(X)
        X = self.flat(X)
        X = self.lin0(X)
        return X


class ModelConv2D(nn.Module):
    def __init__(self):
        super().__init__()
        self.conv2d = nn.Conv2d(5, 10, 3)
        self.relu = nn.ReLU()
        self.flat = nn.Flatten()
        self.lin0 = nn.Linear(10, 2)

    def forward(self, X):
        X = X.float().reshape(2, 5, 3, 3)
        X = self.conv2d(X)
        X = self.relu(X)
        X = self.flat(X)
        X = self.lin0(X)
        return X


class MockTransformerWrapper:
    """Mock class to behave like a transformers model.

    This is needed because the tests initialize the model by calling transformers_class.from_pretrained.

    """

    @classmethod
    def from_pretrained(cls, model_id):
        # set the seed so that from_pretrained always returns the same model
        torch.manual_seed(0)

        if model_id == "MLP":
            return MLP()

        if model_id == "EmbConv1D":
            return ModelEmbConv1D()

        if model_id == "Conv2d":
            return ModelConv2D()

        raise ValueError(f"model_id {model_id} not implemented")


class PeftCustomModelTester(unittest.TestCase, PeftCommonTester):
    """TODO"""

    transformers_class = MockTransformerWrapper

    def prepare_inputs_for_testing(self):
        X = torch.arange(90).view(9, 10).to(self.torch_device)
        return {"X": X}

    @parameterized.expand(TEST_CASES)
    def test_attributes_parametrized(self, test_name, model_id, config_cls, config_kwargs):
        self._test_model_attr(model_id, config_cls, config_kwargs)

    @parameterized.expand(TEST_CASES)
    def test_adapter_name(self, test_name, model_id, config_cls, config_kwargs):
        self._test_adapter_name(model_id, config_cls, config_kwargs)

    @parameterized.expand(TEST_CASES)
    def test_prepare_for_training_parametrized(self, test_name, model_id, config_cls, config_kwargs):
        # This test does not work with custom models because it assumes that
        # there is always a method get_input_embeddings that returns a layer
        # which does not need updates. Instead, a new test is added below that
        # checks that LoRA works as expected.
        pass

    @parameterized.expand(TEST_CASES)
    def test_save_pretrained(self, test_name, model_id, config_cls, config_kwargs):
        self._test_save_pretrained(model_id, config_cls, config_kwargs)

    @parameterized.expand(TEST_CASES)
    def test_from_pretrained_config_construction(self, test_name, model_id, config_cls, config_kwargs):
        self._test_from_pretrained_config_construction(model_id, config_cls, config_kwargs)

    @parameterized.expand(TEST_CASES)
    def test_merge_layers(self, test_name, model_id, config_cls, config_kwargs):
        config_kwargs = config_kwargs.copy()
        config_kwargs["init_lora_weights"] = False
        self._test_merge_layers(model_id, config_cls, config_kwargs)

    @parameterized.expand(TEST_CASES)
    def test_generate(self, test_name, model_id, config_cls, config_kwargs):
        # Custom models do not (necessarily) have a generate method, so this test is not performed
        pass

    @parameterized.expand(TEST_CASES)
    def test_generate_half_prec(self, test_name, model_id, config_cls, config_kwargs):
        # Custom models do not (necessarily) have a generate method, so this test is not performed
        pass

    @parameterized.expand(TEST_CASES)
    def test_training_custom_models(self, test_name, model_id, config_cls, config_kwargs):
        self._test_training(model_id, config_cls, config_kwargs)

    @parameterized.expand(TEST_CASES)
    def test_training_custom_models_layer_indexing(self, test_name, model_id, config_cls, config_kwargs):
        # At the moment, layer indexing only works when layer names conform to a specific pattern, which is not
        # guaranteed here. Therefore, this test is not performed.
        pass

    @parameterized.expand(TEST_CASES)
    def test_training_custom_models_gradient_checkpointing(self, test_name, model_id, config_cls, config_kwargs):
        self._test_training_gradient_checkpointing(model_id, config_cls, config_kwargs)

    @parameterized.expand(TEST_CASES)
    def test_inference_safetensors(self, test_name, model_id, config_cls, config_kwargs):
        self._test_inference_safetensors(model_id, config_cls, config_kwargs)

    @parameterized.expand(TEST_CASES)
    def test_peft_model_device_map(self, test_name, model_id, config_cls, config_kwargs):
        self._test_peft_model_device_map(model_id, config_cls, config_kwargs)

    @parameterized.expand(TEST_CASES)
    def test_only_params_are_updated(self, test_name, model_id, config_cls, config_kwargs):
        # An explicit test that when using LoRA on a custom model, only the LoRA parameters are updated during training
        X = self.prepare_inputs_for_testing()
        model = self.transformers_class.from_pretrained(model_id).to(self.torch_device)
        config = config_cls(
            base_model_name_or_path=model_id,
            **config_kwargs,
        )
        model = get_peft_model(model, config)
        model_before = copy.deepcopy(model)

        model.train()
        optimizer = torch.optim.SGD(model.parameters(), lr=0.5)

        # train at least 3 steps for all parameters to be updated (probably this is required because of symmetry
        # breaking of some LoRA layers that are initialized with constants)
        for _ in range(3):
            optimizer.zero_grad()
            y_pred = model(**X)
            loss = y_pred.sum()
            loss.backward()
            optimizer.step()

        tol = 1e-4
        params_before = dict(model_before.named_parameters())
        params_after = dict(model.named_parameters())
        self.assertEqual(params_before.keys(), params_after.keys())
        for name, param_before in params_before.items():
            param_after = params_after[name]
            if ("lora_" in name) or ("modules_to_save" in name):
                # target_modules and modules_to_save _are_ updated
                self.assertFalse(torch.allclose(param_before, param_after, atol=tol, rtol=tol))
            else:
                self.assertTrue(torch.allclose(param_before, param_after, atol=tol, rtol=tol))

    @parameterized.expand(TEST_CASES)
    def test_parameters_after_loading_model(self, test_name, model_id, config_cls, config_kwargs):
        # An explicit test that when loading a trained model, the parameters are loaded correctly
        # see issue #808
        X = self.prepare_inputs_for_testing()
        model = self.transformers_class.from_pretrained(model_id).to(self.torch_device)
        config = config_cls(
            base_model_name_or_path=model_id,
            **config_kwargs,
        )
        model = get_peft_model(model, config)
        model.train()
        optimizer = torch.optim.SGD(model.parameters(), lr=0.5)

        # train at least 3 steps for all parameters to be updated (probably this is required because of symmetry
        # breaking of some LoRA layers that are initialized with constants)
        for _ in range(3):
            optimizer.zero_grad()
            y_pred = model(**X)
            loss = y_pred.sum()
            loss.backward()
            optimizer.step()

        tol = 1e-4
        params_before = dict(model.named_parameters())
        # note: no need to sanity check if parameters were updated at all, this
        # is already covered in the previous test

        with tempfile.TemporaryDirectory() as tmp_dirname:
            model.save_pretrained(tmp_dirname)
            model_from_pretrained = self.transformers_class.from_pretrained(model_id).to(self.torch_device)
            model_from_pretrained = PeftModel.from_pretrained(model_from_pretrained, tmp_dirname)
            params_after = dict(model_from_pretrained.named_parameters())

            self.assertEqual(params_before.keys(), params_after.keys())
            for name, param_before in params_before.items():
                param_after = params_after[name]
                self.assertTrue(torch.allclose(param_before, param_after, atol=tol, rtol=tol))

    @parameterized.expand(TEST_CASES)
    def test_disable_adapters(self, test_name, model_id, config_cls, config_kwargs):
        X = self.prepare_inputs_for_testing()
        model = self.transformers_class.from_pretrained(model_id).to(self.torch_device)
        config = config_cls(
            base_model_name_or_path=model_id,
            **config_kwargs,
        )
        model = get_peft_model(model, config)
        model.eval()
        outputs_before = model(**X)

        model.train()
        optimizer = torch.optim.SGD(model.parameters(), lr=0.01)

        # train at least 3 steps for all parameters to be updated (probably this is required because of symmetry
        # breaking of some LoRA layers that are initialized with constants)
        for _ in range(3):
            optimizer.zero_grad()
            y_pred = model(**X)
            loss = y_pred.sum()
            loss.backward()
            optimizer.step()

        model.eval()
        outputs_after = model(**X)

        with model.disable_adapter():
            outputs_disabled = model(**X)

        # check that after leaving the disable_adapter context, everything is enabled again
        outputs_enabled_after_disable = model(**X)

        self.assertFalse(torch.allclose(outputs_before, outputs_after))
        self.assertTrue(torch.allclose(outputs_before, outputs_disabled))
        self.assertTrue(torch.allclose(outputs_after, outputs_enabled_after_disable))

    @parameterized.expand(TEST_CASES)
    def test_disable_adapter_with_bias_warns(self, test_name, model_id, config_cls, config_kwargs):
        # When training biases in lora, disabling adapters does not reset the biases, so the output is not what users
        # might expect. Therefore, a warning should be given.

        # Note: We test only with custom models since they run really fast. There is really no point in testing the same
        # thing with decoder, encoder_decoder, etc.

        def run_with_disable(config_kwargs, bias):
            config_kwargs = config_kwargs.copy()
            config_kwargs["bias"] = bias
            model = self.transformers_class.from_pretrained(model_id).to(self.torch_device)
            config = config_cls(
                base_model_name_or_path=model_id,
                **config_kwargs,
            )
            peft_model = get_peft_model(model, config)
            with peft_model.disable_adapter():
                pass  # there is nothing to be done

        # check that bias=all and bias=lora_only give a warning with the correct message
        msg_start = "Careful, disabling adapter layers with bias configured to be"
        with self.assertWarns(UserWarning, msg=msg_start):
            run_with_disable(config_kwargs, bias="lora_only")
        with self.assertWarns(UserWarning, msg=msg_start):
            run_with_disable(config_kwargs, bias="all")

        # For bias=none, there is no warning. Unfortunately, AFAIK unittest has no option to assert that no warning is
        # given, therefore, we check that the unittest gives us an AssertionError if we check for a warning
        bias_warning_was_given = False
        try:
            with self.assertWarns(UserWarning) as cm:
                run_with_disable(config_kwargs, bias="none")
                # if we get here, it means there was no AssertionError, i.e. there are warnings -- let's check that they
                # are not related to the bias setting
                if any(warning.message.args[0].startswith(msg_start) for warning in cm.warnings):
                    bias_warning_was_given = True
        except AssertionError:
            # This is good, there was an AssertionError, i.e. there was no warning
            pass
        if bias_warning_was_given:
            # This is bad, there was a warning about the bias when there should not have been any.
            self.fail("There should be no warning when bias is set to 'none'")

    @parameterized.expand(TEST_CASES)
    def test_adding_multiple_adapters_with_bias_raises(self, test_name, model_id, config_cls, config_kwargs):
        self._test_adding_multiple_adapters_with_bias_raises(model_id, config_cls, config_kwargs)


<<<<<<< HEAD
class RequiresGradTester(unittest.TestCase):
    """Test that requires_grad is set correctly in specific circumstances

    # See issue #899.

    This is not specifically tied to custom models, it's just easy to test here and testing it on all types of models
    would be overkill.

    """

    def test_requires_grad_modules_to_save_default(self):
        config = LoraConfig(target_modules=["lin0"], modules_to_save=["lin1"])
        peft_model = get_peft_model(MLP(), config)

        self.assertTrue(peft_model.model.lin1.modules_to_save.default.weight.requires_grad)
        self.assertTrue(peft_model.model.lin1.modules_to_save.default.bias.requires_grad)
        self.assertFalse(peft_model.model.lin1.original_module.weight.requires_grad)
        self.assertFalse(peft_model.model.lin1.original_module.bias.requires_grad)

    def test_requires_grad_modules_to_save_disabling(self):
        config = LoraConfig(target_modules=["lin0"], modules_to_save=["lin1"])
        peft_model = get_peft_model(MLP(), config)

        # when disabling the adapter, the original module's grad should be enabled and vice versa
        peft_model.disable_adapter_layers()
        self.assertFalse(peft_model.model.lin1.modules_to_save.default.weight.requires_grad)
        self.assertFalse(peft_model.model.lin1.modules_to_save.default.bias.requires_grad)
        self.assertTrue(peft_model.model.lin1.original_module.weight.requires_grad)
        self.assertTrue(peft_model.model.lin1.original_module.bias.requires_grad)

        # when re-enabling the adapter, the original module's grad should be disabled and vice versa
        peft_model.enable_adapter_layers()
        self.assertTrue(peft_model.model.lin1.modules_to_save.default.weight.requires_grad)
        self.assertTrue(peft_model.model.lin1.modules_to_save.default.bias.requires_grad)
        self.assertFalse(peft_model.model.lin1.original_module.weight.requires_grad)
        self.assertFalse(peft_model.model.lin1.original_module.bias.requires_grad)

        # when using the disable_adapter context, the original module's grad should be enabled and vice versa
        with peft_model.disable_adapter():
            self.assertFalse(peft_model.model.lin1.modules_to_save.default.weight.requires_grad)
            self.assertFalse(peft_model.model.lin1.modules_to_save.default.bias.requires_grad)
            self.assertTrue(peft_model.model.lin1.original_module.weight.requires_grad)
            self.assertTrue(peft_model.model.lin1.original_module.bias.requires_grad)

        # after context is exited, return to the previous state
        self.assertTrue(peft_model.model.lin1.modules_to_save.default.weight.requires_grad)
        self.assertTrue(peft_model.model.lin1.modules_to_save.default.bias.requires_grad)
        self.assertFalse(peft_model.model.lin1.original_module.weight.requires_grad)
        self.assertFalse(peft_model.model.lin1.original_module.bias.requires_grad)

    def test_requires_grad_modules_to_save_multiple_adapters(self):
        config0 = LoraConfig(target_modules=["lin0"], modules_to_save=["lin1"])
        peft_model = get_peft_model(MLP(), config0)

        config1 = LoraConfig(target_modules=["lin0"], modules_to_save=["lin1"])
        peft_model.add_adapter("adapter1", config1)

        # active adapter is still "default"
        self.assertTrue(peft_model.model.lin1.modules_to_save.default.weight.requires_grad)
        self.assertTrue(peft_model.model.lin1.modules_to_save.default.bias.requires_grad)
        self.assertFalse(peft_model.model.lin1.modules_to_save.adapter1.weight.requires_grad)
        self.assertFalse(peft_model.model.lin1.modules_to_save.adapter1.bias.requires_grad)

        # set config0 as active, should not change anything
        peft_model.set_adapter("default")
        self.assertTrue(peft_model.model.lin1.modules_to_save.default.weight.requires_grad)
        self.assertTrue(peft_model.model.lin1.modules_to_save.default.bias.requires_grad)
        self.assertFalse(peft_model.model.lin1.modules_to_save.adapter1.weight.requires_grad)
        self.assertFalse(peft_model.model.lin1.modules_to_save.adapter1.bias.requires_grad)

        # set config1 as active, should lead to adapter1 requiring grad
        peft_model.set_adapter("adapter1")
        self.assertFalse(peft_model.model.lin1.modules_to_save.default.weight.requires_grad)
        self.assertFalse(peft_model.model.lin1.modules_to_save.default.bias.requires_grad)
        self.assertTrue(peft_model.model.lin1.modules_to_save.adapter1.weight.requires_grad)
        self.assertTrue(peft_model.model.lin1.modules_to_save.adapter1.bias.requires_grad)

    def test_requires_grad_lora_different_targets(self):
        # test two different LoRA adapters that target different modules
        config0 = LoraConfig(target_modules=["lin0"])
        peft_model = get_peft_model(MLP(), config0)

        config1 = LoraConfig(target_modules=["lin1"])
        peft_model.add_adapter("adapter1", config1)

        # active adapter is still "default"
        self.assertTrue(peft_model.model.lin0.lora_A.default.weight.requires_grad)
        self.assertTrue(peft_model.model.lin0.lora_B.default.weight.requires_grad)
        self.assertFalse(peft_model.model.lin1.lora_A.adapter1.weight.requires_grad)
        self.assertFalse(peft_model.model.lin1.lora_B.adapter1.weight.requires_grad)

        # set config0 as active, should not change anything
        peft_model.set_adapter("default")
        self.assertTrue(peft_model.model.lin0.lora_A.default.weight.requires_grad)
        self.assertTrue(peft_model.model.lin0.lora_B.default.weight.requires_grad)
        self.assertFalse(peft_model.model.lin1.lora_A.adapter1.weight.requires_grad)
        self.assertFalse(peft_model.model.lin1.lora_B.adapter1.weight.requires_grad)

        # change activate adapter to adapter1
        peft_model.set_adapter("adapter1")
        self.assertFalse(peft_model.model.lin0.lora_A.default.weight.requires_grad)
        self.assertFalse(peft_model.model.lin0.lora_B.default.weight.requires_grad)
        self.assertTrue(peft_model.model.lin1.lora_A.adapter1.weight.requires_grad)
        self.assertTrue(peft_model.model.lin1.lora_B.adapter1.weight.requires_grad)

        # disable all adapters
        with peft_model.disable_adapter():
            self.assertFalse(peft_model.model.lin0.lora_A.default.weight.requires_grad)
            self.assertFalse(peft_model.model.lin0.lora_B.default.weight.requires_grad)
            self.assertFalse(peft_model.model.lin1.lora_A.adapter1.weight.requires_grad)
            self.assertFalse(peft_model.model.lin1.lora_B.adapter1.weight.requires_grad)

        # after context is exited, return to the previous state
        peft_model.set_adapter("adapter1")
        self.assertFalse(peft_model.model.lin0.lora_A.default.weight.requires_grad)
        self.assertFalse(peft_model.model.lin0.lora_B.default.weight.requires_grad)
        self.assertTrue(peft_model.model.lin1.lora_A.adapter1.weight.requires_grad)
        self.assertTrue(peft_model.model.lin1.lora_B.adapter1.weight.requires_grad)

    def test_requires_grad_lora_same_targets(self):
        # same as previous test, except that LoRA adapters target the same layer
        config0 = LoraConfig(target_modules=["lin0"])
        peft_model = get_peft_model(MLP(), config0)

        config1 = LoraConfig(target_modules=["lin0"])
        peft_model.add_adapter("adapter1", config1)

        # active adapter is still "default"
        self.assertTrue(peft_model.model.lin0.lora_A.default.weight.requires_grad)
        self.assertTrue(peft_model.model.lin0.lora_B.default.weight.requires_grad)
        self.assertFalse(peft_model.model.lin0.lora_A.adapter1.weight.requires_grad)
        self.assertFalse(peft_model.model.lin0.lora_B.adapter1.weight.requires_grad)

        # set config0 as active, should not change anything
        peft_model.set_adapter("default")
        self.assertTrue(peft_model.model.lin0.lora_A.default.weight.requires_grad)
        self.assertTrue(peft_model.model.lin0.lora_B.default.weight.requires_grad)
        self.assertFalse(peft_model.model.lin0.lora_A.adapter1.weight.requires_grad)
        self.assertFalse(peft_model.model.lin0.lora_B.adapter1.weight.requires_grad)

        # change activate adapter to adapter1
        peft_model.set_adapter("adapter1")
        self.assertFalse(peft_model.model.lin0.lora_A.default.weight.requires_grad)
        self.assertFalse(peft_model.model.lin0.lora_B.default.weight.requires_grad)
        self.assertTrue(peft_model.model.lin0.lora_A.adapter1.weight.requires_grad)
        self.assertTrue(peft_model.model.lin0.lora_B.adapter1.weight.requires_grad)

        # disable all adapters
        with peft_model.disable_adapter():
            self.assertFalse(peft_model.model.lin0.lora_A.default.weight.requires_grad)
            self.assertFalse(peft_model.model.lin0.lora_B.default.weight.requires_grad)
            self.assertFalse(peft_model.model.lin0.lora_A.adapter1.weight.requires_grad)
            self.assertFalse(peft_model.model.lin0.lora_B.adapter1.weight.requires_grad)

        # after context is exited, return to the previous state
        peft_model.set_adapter("adapter1")
        self.assertFalse(peft_model.model.lin0.lora_A.default.weight.requires_grad)
        self.assertFalse(peft_model.model.lin0.lora_B.default.weight.requires_grad)
        self.assertTrue(peft_model.model.lin0.lora_A.adapter1.weight.requires_grad)
        self.assertTrue(peft_model.model.lin0.lora_B.adapter1.weight.requires_grad)

    def test_requires_grad_ia3_different_targets(self):
        # test two different IA3 adapters that target different modules
        config0 = IA3Config(target_modules=["lin0"], feedforward_modules=["lin0"])
        peft_model = get_peft_model(MLP(), config0)

        config1 = IA3Config(target_modules=["lin1"], feedforward_modules=["lin1"])
        peft_model.add_adapter("adapter1", config1)

        # active adapter is still "default"
        self.assertTrue(peft_model.model.lin0.ia3_l.default.requires_grad)
        self.assertFalse(peft_model.model.lin1.ia3_l.adapter1.requires_grad)

        # set config0 as active, should not change anything
        peft_model.set_adapter("default")
        self.assertTrue(peft_model.model.lin0.ia3_l.default.requires_grad)
        self.assertFalse(peft_model.model.lin1.ia3_l.adapter1.requires_grad)

        # change activate adapter to adapter1
        peft_model.set_adapter("adapter1")
        self.assertFalse(peft_model.model.lin0.ia3_l.default.requires_grad)
        self.assertTrue(peft_model.model.lin1.ia3_l.adapter1.requires_grad)

        # disable all adapters
        with peft_model.disable_adapter():
            self.assertFalse(peft_model.model.lin0.ia3_l.default.requires_grad)
            self.assertFalse(peft_model.model.lin1.ia3_l.adapter1.requires_grad)

        # after context is exited, return to the previous state
        peft_model.set_adapter("adapter1")
        self.assertFalse(peft_model.model.lin0.ia3_l.default.requires_grad)
        self.assertTrue(peft_model.model.lin1.ia3_l.adapter1.requires_grad)

    def test_requires_grad_ia3_same_targets(self):
        # same as previous test, except that IA3 adapters target the same layer
        config0 = IA3Config(target_modules=["lin0"], feedforward_modules=["lin0"])
        peft_model = get_peft_model(MLP(), config0)

        config1 = IA3Config(target_modules=["lin0"], feedforward_modules=["lin1"])
        peft_model.add_adapter("adapter1", config1)

        # active adapter is still "default"
        self.assertTrue(peft_model.model.lin0.ia3_l.default.requires_grad)
        self.assertFalse(peft_model.model.lin0.ia3_l.adapter1.requires_grad)

        # set config0 as active, should not change anything
        peft_model.set_adapter("default")
        self.assertTrue(peft_model.model.lin0.ia3_l.default.requires_grad)
        self.assertFalse(peft_model.model.lin0.ia3_l.adapter1.requires_grad)

        # change activate adapter to adapter1
        peft_model.set_adapter("adapter1")
        self.assertFalse(peft_model.model.lin0.ia3_l.default.requires_grad)
        self.assertTrue(peft_model.model.lin0.ia3_l.adapter1.requires_grad)

        # disable all adapters
        with peft_model.disable_adapter():
            self.assertFalse(peft_model.model.lin0.ia3_l.default.requires_grad)
            self.assertFalse(peft_model.model.lin0.ia3_l.adapter1.requires_grad)

        # after context is exited, return to the previous state
        peft_model.set_adapter("adapter1")
        self.assertFalse(peft_model.model.lin0.ia3_l.default.requires_grad)
        self.assertTrue(peft_model.model.lin0.ia3_l.adapter1.requires_grad)
=======
class TestRepr(unittest.TestCase):
    """Tests related to the repr of adapted models"""

    def test_repr_lora_linear(self):
        config = LoraConfig(target_modules=["lin0"])
        model = get_peft_model(MLP(), config)
        print_output = repr(model.model.lin0)
        self.assertTrue(print_output.startswith("Linear"))
        self.assertTrue("in_features=10, out_features=20" in print_output)
        self.assertTrue("lora_A" in print_output)
        self.assertTrue("lora_B" in print_output)
        self.assertTrue("default" in print_output)

    def test_repr_lora_embedding(self):
        config = LoraConfig(target_modules=["emb"])
        model = get_peft_model(ModelEmbConv1D(), config)
        print_output = repr(model.model.emb)
        self.assertTrue(print_output.startswith("Embedding"))
        self.assertTrue("100, 5" in print_output)
        self.assertTrue("lora_embedding_A" in print_output)
        self.assertTrue("lora_embedding_B" in print_output)
        self.assertTrue("default" in print_output)

    def test_repr_lora_conv1d(self):
        config = LoraConfig(target_modules=["conv1d"])
        model = get_peft_model(ModelEmbConv1D(), config)
        print_output = repr(model.model.conv1d)
        self.assertTrue(print_output.startswith("Linear"))
        self.assertTrue("in_features=5, out_features=1" in print_output)
        self.assertTrue("lora_A" in print_output)
        self.assertTrue("lora_B" in print_output)
        self.assertTrue("default" in print_output)

    def test_repr_lora_conv2d(self):
        config = LoraConfig(target_modules=["conv2d"])
        model = get_peft_model(ModelConv2D(), config)
        print_output = repr(model.model.conv2d)
        self.assertTrue(print_output.startswith("Conv2d"))
        self.assertTrue("5, 10" in print_output)
        self.assertTrue("kernel_size=(3, 3)" in print_output)
        self.assertTrue("stride=(1, 1)" in print_output)
        self.assertTrue("lora_A" in print_output)
        self.assertTrue("lora_B" in print_output)
        self.assertTrue("default" in print_output)
>>>>>>> 4c611f40
<|MERGE_RESOLUTION|>--- conflicted
+++ resolved
@@ -365,232 +365,6 @@
         self._test_adding_multiple_adapters_with_bias_raises(model_id, config_cls, config_kwargs)
 
 
-<<<<<<< HEAD
-class RequiresGradTester(unittest.TestCase):
-    """Test that requires_grad is set correctly in specific circumstances
-
-    # See issue #899.
-
-    This is not specifically tied to custom models, it's just easy to test here and testing it on all types of models
-    would be overkill.
-
-    """
-
-    def test_requires_grad_modules_to_save_default(self):
-        config = LoraConfig(target_modules=["lin0"], modules_to_save=["lin1"])
-        peft_model = get_peft_model(MLP(), config)
-
-        self.assertTrue(peft_model.model.lin1.modules_to_save.default.weight.requires_grad)
-        self.assertTrue(peft_model.model.lin1.modules_to_save.default.bias.requires_grad)
-        self.assertFalse(peft_model.model.lin1.original_module.weight.requires_grad)
-        self.assertFalse(peft_model.model.lin1.original_module.bias.requires_grad)
-
-    def test_requires_grad_modules_to_save_disabling(self):
-        config = LoraConfig(target_modules=["lin0"], modules_to_save=["lin1"])
-        peft_model = get_peft_model(MLP(), config)
-
-        # when disabling the adapter, the original module's grad should be enabled and vice versa
-        peft_model.disable_adapter_layers()
-        self.assertFalse(peft_model.model.lin1.modules_to_save.default.weight.requires_grad)
-        self.assertFalse(peft_model.model.lin1.modules_to_save.default.bias.requires_grad)
-        self.assertTrue(peft_model.model.lin1.original_module.weight.requires_grad)
-        self.assertTrue(peft_model.model.lin1.original_module.bias.requires_grad)
-
-        # when re-enabling the adapter, the original module's grad should be disabled and vice versa
-        peft_model.enable_adapter_layers()
-        self.assertTrue(peft_model.model.lin1.modules_to_save.default.weight.requires_grad)
-        self.assertTrue(peft_model.model.lin1.modules_to_save.default.bias.requires_grad)
-        self.assertFalse(peft_model.model.lin1.original_module.weight.requires_grad)
-        self.assertFalse(peft_model.model.lin1.original_module.bias.requires_grad)
-
-        # when using the disable_adapter context, the original module's grad should be enabled and vice versa
-        with peft_model.disable_adapter():
-            self.assertFalse(peft_model.model.lin1.modules_to_save.default.weight.requires_grad)
-            self.assertFalse(peft_model.model.lin1.modules_to_save.default.bias.requires_grad)
-            self.assertTrue(peft_model.model.lin1.original_module.weight.requires_grad)
-            self.assertTrue(peft_model.model.lin1.original_module.bias.requires_grad)
-
-        # after context is exited, return to the previous state
-        self.assertTrue(peft_model.model.lin1.modules_to_save.default.weight.requires_grad)
-        self.assertTrue(peft_model.model.lin1.modules_to_save.default.bias.requires_grad)
-        self.assertFalse(peft_model.model.lin1.original_module.weight.requires_grad)
-        self.assertFalse(peft_model.model.lin1.original_module.bias.requires_grad)
-
-    def test_requires_grad_modules_to_save_multiple_adapters(self):
-        config0 = LoraConfig(target_modules=["lin0"], modules_to_save=["lin1"])
-        peft_model = get_peft_model(MLP(), config0)
-
-        config1 = LoraConfig(target_modules=["lin0"], modules_to_save=["lin1"])
-        peft_model.add_adapter("adapter1", config1)
-
-        # active adapter is still "default"
-        self.assertTrue(peft_model.model.lin1.modules_to_save.default.weight.requires_grad)
-        self.assertTrue(peft_model.model.lin1.modules_to_save.default.bias.requires_grad)
-        self.assertFalse(peft_model.model.lin1.modules_to_save.adapter1.weight.requires_grad)
-        self.assertFalse(peft_model.model.lin1.modules_to_save.adapter1.bias.requires_grad)
-
-        # set config0 as active, should not change anything
-        peft_model.set_adapter("default")
-        self.assertTrue(peft_model.model.lin1.modules_to_save.default.weight.requires_grad)
-        self.assertTrue(peft_model.model.lin1.modules_to_save.default.bias.requires_grad)
-        self.assertFalse(peft_model.model.lin1.modules_to_save.adapter1.weight.requires_grad)
-        self.assertFalse(peft_model.model.lin1.modules_to_save.adapter1.bias.requires_grad)
-
-        # set config1 as active, should lead to adapter1 requiring grad
-        peft_model.set_adapter("adapter1")
-        self.assertFalse(peft_model.model.lin1.modules_to_save.default.weight.requires_grad)
-        self.assertFalse(peft_model.model.lin1.modules_to_save.default.bias.requires_grad)
-        self.assertTrue(peft_model.model.lin1.modules_to_save.adapter1.weight.requires_grad)
-        self.assertTrue(peft_model.model.lin1.modules_to_save.adapter1.bias.requires_grad)
-
-    def test_requires_grad_lora_different_targets(self):
-        # test two different LoRA adapters that target different modules
-        config0 = LoraConfig(target_modules=["lin0"])
-        peft_model = get_peft_model(MLP(), config0)
-
-        config1 = LoraConfig(target_modules=["lin1"])
-        peft_model.add_adapter("adapter1", config1)
-
-        # active adapter is still "default"
-        self.assertTrue(peft_model.model.lin0.lora_A.default.weight.requires_grad)
-        self.assertTrue(peft_model.model.lin0.lora_B.default.weight.requires_grad)
-        self.assertFalse(peft_model.model.lin1.lora_A.adapter1.weight.requires_grad)
-        self.assertFalse(peft_model.model.lin1.lora_B.adapter1.weight.requires_grad)
-
-        # set config0 as active, should not change anything
-        peft_model.set_adapter("default")
-        self.assertTrue(peft_model.model.lin0.lora_A.default.weight.requires_grad)
-        self.assertTrue(peft_model.model.lin0.lora_B.default.weight.requires_grad)
-        self.assertFalse(peft_model.model.lin1.lora_A.adapter1.weight.requires_grad)
-        self.assertFalse(peft_model.model.lin1.lora_B.adapter1.weight.requires_grad)
-
-        # change activate adapter to adapter1
-        peft_model.set_adapter("adapter1")
-        self.assertFalse(peft_model.model.lin0.lora_A.default.weight.requires_grad)
-        self.assertFalse(peft_model.model.lin0.lora_B.default.weight.requires_grad)
-        self.assertTrue(peft_model.model.lin1.lora_A.adapter1.weight.requires_grad)
-        self.assertTrue(peft_model.model.lin1.lora_B.adapter1.weight.requires_grad)
-
-        # disable all adapters
-        with peft_model.disable_adapter():
-            self.assertFalse(peft_model.model.lin0.lora_A.default.weight.requires_grad)
-            self.assertFalse(peft_model.model.lin0.lora_B.default.weight.requires_grad)
-            self.assertFalse(peft_model.model.lin1.lora_A.adapter1.weight.requires_grad)
-            self.assertFalse(peft_model.model.lin1.lora_B.adapter1.weight.requires_grad)
-
-        # after context is exited, return to the previous state
-        peft_model.set_adapter("adapter1")
-        self.assertFalse(peft_model.model.lin0.lora_A.default.weight.requires_grad)
-        self.assertFalse(peft_model.model.lin0.lora_B.default.weight.requires_grad)
-        self.assertTrue(peft_model.model.lin1.lora_A.adapter1.weight.requires_grad)
-        self.assertTrue(peft_model.model.lin1.lora_B.adapter1.weight.requires_grad)
-
-    def test_requires_grad_lora_same_targets(self):
-        # same as previous test, except that LoRA adapters target the same layer
-        config0 = LoraConfig(target_modules=["lin0"])
-        peft_model = get_peft_model(MLP(), config0)
-
-        config1 = LoraConfig(target_modules=["lin0"])
-        peft_model.add_adapter("adapter1", config1)
-
-        # active adapter is still "default"
-        self.assertTrue(peft_model.model.lin0.lora_A.default.weight.requires_grad)
-        self.assertTrue(peft_model.model.lin0.lora_B.default.weight.requires_grad)
-        self.assertFalse(peft_model.model.lin0.lora_A.adapter1.weight.requires_grad)
-        self.assertFalse(peft_model.model.lin0.lora_B.adapter1.weight.requires_grad)
-
-        # set config0 as active, should not change anything
-        peft_model.set_adapter("default")
-        self.assertTrue(peft_model.model.lin0.lora_A.default.weight.requires_grad)
-        self.assertTrue(peft_model.model.lin0.lora_B.default.weight.requires_grad)
-        self.assertFalse(peft_model.model.lin0.lora_A.adapter1.weight.requires_grad)
-        self.assertFalse(peft_model.model.lin0.lora_B.adapter1.weight.requires_grad)
-
-        # change activate adapter to adapter1
-        peft_model.set_adapter("adapter1")
-        self.assertFalse(peft_model.model.lin0.lora_A.default.weight.requires_grad)
-        self.assertFalse(peft_model.model.lin0.lora_B.default.weight.requires_grad)
-        self.assertTrue(peft_model.model.lin0.lora_A.adapter1.weight.requires_grad)
-        self.assertTrue(peft_model.model.lin0.lora_B.adapter1.weight.requires_grad)
-
-        # disable all adapters
-        with peft_model.disable_adapter():
-            self.assertFalse(peft_model.model.lin0.lora_A.default.weight.requires_grad)
-            self.assertFalse(peft_model.model.lin0.lora_B.default.weight.requires_grad)
-            self.assertFalse(peft_model.model.lin0.lora_A.adapter1.weight.requires_grad)
-            self.assertFalse(peft_model.model.lin0.lora_B.adapter1.weight.requires_grad)
-
-        # after context is exited, return to the previous state
-        peft_model.set_adapter("adapter1")
-        self.assertFalse(peft_model.model.lin0.lora_A.default.weight.requires_grad)
-        self.assertFalse(peft_model.model.lin0.lora_B.default.weight.requires_grad)
-        self.assertTrue(peft_model.model.lin0.lora_A.adapter1.weight.requires_grad)
-        self.assertTrue(peft_model.model.lin0.lora_B.adapter1.weight.requires_grad)
-
-    def test_requires_grad_ia3_different_targets(self):
-        # test two different IA3 adapters that target different modules
-        config0 = IA3Config(target_modules=["lin0"], feedforward_modules=["lin0"])
-        peft_model = get_peft_model(MLP(), config0)
-
-        config1 = IA3Config(target_modules=["lin1"], feedforward_modules=["lin1"])
-        peft_model.add_adapter("adapter1", config1)
-
-        # active adapter is still "default"
-        self.assertTrue(peft_model.model.lin0.ia3_l.default.requires_grad)
-        self.assertFalse(peft_model.model.lin1.ia3_l.adapter1.requires_grad)
-
-        # set config0 as active, should not change anything
-        peft_model.set_adapter("default")
-        self.assertTrue(peft_model.model.lin0.ia3_l.default.requires_grad)
-        self.assertFalse(peft_model.model.lin1.ia3_l.adapter1.requires_grad)
-
-        # change activate adapter to adapter1
-        peft_model.set_adapter("adapter1")
-        self.assertFalse(peft_model.model.lin0.ia3_l.default.requires_grad)
-        self.assertTrue(peft_model.model.lin1.ia3_l.adapter1.requires_grad)
-
-        # disable all adapters
-        with peft_model.disable_adapter():
-            self.assertFalse(peft_model.model.lin0.ia3_l.default.requires_grad)
-            self.assertFalse(peft_model.model.lin1.ia3_l.adapter1.requires_grad)
-
-        # after context is exited, return to the previous state
-        peft_model.set_adapter("adapter1")
-        self.assertFalse(peft_model.model.lin0.ia3_l.default.requires_grad)
-        self.assertTrue(peft_model.model.lin1.ia3_l.adapter1.requires_grad)
-
-    def test_requires_grad_ia3_same_targets(self):
-        # same as previous test, except that IA3 adapters target the same layer
-        config0 = IA3Config(target_modules=["lin0"], feedforward_modules=["lin0"])
-        peft_model = get_peft_model(MLP(), config0)
-
-        config1 = IA3Config(target_modules=["lin0"], feedforward_modules=["lin1"])
-        peft_model.add_adapter("adapter1", config1)
-
-        # active adapter is still "default"
-        self.assertTrue(peft_model.model.lin0.ia3_l.default.requires_grad)
-        self.assertFalse(peft_model.model.lin0.ia3_l.adapter1.requires_grad)
-
-        # set config0 as active, should not change anything
-        peft_model.set_adapter("default")
-        self.assertTrue(peft_model.model.lin0.ia3_l.default.requires_grad)
-        self.assertFalse(peft_model.model.lin0.ia3_l.adapter1.requires_grad)
-
-        # change activate adapter to adapter1
-        peft_model.set_adapter("adapter1")
-        self.assertFalse(peft_model.model.lin0.ia3_l.default.requires_grad)
-        self.assertTrue(peft_model.model.lin0.ia3_l.adapter1.requires_grad)
-
-        # disable all adapters
-        with peft_model.disable_adapter():
-            self.assertFalse(peft_model.model.lin0.ia3_l.default.requires_grad)
-            self.assertFalse(peft_model.model.lin0.ia3_l.adapter1.requires_grad)
-
-        # after context is exited, return to the previous state
-        peft_model.set_adapter("adapter1")
-        self.assertFalse(peft_model.model.lin0.ia3_l.default.requires_grad)
-        self.assertTrue(peft_model.model.lin0.ia3_l.adapter1.requires_grad)
-=======
 class TestRepr(unittest.TestCase):
     """Tests related to the repr of adapted models"""
 
@@ -635,4 +409,229 @@
         self.assertTrue("lora_A" in print_output)
         self.assertTrue("lora_B" in print_output)
         self.assertTrue("default" in print_output)
->>>>>>> 4c611f40
+
+
+class RequiresGradTester(unittest.TestCase):
+    """Test that requires_grad is set correctly in specific circumstances
+
+    # See issue #899.
+
+    This is not specifically tied to custom models, it's just easy to test here and testing it on all types of models
+    would be overkill.
+
+    """
+
+    def test_requires_grad_modules_to_save_default(self):
+        config = LoraConfig(target_modules=["lin0"], modules_to_save=["lin1"])
+        peft_model = get_peft_model(MLP(), config)
+
+        self.assertTrue(peft_model.model.lin1.modules_to_save.default.weight.requires_grad)
+        self.assertTrue(peft_model.model.lin1.modules_to_save.default.bias.requires_grad)
+        self.assertFalse(peft_model.model.lin1.original_module.weight.requires_grad)
+        self.assertFalse(peft_model.model.lin1.original_module.bias.requires_grad)
+
+    def test_requires_grad_modules_to_save_disabling(self):
+        config = LoraConfig(target_modules=["lin0"], modules_to_save=["lin1"])
+        peft_model = get_peft_model(MLP(), config)
+
+        # when disabling the adapter, the original module's grad should be enabled and vice versa
+        peft_model.disable_adapter_layers()
+        self.assertFalse(peft_model.model.lin1.modules_to_save.default.weight.requires_grad)
+        self.assertFalse(peft_model.model.lin1.modules_to_save.default.bias.requires_grad)
+        self.assertTrue(peft_model.model.lin1.original_module.weight.requires_grad)
+        self.assertTrue(peft_model.model.lin1.original_module.bias.requires_grad)
+
+        # when re-enabling the adapter, the original module's grad should be disabled and vice versa
+        peft_model.enable_adapter_layers()
+        self.assertTrue(peft_model.model.lin1.modules_to_save.default.weight.requires_grad)
+        self.assertTrue(peft_model.model.lin1.modules_to_save.default.bias.requires_grad)
+        self.assertFalse(peft_model.model.lin1.original_module.weight.requires_grad)
+        self.assertFalse(peft_model.model.lin1.original_module.bias.requires_grad)
+
+        # when using the disable_adapter context, the original module's grad should be enabled and vice versa
+        with peft_model.disable_adapter():
+            self.assertFalse(peft_model.model.lin1.modules_to_save.default.weight.requires_grad)
+            self.assertFalse(peft_model.model.lin1.modules_to_save.default.bias.requires_grad)
+            self.assertTrue(peft_model.model.lin1.original_module.weight.requires_grad)
+            self.assertTrue(peft_model.model.lin1.original_module.bias.requires_grad)
+
+        # after context is exited, return to the previous state
+        self.assertTrue(peft_model.model.lin1.modules_to_save.default.weight.requires_grad)
+        self.assertTrue(peft_model.model.lin1.modules_to_save.default.bias.requires_grad)
+        self.assertFalse(peft_model.model.lin1.original_module.weight.requires_grad)
+        self.assertFalse(peft_model.model.lin1.original_module.bias.requires_grad)
+
+    def test_requires_grad_modules_to_save_multiple_adapters(self):
+        config0 = LoraConfig(target_modules=["lin0"], modules_to_save=["lin1"])
+        peft_model = get_peft_model(MLP(), config0)
+
+        config1 = LoraConfig(target_modules=["lin0"], modules_to_save=["lin1"])
+        peft_model.add_adapter("adapter1", config1)
+
+        # active adapter is still "default"
+        self.assertTrue(peft_model.model.lin1.modules_to_save.default.weight.requires_grad)
+        self.assertTrue(peft_model.model.lin1.modules_to_save.default.bias.requires_grad)
+        self.assertFalse(peft_model.model.lin1.modules_to_save.adapter1.weight.requires_grad)
+        self.assertFalse(peft_model.model.lin1.modules_to_save.adapter1.bias.requires_grad)
+
+        # set config0 as active, should not change anything
+        peft_model.set_adapter("default")
+        self.assertTrue(peft_model.model.lin1.modules_to_save.default.weight.requires_grad)
+        self.assertTrue(peft_model.model.lin1.modules_to_save.default.bias.requires_grad)
+        self.assertFalse(peft_model.model.lin1.modules_to_save.adapter1.weight.requires_grad)
+        self.assertFalse(peft_model.model.lin1.modules_to_save.adapter1.bias.requires_grad)
+
+        # set config1 as active, should lead to adapter1 requiring grad
+        peft_model.set_adapter("adapter1")
+        self.assertFalse(peft_model.model.lin1.modules_to_save.default.weight.requires_grad)
+        self.assertFalse(peft_model.model.lin1.modules_to_save.default.bias.requires_grad)
+        self.assertTrue(peft_model.model.lin1.modules_to_save.adapter1.weight.requires_grad)
+        self.assertTrue(peft_model.model.lin1.modules_to_save.adapter1.bias.requires_grad)
+
+    def test_requires_grad_lora_different_targets(self):
+        # test two different LoRA adapters that target different modules
+        config0 = LoraConfig(target_modules=["lin0"])
+        peft_model = get_peft_model(MLP(), config0)
+
+        config1 = LoraConfig(target_modules=["lin1"])
+        peft_model.add_adapter("adapter1", config1)
+
+        # active adapter is still "default"
+        self.assertTrue(peft_model.model.lin0.lora_A.default.weight.requires_grad)
+        self.assertTrue(peft_model.model.lin0.lora_B.default.weight.requires_grad)
+        self.assertFalse(peft_model.model.lin1.lora_A.adapter1.weight.requires_grad)
+        self.assertFalse(peft_model.model.lin1.lora_B.adapter1.weight.requires_grad)
+
+        # set config0 as active, should not change anything
+        peft_model.set_adapter("default")
+        self.assertTrue(peft_model.model.lin0.lora_A.default.weight.requires_grad)
+        self.assertTrue(peft_model.model.lin0.lora_B.default.weight.requires_grad)
+        self.assertFalse(peft_model.model.lin1.lora_A.adapter1.weight.requires_grad)
+        self.assertFalse(peft_model.model.lin1.lora_B.adapter1.weight.requires_grad)
+
+        # change activate adapter to adapter1
+        peft_model.set_adapter("adapter1")
+        self.assertFalse(peft_model.model.lin0.lora_A.default.weight.requires_grad)
+        self.assertFalse(peft_model.model.lin0.lora_B.default.weight.requires_grad)
+        self.assertTrue(peft_model.model.lin1.lora_A.adapter1.weight.requires_grad)
+        self.assertTrue(peft_model.model.lin1.lora_B.adapter1.weight.requires_grad)
+
+        # disable all adapters
+        with peft_model.disable_adapter():
+            self.assertFalse(peft_model.model.lin0.lora_A.default.weight.requires_grad)
+            self.assertFalse(peft_model.model.lin0.lora_B.default.weight.requires_grad)
+            self.assertFalse(peft_model.model.lin1.lora_A.adapter1.weight.requires_grad)
+            self.assertFalse(peft_model.model.lin1.lora_B.adapter1.weight.requires_grad)
+
+        # after context is exited, return to the previous state
+        peft_model.set_adapter("adapter1")
+        self.assertFalse(peft_model.model.lin0.lora_A.default.weight.requires_grad)
+        self.assertFalse(peft_model.model.lin0.lora_B.default.weight.requires_grad)
+        self.assertTrue(peft_model.model.lin1.lora_A.adapter1.weight.requires_grad)
+        self.assertTrue(peft_model.model.lin1.lora_B.adapter1.weight.requires_grad)
+
+    def test_requires_grad_lora_same_targets(self):
+        # same as previous test, except that LoRA adapters target the same layer
+        config0 = LoraConfig(target_modules=["lin0"])
+        peft_model = get_peft_model(MLP(), config0)
+
+        config1 = LoraConfig(target_modules=["lin0"])
+        peft_model.add_adapter("adapter1", config1)
+
+        # active adapter is still "default"
+        self.assertTrue(peft_model.model.lin0.lora_A.default.weight.requires_grad)
+        self.assertTrue(peft_model.model.lin0.lora_B.default.weight.requires_grad)
+        self.assertFalse(peft_model.model.lin0.lora_A.adapter1.weight.requires_grad)
+        self.assertFalse(peft_model.model.lin0.lora_B.adapter1.weight.requires_grad)
+
+        # set config0 as active, should not change anything
+        peft_model.set_adapter("default")
+        self.assertTrue(peft_model.model.lin0.lora_A.default.weight.requires_grad)
+        self.assertTrue(peft_model.model.lin0.lora_B.default.weight.requires_grad)
+        self.assertFalse(peft_model.model.lin0.lora_A.adapter1.weight.requires_grad)
+        self.assertFalse(peft_model.model.lin0.lora_B.adapter1.weight.requires_grad)
+
+        # change activate adapter to adapter1
+        peft_model.set_adapter("adapter1")
+        self.assertFalse(peft_model.model.lin0.lora_A.default.weight.requires_grad)
+        self.assertFalse(peft_model.model.lin0.lora_B.default.weight.requires_grad)
+        self.assertTrue(peft_model.model.lin0.lora_A.adapter1.weight.requires_grad)
+        self.assertTrue(peft_model.model.lin0.lora_B.adapter1.weight.requires_grad)
+
+        # disable all adapters
+        with peft_model.disable_adapter():
+            self.assertFalse(peft_model.model.lin0.lora_A.default.weight.requires_grad)
+            self.assertFalse(peft_model.model.lin0.lora_B.default.weight.requires_grad)
+            self.assertFalse(peft_model.model.lin0.lora_A.adapter1.weight.requires_grad)
+            self.assertFalse(peft_model.model.lin0.lora_B.adapter1.weight.requires_grad)
+
+        # after context is exited, return to the previous state
+        peft_model.set_adapter("adapter1")
+        self.assertFalse(peft_model.model.lin0.lora_A.default.weight.requires_grad)
+        self.assertFalse(peft_model.model.lin0.lora_B.default.weight.requires_grad)
+        self.assertTrue(peft_model.model.lin0.lora_A.adapter1.weight.requires_grad)
+        self.assertTrue(peft_model.model.lin0.lora_B.adapter1.weight.requires_grad)
+
+    def test_requires_grad_ia3_different_targets(self):
+        # test two different IA3 adapters that target different modules
+        config0 = IA3Config(target_modules=["lin0"], feedforward_modules=["lin0"])
+        peft_model = get_peft_model(MLP(), config0)
+
+        config1 = IA3Config(target_modules=["lin1"], feedforward_modules=["lin1"])
+        peft_model.add_adapter("adapter1", config1)
+
+        # active adapter is still "default"
+        self.assertTrue(peft_model.model.lin0.ia3_l.default.requires_grad)
+        self.assertFalse(peft_model.model.lin1.ia3_l.adapter1.requires_grad)
+
+        # set config0 as active, should not change anything
+        peft_model.set_adapter("default")
+        self.assertTrue(peft_model.model.lin0.ia3_l.default.requires_grad)
+        self.assertFalse(peft_model.model.lin1.ia3_l.adapter1.requires_grad)
+
+        # change activate adapter to adapter1
+        peft_model.set_adapter("adapter1")
+        self.assertFalse(peft_model.model.lin0.ia3_l.default.requires_grad)
+        self.assertTrue(peft_model.model.lin1.ia3_l.adapter1.requires_grad)
+
+        # disable all adapters
+        with peft_model.disable_adapter():
+            self.assertFalse(peft_model.model.lin0.ia3_l.default.requires_grad)
+            self.assertFalse(peft_model.model.lin1.ia3_l.adapter1.requires_grad)
+
+        # after context is exited, return to the previous state
+        peft_model.set_adapter("adapter1")
+        self.assertFalse(peft_model.model.lin0.ia3_l.default.requires_grad)
+        self.assertTrue(peft_model.model.lin1.ia3_l.adapter1.requires_grad)
+
+    def test_requires_grad_ia3_same_targets(self):
+        # same as previous test, except that IA3 adapters target the same layer
+        config0 = IA3Config(target_modules=["lin0"], feedforward_modules=["lin0"])
+        peft_model = get_peft_model(MLP(), config0)
+
+        config1 = IA3Config(target_modules=["lin0"], feedforward_modules=["lin1"])
+        peft_model.add_adapter("adapter1", config1)
+
+        # active adapter is still "default"
+        self.assertTrue(peft_model.model.lin0.ia3_l.default.requires_grad)
+        self.assertFalse(peft_model.model.lin0.ia3_l.adapter1.requires_grad)
+
+        # set config0 as active, should not change anything
+        peft_model.set_adapter("default")
+        self.assertTrue(peft_model.model.lin0.ia3_l.default.requires_grad)
+        self.assertFalse(peft_model.model.lin0.ia3_l.adapter1.requires_grad)
+
+        # change activate adapter to adapter1
+        peft_model.set_adapter("adapter1")
+        self.assertFalse(peft_model.model.lin0.ia3_l.default.requires_grad)
+        self.assertTrue(peft_model.model.lin0.ia3_l.adapter1.requires_grad)
+
+        # disable all adapters
+        with peft_model.disable_adapter():
+            self.assertFalse(peft_model.model.lin0.ia3_l.default.requires_grad)
+            self.assertFalse(peft_model.model.lin0.ia3_l.adapter1.requires_grad)
+
+        # after context is exited, return to the previous state
+        peft_model.set_adapter("adapter1")
+        self.assertFalse(peft_model.model.lin0.ia3_l.default.requires_grad)
+        self.assertTrue(peft_model.model.lin0.ia3_l.adapter1.requires_grad)