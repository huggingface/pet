#!/usr/bin/env python3

# coding=utf-8
# Copyright 2023-present the HuggingFace Inc. team.
#
# Licensed under the Apache License, Version 2.0 (the "License");
# you may not use this file except in compliance with the License.
# You may obtain a copy of the License at
#
#     http://www.apache.org/licenses/LICENSE-2.0
#
# Unless required by applicable law or agreed to in writing, software
# distributed under the License is distributed on an "AS IS" BASIS,
# WITHOUT WARRANTIES OR CONDITIONS OF ANY KIND, either express or implied.
# See the License for the specific language governing permissions and
# limitations under the License.
import copy
import os
import re
import shutil
import tempfile
import time
import unittest
from contextlib import contextmanager
from functools import partial

import pytest
import torch
from parameterized import parameterized
from safetensors.torch import load_file as safe_load_file
from torch import nn
from transformers import AutoModelForCausalLM, AutoModelForSequenceClassification
from transformers.pytorch_utils import Conv1D

from peft import (
    AdaLoraConfig,
    BOFTConfig,
    FourierFTConfig,
    HRAConfig,
    IA3Config,
    LNTuningConfig,
    LoHaConfig,
    LoKrConfig,
    LoraConfig,
    OFTConfig,
    PeftModel,
    TaskType,
    VeraConfig,
    get_peft_model,
)
from peft.tuners.tuners_utils import BaseTunerLayer
from peft.utils import ModulesToSaveWrapper, infer_device

from .testing_common import PeftCommonTester
from .testing_utils import get_state_dict, require_torch_gpu


# MLP is a vanilla FF network with only linear layers
# EmbConv1D has an embedding and a Conv1D layer
# Conv2D has a Conv2D layer
TEST_CASES = [
    ########
    # LoRA #
    ########
    ("Vanilla MLP 1 LoRA", "MLP", LoraConfig, {"target_modules": "lin0"}),
    ("Vanilla MLP 2 LoRA", "MLP", LoraConfig, {"target_modules": ["lin0"]}),
    ("Vanilla MLP 3 LoRA", "MLP", LoraConfig, {"target_modules": ["lin1"]}),
    ("Vanilla MLP 4 LoRA", "MLP", LoraConfig, {"target_modules": ["lin0", "lin1"]}),
    ("Vanilla MLP 5 LoRA", "MLP", LoraConfig, {"target_modules": ["lin0"], "modules_to_save": ["lin1"]}),
    (
        "Vanilla MLP 6 LoRA",
        "MLP",
        LoraConfig,
        {
            "target_modules": ["lin0"],
            "lora_alpha": 4,
            "lora_dropout": 0.1,
        },
    ),
    ("Vanilla MLP 7 LoRA with DoRA", "MLP", LoraConfig, {"target_modules": ["lin0"], "use_dora": True}),
    ("Vanilla MLP 8 LoRA with DoRA", "MLP", LoraConfig, {"target_modules": ["lin0", "lin1"], "use_dora": True}),
    (
        "Vanilla MLP 9 LoRA with DoRA",
        "MLP",
        LoraConfig,
        {"target_modules": "lin1", "use_dora": True, "lora_alpha": 32},
    ),
    ("Embedding + transformers Conv1D 1 LoRA", "EmbConv1D", LoraConfig, {"target_modules": ["conv1d"]}),
    ("Embedding + transformers Conv1D 2 LoRA", "EmbConv1D", LoraConfig, {"target_modules": ["emb"]}),
    ("Embedding + transformers Conv1D 3 LoRA", "EmbConv1D", LoraConfig, {"target_modules": ["emb", "conv1d"]}),
    ("Conv2d 1 LoRA", "Conv2d", LoraConfig, {"target_modules": ["conv2d"]}),
    ("Conv2d 2 LoRA", "Conv2d", LoraConfig, {"target_modules": ["conv2d", "lin0"]}),
    ("Conv2d 1 LoRA with DoRA", "Conv2d", LoraConfig, {"target_modules": ["conv2d"], "use_dora": True}),
    ("Conv2d 2 LoRA with DoRA", "Conv2d", LoraConfig, {"target_modules": ["conv2d", "lin0"], "use_dora": True}),
    ("MHA 1 LoRA", "MHA", LoraConfig, {"target_modules": ["mha"]}),
    ("MHA 2 LoRA", "MHA", LoraConfig, {"target_modules": ["mha", "lin0"]}),
    #######
    # IA³ #
    #######
    ("Vanilla MLP 1 IA3", "MLP", IA3Config, {"target_modules": "lin0", "feedforward_modules": []}),
    ("Vanilla MLP 2 IA3", "MLP", IA3Config, {"target_modules": "lin0", "feedforward_modules": "lin0"}),
    ("Vanilla MLP 3 IA3", "MLP", IA3Config, {"target_modules": ["lin0"], "feedforward_modules": []}),
    ("Vanilla MLP 4 IA3", "MLP", IA3Config, {"target_modules": ["lin0"], "feedforward_modules": ["lin0"]}),
    ("Vanilla MLP 5 IA3", "MLP", IA3Config, {"target_modules": ["lin1"], "feedforward_modules": []}),
    ("Vanilla MLP 6 IA3", "MLP", IA3Config, {"target_modules": ["lin1"], "feedforward_modules": ["lin1"]}),
    (
        "Vanilla MLP 7 IA3",
        "MLP",
        IA3Config,
        {"target_modules": ["lin0", "lin1"], "feedforward_modules": []},
    ),
    (
        "Vanilla MLP 8 IA3",
        "MLP",
        IA3Config,
        {"target_modules": ["lin0", "lin1"], "feedforward_modules": ["lin0", "lin1"]},
    ),
    (
        "Vanilla MLP 9 IA3",
        "MLP",
        IA3Config,
        {"target_modules": ["lin0"], "modules_to_save": ["lin1"], "feedforward_modules": ["lin0"]},
    ),
    (
        "transformers Conv1D 1 IA3",
        "EmbConv1D",
        IA3Config,
        {"target_modules": ["conv1d"], "feedforward_modules": ["conv1d"]},
    ),
    (
        "transformers Conv1D 2 IA3",
        "EmbConv1D",
        IA3Config,
        {"target_modules": ["conv1d", "lin0"], "feedforward_modules": ["conv1d", "lin0"]},
    ),
    (
        "transformers Conv1D 1 IA3",
        "EmbConv1D",
        IA3Config,
        {"target_modules": ["conv1d"], "feedforward_modules": ["conv1d"], "modules_to_save": ["lin1"]},
    ),
    ("Conv2d 1 IA3", "Conv2d", IA3Config, {"target_modules": ["conv2d"], "feedforward_modules": []}),
    ("Conv2d 2 IA3", "Conv2d", IA3Config, {"target_modules": ["conv2d"], "feedforward_modules": ["conv2d"]}),
    (
        "Conv2d 3 IA3",
        "Conv2d",
        IA3Config,
        {"target_modules": ["conv2d", "lin0"], "feedforward_modules": []},
    ),
    (
        "Conv2d 4 IA3",
        "Conv2d",
        IA3Config,
        {"target_modules": ["conv2d", "lin0"], "feedforward_modules": ["conv2d"]},
    ),
    (
        "Conv2d 5 IA3",
        "Conv2d",
        IA3Config,
        {"target_modules": ["conv2d", "lin0"], "feedforward_modules": ["conv2d", "lin0"]},
    ),
    ########
    # LoHa #
    ########
    ("Vanilla MLP 1 LOHA", "MLP", LoHaConfig, {"target_modules": "lin0"}),
    ("Vanilla MLP 2 LOHA", "MLP", LoHaConfig, {"target_modules": ["lin0"]}),
    ("Vanilla MLP 3 LOHA", "MLP", LoHaConfig, {"target_modules": ["lin1"]}),
    ("Vanilla MLP 4 LOHA", "MLP", LoHaConfig, {"target_modules": ["lin0", "lin1"]}),
    ("Vanilla MLP 5 LOHA", "MLP", LoHaConfig, {"target_modules": ["lin0"], "modules_to_save": ["lin1"]}),
    (
        "Vanilla MLP 6 LOHA",
        "MLP",
        LoHaConfig,
        {
            "target_modules": ["lin0"],
            "alpha": 4,
            "module_dropout": 0.1,
        },
    ),
    ("Vanilla MLP 7 LOHA", "MLP", LoHaConfig, {"target_modules": "lin0", "rank_dropout": 0.5}),
    ("Conv2d 1 LOHA", "Conv2d", LoHaConfig, {"target_modules": ["conv2d"]}),
    ("Conv2d 2 LOHA", "Conv2d", LoHaConfig, {"target_modules": ["conv2d", "lin0"]}),
    ("Conv2d 3 LOHA", "Conv2d", LoHaConfig, {"target_modules": ["conv2d"], "use_effective_conv2d": True}),
    ("Conv2d 4 LOHA", "Conv2d", LoHaConfig, {"target_modules": ["conv2d", "lin0"], "use_effective_conv2d": True}),
    # LoKr
    ("Vanilla MLP 1 LOKR", "MLP", LoKrConfig, {"target_modules": "lin0"}),
    ("Vanilla MLP 2 LOKR", "MLP", LoKrConfig, {"target_modules": ["lin0"]}),
    ("Vanilla MLP 3 LOKR", "MLP", LoKrConfig, {"target_modules": ["lin1"]}),
    ("Vanilla MLP 4 LOKR", "MLP", LoKrConfig, {"target_modules": ["lin0", "lin1"]}),
    ("Vanilla MLP 5 LOKR", "MLP", LoKrConfig, {"target_modules": ["lin0"], "modules_to_save": ["lin1"]}),
    (
        "Vanilla MLP 6 LOKR",
        "MLP",
        LoKrConfig,
        {
            "target_modules": ["lin0"],
            "alpha": 4,
            "module_dropout": 0.1,
        },
    ),
    ("Vanilla MLP 7 LOKR", "MLP", LoKrConfig, {"target_modules": "lin0", "rank_dropout": 0.5}),
    ("Vanilla MLP 8 LOKR", "MLP", LoKrConfig, {"target_modules": "lin0", "decompose_both": True, "r": 1, "alpha": 1}),
    ("Conv2d 1 LOKR", "Conv2d", LoKrConfig, {"target_modules": ["conv2d"]}),
    ("Conv2d 2 LOKR", "Conv2d", LoKrConfig, {"target_modules": ["conv2d", "lin0"]}),
    ("Conv2d 3 LOKR", "Conv2d", LoKrConfig, {"target_modules": ["conv2d"], "use_effective_conv2d": True}),
    ("Conv2d 4 LOKR", "Conv2d", LoKrConfig, {"target_modules": ["conv2d", "lin0"], "use_effective_conv2d": True}),
    (
        "Conv2d 5 LOKR",
        "Conv2d",
        LoKrConfig,
        {"target_modules": ["conv2d", "lin0"], "use_effective_conv2d": True, "decompose_both": True},
    ),
    (
        "Conv2d 6 LOKR",
        "Conv2d",
        LoKrConfig,
        {"target_modules": ["conv2d", "lin0"], "use_effective_conv2d": True, "decompose_factor": 4},
    ),
    (
        "Conv2d 7 LOKR",
        "Conv2d",
        LoKrConfig,
        {
            "target_modules": ["conv2d", "lin0"],
            "use_effective_conv2d": True,
            "decompose_both": True,
            "decompose_factor": 4,
        },
    ),
    ########
    # OFT #
    ########
    ("Vanilla MLP 1 OFT", "MLP", OFTConfig, {"target_modules": "lin0"}),
    ("Vanilla MLP 2 OFT", "MLP", OFTConfig, {"target_modules": ["lin0"]}),
    ("Vanilla MLP 5 OFT", "MLP", OFTConfig, {"target_modules": ["lin0"], "modules_to_save": ["lin1"]}),
    (
        "Vanilla MLP 6 OFT",
        "MLP",
        OFTConfig,
        {
            "target_modules": ["lin0"],
            "module_dropout": 0.1,
        },
    ),
    ("Vanilla MLP 7 OFT", "MLP", OFTConfig, {"target_modules": ["lin0"], "coft": True}),
    ("Vanilla MLP 8 OFT", "MLP", OFTConfig, {"target_modules": ["lin0"], "block_share": True}),
    ("Vanilla MLP 9 OFT", "MLP", OFTConfig, {"target_modules": ["lin0"], "coft": True, "block_share": True}),
    ("Conv2d 1 OFT", "Conv2d", OFTConfig, {"target_modules": ["conv2d"]}),
    ("Conv2d 3 OFT", "Conv2d", OFTConfig, {"target_modules": ["conv2d"], "coft": True}),
    ("Conv2d 4 OFT", "Conv2d", OFTConfig, {"target_modules": ["conv2d"], "block_share": True}),
    ("Conv2d 5 OFT", "Conv2d", OFTConfig, {"target_modules": ["conv2d"], "coft": True, "block_share": True}),
    ########
    # HRA #
    ########
    ("Vanilla MLP 1 HRA", "MLP", HRAConfig, {"target_modules": "lin0"}),
    ("Vanilla MLP 2 HRA", "MLP", HRAConfig, {"target_modules": ["lin0"]}),
    ("Vanilla MLP 3 HRA", "MLP", HRAConfig, {"target_modules": ["lin0", "lin1"]}),
    ("Vanilla MLP 5 HRA", "MLP", HRAConfig, {"target_modules": ["lin0"], "modules_to_save": ["lin1"]}),
    ("Conv2d 1 HRA", "Conv2d", HRAConfig, {"target_modules": ["conv2d"]}),
    #############
    # LN Tuning #
    #############
    ("LayerNorm 1 LNTuning", "MLP_LayerNorm", LNTuningConfig, {"target_modules": "layernorm0"}),
    ("LayerNorm 2 LNTuning", "MLP_LayerNorm", LNTuningConfig, {"target_modules": ["layernorm0"]}),
    (
        "LayerNorm 3 LNTuning",
        "MLP_LayerNorm",
        LNTuningConfig,
        {"target_modules": ["layernorm0"], "modules_to_save": ["layernorm1"]},
    ),
    ("Linear 4 LNTuning", "MLP_LayerNorm", LNTuningConfig, {"target_modules": "lin0"}),
    ("Linear 5 LNTuning", "MLP_LayerNorm", LNTuningConfig, {"target_modules": ["lin0"]}),
    ########
    # BOFT #
    ########
    ("Vanilla MLP 1 BOFT", "MLP", BOFTConfig, {"target_modules": ["lin1"], "boft_block_size": 2}),
    (
        "Vanilla MLP 2 BOFT",
        "MLP",
        BOFTConfig,
        {"target_modules": ["lin1"], "modules_to_save": ["lin0"], "boft_block_size": 2},
    ),
    (
        "Vanilla MLP 3 BOFT",
        "MLP",
        BOFTConfig,
        {
            "target_modules": ["lin1"],
            "boft_block_size": 2,
            "boft_dropout": 0.1,
        },
    ),
    (
        "Vanilla MLP 4 BOFT",
        "MLP",
        BOFTConfig,
        {"target_modules": ["lin1"], "boft_block_size": 2, "boft_block_num": 0, "boft_n_butterfly_factor": 1},
    ),
    (
        "Vanilla MLP 5 BOFT",
        "MLP",
        BOFTConfig,
        {"target_modules": ["lin1"], "boft_block_size": 0, "boft_block_num": 2, "boft_n_butterfly_factor": 1},
    ),
    (
        "Vanilla MLP 6 BOFT",
        "MLP",
        BOFTConfig,
        {"target_modules": ["lin1"], "boft_block_size": 10, "boft_block_num": 0, "boft_n_butterfly_factor": 2},
    ),
    (
        "Conv2d 1 BOFT",
        "Conv2d",
        BOFTConfig,
        {"target_modules": ["conv2d"], "boft_block_size": 45, "boft_block_num": 0, "boft_n_butterfly_factor": 1},
    ),
    (
        "Conv2d 2 BOFT",
        "Conv2d",
        BOFTConfig,
        {"target_modules": ["conv2d"], "boft_block_size": 0, "boft_block_num": 1, "boft_n_butterfly_factor": 1},
    ),
    (
        "MLP2 1 BOFT",
        "MLP2",
        BOFTConfig,
        {"target_modules": ["lin1"], "boft_block_size": 2, "boft_block_num": 0, "boft_n_butterfly_factor": 3},
    ),
    (
        "MLP2 2 BOFT",
        "MLP2",
        BOFTConfig,
        {"target_modules": ["lin1"], "boft_block_size": 0, "boft_block_num": 8, "boft_n_butterfly_factor": 3},
    ),
    (
        "Conv2d2 1 BOFT",
        "Conv2d2",
        BOFTConfig,
        {"target_modules": ["conv2d"], "boft_block_size": 2, "boft_block_num": 0, "boft_n_butterfly_factor": 2},
    ),
    (
        "Conv2d2 1 BOFT",
        "Conv2d2",
        BOFTConfig,
        {"target_modules": ["conv2d"], "boft_block_size": 2, "boft_block_num": 0, "boft_n_butterfly_factor": 3},
    ),
    ########
    # VeRA #
    ########
    ("Vanilla MLP 1 VeRA", "MLP", VeraConfig, {"target_modules": "lin0"}),
    ("Vanilla MLP 2 VeRA", "MLP", VeraConfig, {"target_modules": ["lin0"]}),
    ("Vanilla MLP 3 VeRA", "MLP", VeraConfig, {"target_modules": ["lin1"]}),
    ("Vanilla MLP 4 VeRA", "MLP", VeraConfig, {"target_modules": ["lin0", "lin1"]}),
    (
        "Vanilla MLP 5 VeRA",
        "MLP",
        VeraConfig,
        {"target_modules": ["lin0"], "modules_to_save": ["lin1"]},
    ),
    (
        "Embedding + transformers Conv1D 1 VeRA",
        "EmbConv1D",
        VeraConfig,
        {"target_modules": ["conv1d"]},
    ),
    ########
    # FourierFT #
    ########
    ("Vanilla MLP 1 FourierFT", "MLP", FourierFTConfig, {"n_frequency": 10, "target_modules": "lin0"}),
    ("Vanilla MLP 2 FourierFT", "MLP", FourierFTConfig, {"n_frequency": 10, "target_modules": ["lin0"]}),
    ("Vanilla MLP 3 FourierFT", "MLP", FourierFTConfig, {"n_frequency": 10, "target_modules": ["lin1"]}),
    (
        "Vanilla MLP 5 FourierFT",
        "MLP",
        FourierFTConfig,
        {"n_frequency": 10, "target_modules": ["lin0"], "modules_to_save": ["lin1"]},
    ),
    (
        "Vanilla MLP 6 FourierFT",
        "MLP",
        FourierFTConfig,
        {"n_frequency": 10, "target_modules": ["lin0", "lin1"], "modules_to_save": ["lin1"]},
    ),
    (
        "Vanilla MLP 7 FourierFT",
        "MLP",
        FourierFTConfig,
        {
            "n_frequency_pattern": {"lin0": 5, "lin1": 10},
            "target_modules": ["lin0", "lin1"],
            "modules_to_save": ["lin1"],
        },
    ),
]

# For this test matrix, each tuple consists of:
# - test name
# - tuner method
# - config_cls
# - 1st config kwargs
# - 2nd config kwargs
# The model used for this test is `MLP`, which uses linear layers `lin0` and `lin1`
MULTIPLE_ACTIVE_ADAPTERS_TEST_CASES = [
    (
        "LoRA Same",
        "lora",
        LoraConfig,
        {"target_modules": ["lin0"], "init_lora_weights": False},
        {"target_modules": ["lin0"], "init_lora_weights": False},
    ),
    (
        "LoRA Different",
        "lora",
        LoraConfig,
        {"target_modules": ["lin0"], "init_lora_weights": False},
        {"target_modules": ["lin1"], "init_lora_weights": False},
    ),
    (
        "IA3 Same",
        "ia3",
        IA3Config,
        {
            "target_modules": ["lin0"],
            "feedforward_modules": ["lin0"],
            "init_ia3_weights": False,
        },
        {
            "target_modules": ["lin0"],
            "feedforward_modules": ["lin0"],
            "init_ia3_weights": False,
        },
    ),
    (
        "IA3 Different",
        "ia3",
        IA3Config,
        {
            "target_modules": ["lin0"],
            "feedforward_modules": ["lin0"],
            "init_ia3_weights": False,
        },
        {
            "target_modules": ["lin1"],
            "feedforward_modules": ["lin1"],
            "init_ia3_weights": False,
        },
    ),
    (
        "AdaLora Same",
        "adalora",
        AdaLoraConfig,
        {"target_modules": ["lin0"], "init_lora_weights": False, "inference_mode": True},
        {"target_modules": ["lin0"], "init_lora_weights": False, "inference_mode": True},
    ),
    (
        "AdaLora Different",
        "adalora",
        AdaLoraConfig,
        {"target_modules": ["lin0"], "init_lora_weights": False, "inference_mode": True},
        {"target_modules": ["lin1"], "init_lora_weights": False, "inference_mode": True},
    ),
    (
        "FourierFT Same",
        "fourierft",
        FourierFTConfig,
        {"n_frequency": 10, "target_modules": ["lin0"]},
        {"n_frequency": 10, "target_modules": ["lin0"]},
    ),
    (
        "FourierFT Different",
        "fourierft",
        FourierFTConfig,
        {"n_frequency": 10, "target_modules": ["lin0"]},
        {"n_frequency": 10, "target_modules": ["lin1"]},
    ),
    # Note: Currently, we cannot target lin0 and lin1 with different adapters when using VeRA. The reason is that the
    # first adapter being created will result in a vera_A or vera_B shape that is too small for the next adapter
    # (remember that VeRA shares these parameters across all layers), which results in an error.
    (
        "VeRA Same",
        "vera",
        VeraConfig,
        {"target_modules": ["lin0"], "init_weights": False},
        {"target_modules": ["lin0"], "init_weights": False},
    ),
    (
        "HRA Same",
        "hra",
        HRAConfig,
        {"target_modules": ["lin0"], "init_weights": False},
        {"target_modules": ["lin0"], "init_weights": False},
    ),
    (
        "HRA Different",
        "hra",
        HRAConfig,
        {"target_modules": ["lin0"], "init_weights": False},
        {"target_modules": ["lin1"], "init_weights": False},
    ),
]

PREFIXES = {
    IA3Config: "ia3_",
    LoraConfig: "lora_",
    LoHaConfig: "hada_",
    LoKrConfig: "lokr_",
    OFTConfig: "oft_",
    BOFTConfig: "boft_",
    LNTuningConfig: "ln_tuning_",
    VeraConfig: "vera_lambda_",
    FourierFTConfig: "fourierft_",
    HRAConfig: "hra_",
}


class MLP(nn.Module):
    def __init__(self, bias=True):
        super().__init__()
        self.lin0 = nn.Linear(10, 20, bias=bias)
        self.relu = nn.ReLU()
        self.drop = nn.Dropout(0.5)
        self.lin1 = nn.Linear(20, 2, bias=bias)
        self.sm = nn.LogSoftmax(dim=-1)

    def forward(self, X):
        X = X.float()
        X = self.lin0(X)
        X = self.relu(X)
        X = self.drop(X)
        X = self.lin1(X)
        X = self.sm(X)
        return X


class MLP_LayerNorm(nn.Module):
    def __init__(self, bias=True):
        super().__init__()
        self.layernorm0 = nn.LayerNorm(10, 10)
        self.lin0 = nn.Linear(10, 20, bias=bias)
        self.relu = nn.ReLU()
        self.drop = nn.Dropout(0.5)
        self.layernorm1 = nn.LayerNorm(20, 20)
        self.lin1 = nn.Linear(20, 2, bias=bias)
        self.sm = nn.LogSoftmax(dim=-1)

    def forward(self, X):
        X = X.float()
        X = self.layernorm0(X)
        X = self.lin0(X)
        X = self.relu(X)
        X = self.drop(X)
        X = self.layernorm1(X)
        X = self.lin1(X)
        X = self.sm(X)
        return X


class MLP2(nn.Module):
    def __init__(self, bias=True):
        super().__init__()
        self.lin0 = nn.Linear(10, 32, bias=bias)
        self.relu = nn.ReLU()
        self.drop = nn.Dropout(0.5)
        self.lin1 = nn.Linear(32, 2, bias=bias)
        self.sm = nn.LogSoftmax(dim=-1)

    def forward(self, X):
        X = X.float()
        X = self.lin0(X)
        X = self.relu(X)
        X = self.drop(X)
        X = self.lin1(X)
        X = self.sm(X)
        return X


class Block(nn.Module):
    def __init__(self, bias=True):
        super().__init__()
        self.lin0 = nn.Linear(10, 20, bias=bias)
        self.relu = nn.ReLU()
        self.drop = nn.Dropout(0.5)
        self.lin1 = nn.Linear(20, 10, bias=bias)

    def forward(self, X):
        X = X.float()
        X = self.lin0(X)
        X = self.relu(X)
        X = self.drop(X)
        X = self.lin1(X)
        return X


class DeepMLP(nn.Module):
    def __init__(self, bias=True, num_hidden_layers=12):
        super().__init__()
        self.layers = nn.ModuleList([Block(bias=bias) for _ in range(num_hidden_layers)])
        self.out = nn.Linear(10, 2, bias=bias)
        self.sm = nn.LogSoftmax(dim=-1)

    def forward(self, X):
        X = X.float(X)
        for layer in self.layers:
            X = layer(X)
        X = self.out(X)
        X = self.sm(X)
        return X


class ModelEmbConv1D(nn.Module):
    def __init__(self, emb_size=100):
        super().__init__()
        self.emb = nn.Embedding(emb_size, 5)
        self.conv1d = Conv1D(1, 5)
        self.relu = nn.ReLU()
        self.flat = nn.Flatten()
        self.lin0 = nn.Linear(10, 2)
        self.sm = nn.LogSoftmax(dim=-1)

    def forward(self, X):
        X = self.emb(X)
        X = self.conv1d(X)
        X = self.relu(X)
        X = self.flat(X)
        X = self.lin0(X)
        X = self.sm(X)
        return X


class ModelEmbWithEmbeddingUtils(nn.Module):
    # Adds `get_input_embeddings` and `get_output_embeddings` methods to mimic 🤗 transformers models
    def __init__(self):
        super().__init__()
        self.embed_tokens = nn.Embedding(100, 5)
        self.conv1d = Conv1D(1, 5)
        self.relu = nn.ReLU()
        self.flat = nn.Flatten()
        self.lin0 = nn.Linear(10, 2)
        self.sm = nn.LogSoftmax(dim=-1)

    def forward(self, X):
        X = self.embed_tokens(X)
        X = self.conv1d(X)
        X = self.relu(X)
        X = self.flat(X)
        X = self.lin0(X)
        X = self.sm(X)
        return X

    def get_input_embeddings(self):
        return self.embed_tokens

    def get_output_embeddings(self):
        return None


class ModelConv2D(nn.Module):
    def __init__(self):
        super().__init__()
        self.conv2d = nn.Conv2d(5, 10, 3)
        self.relu = nn.ReLU()
        self.flat = nn.Flatten()
        self.lin0 = nn.Linear(10, 2)
        self.sm = nn.LogSoftmax(dim=-1)

    def forward(self, X):
        X = X.float().reshape(-1, 5, 3, 3)
        X = self.conv2d(X)
        X = self.relu(X)
        X = self.flat(X)
        X = self.lin0(X)
        X = self.sm(X)
        return X


class ModelConv2D2(nn.Module):
    def __init__(self):
        super().__init__()
        self.lin0 = nn.Linear(10, 40)
        self.conv2d = nn.Conv2d(8, 32, 3)
        self.relu = nn.ReLU()
        self.flat = nn.Flatten()
        self.lin1 = nn.Linear(32, 2)
        self.sm = nn.LogSoftmax(dim=-1)

    def forward(self, X):
        X = X.float()
        X = self.lin0(X)
        X = self.relu(X)
        X = X.reshape(-1, 8, 3, 3)
        X = self.conv2d(X)
        X = self.relu(X)
        X = self.flat(X)
        X = self.lin1(X)
        X = self.sm(X)
        return X


class ModelMha(nn.Module):
    def __init__(self):
        super().__init__()
        self.mha = nn.MultiheadAttention(10, 2)
        self.lin0 = nn.Linear(10, 2)
        self.sm = nn.LogSoftmax(dim=-1)

    def forward(self, X):
        X = X.float()
        X, _ = self.mha(X, X, X)
        X = self.lin0(X)
        X = self.sm(X)
        return X


class MockTransformerWrapper:
    """Mock class to behave like a transformers model.

    This is needed because the tests initialize the model by calling transformers_class.from_pretrained.

    """

    @classmethod
    def from_pretrained(cls, model_id, torch_dtype=None):
        # set the seed so that from_pretrained always returns the same model
        torch.manual_seed(0)

        if torch_dtype is None:
            torch_dtype = torch.float32

        if model_id == "MLP":
            return MLP().to(torch_dtype)

        if model_id == "EmbConv1D":
            return ModelEmbConv1D().to(torch_dtype)

        if model_id == "Conv2d":
            return ModelConv2D().to(torch_dtype)

        if model_id == "MLP_LayerNorm":
            return MLP_LayerNorm().to(torch_dtype)

        if model_id == "MLP2":
            return MLP2().to(torch_dtype)

        if model_id == "Conv2d2":
            return ModelConv2D2().to(torch_dtype)

        if model_id == "MHA":
            return ModelMha().to(torch_dtype)

        raise ValueError(f"model_id {model_id} not implemented")


class PeftCustomModelTester(unittest.TestCase, PeftCommonTester):
    """TODO"""

    transformers_class = MockTransformerWrapper

    def prepare_inputs_for_testing(self):
        X = torch.arange(90).view(9, 10).to(self.torch_device)
        return {"X": X}

    @parameterized.expand(TEST_CASES)
    def test_attributes_parametrized(self, test_name, model_id, config_cls, config_kwargs):
        self._test_model_attr(model_id, config_cls, config_kwargs)

    @parameterized.expand(TEST_CASES)
    def test_adapter_name(self, test_name, model_id, config_cls, config_kwargs):
        self._test_adapter_name(model_id, config_cls, config_kwargs)

    @parameterized.expand(TEST_CASES)
    def test_prepare_for_training_parametrized(self, test_name, model_id, config_cls, config_kwargs):
        # This test does not work with custom models because it assumes that
        # there is always a method get_input_embeddings that returns a layer
        # which does not need updates. Instead, a new test is added below that
        # checks that LoRA works as expected.
        pass

    @parameterized.expand(TEST_CASES)
    def test_save_pretrained(self, test_name, model_id, config_cls, config_kwargs):
        self._test_save_pretrained(model_id, config_cls, config_kwargs)

    @parameterized.expand(TEST_CASES)
    def test_save_pretrained_pickle(self, test_name, model_id, config_cls, config_kwargs):
        self._test_save_pretrained(model_id, config_cls, config_kwargs, safe_serialization=False)

    @parameterized.expand(TEST_CASES)
    def test_from_pretrained_config_construction(self, test_name, model_id, config_cls, config_kwargs):
        self._test_from_pretrained_config_construction(model_id, config_cls, config_kwargs)

    @parameterized.expand(TEST_CASES)
    def test_merge_layers(self, test_name, model_id, config_cls, config_kwargs):
        config_kwargs = config_kwargs.copy()
        if issubclass(config_cls, LoraConfig):
            config_kwargs["init_lora_weights"] = False
        elif issubclass(config_cls, IA3Config):
            config_kwargs["init_ia3_weights"] = False
        elif issubclass(config_cls, LNTuningConfig):
            pass
        else:
            config_kwargs["init_weights"] = False
        self._test_merge_layers(model_id, config_cls, config_kwargs)

    @parameterized.expand(TEST_CASES)
    def test_merge_layers_fp16(self, test_name, model_id, config_cls, config_kwargs):
        config_kwargs = config_kwargs.copy()
        if issubclass(config_cls, LoraConfig):
            config_kwargs["init_lora_weights"] = False
        elif issubclass(config_cls, IA3Config):
            config_kwargs["init_ia3_weights"] = False
        self._test_merge_layers_fp16(model_id, config_cls, config_kwargs)

    @parameterized.expand(TEST_CASES)
    def test_merge_layers_is_idempotent(self, test_name, model_id, config_cls, config_kwargs):
        # calling merge twice with the same arguments should not change the output
        config_kwargs = config_kwargs.copy()
        if issubclass(config_cls, LoraConfig):
            config_kwargs["init_lora_weights"] = False
        elif issubclass(config_cls, IA3Config):
            config_kwargs["init_ia3_weights"] = False
        self._test_merge_layers_is_idempotent(model_id, config_cls, config_kwargs)

    @parameterized.expand(TEST_CASES)
    def test_safe_merge(self, test_name, model_id, config_cls, config_kwargs):
        # calling merge twice with the same arguments should not change the output
        config_kwargs = config_kwargs.copy()
        if issubclass(config_cls, LoraConfig):
            config_kwargs["init_lora_weights"] = False
        elif issubclass(config_cls, IA3Config):
            config_kwargs["init_ia3_weights"] = False
        elif issubclass(config_cls, LNTuningConfig):
            # LNTuning do not take init_weights
            pass
        else:
            config_kwargs["init_weights"] = False
        self._test_safe_merge(model_id, config_cls, config_kwargs)

    @parameterized.expand(TEST_CASES)
    def test_generate(self, test_name, model_id, config_cls, config_kwargs):
        # Custom models do not (necessarily) have a generate method, so this test is not performed
        pass

    @parameterized.expand(TEST_CASES)
    def test_generate_half_prec(self, test_name, model_id, config_cls, config_kwargs):
        # Custom models do not (necessarily) have a generate method, so this test is not performed
        pass

    @parameterized.expand(TEST_CASES)
    def test_training_custom_models(self, test_name, model_id, config_cls, config_kwargs):
        self._test_training(model_id, config_cls, config_kwargs)

    @parameterized.expand(TEST_CASES)
    def test_training_custom_models_layer_indexing(self, test_name, model_id, config_cls, config_kwargs):
        # At the moment, layer indexing only works when layer names conform to a specific pattern, which is not
        # guaranteed here. Therefore, this test is not performed.
        pass

    @parameterized.expand(TEST_CASES)
    def test_training_custom_models_gradient_checkpointing(self, test_name, model_id, config_cls, config_kwargs):
        self._test_training_gradient_checkpointing(model_id, config_cls, config_kwargs)

    @parameterized.expand(TEST_CASES)
    def test_inference_safetensors(self, test_name, model_id, config_cls, config_kwargs):
        self._test_inference_safetensors(model_id, config_cls, config_kwargs)

    @parameterized.expand(TEST_CASES)
    def test_peft_model_device_map(self, test_name, model_id, config_cls, config_kwargs):
        self._test_peft_model_device_map(model_id, config_cls, config_kwargs)

    @parameterized.expand(TEST_CASES)
    def test_forward_output_finite(self, test_name, model_id, config_cls, config_kwargs):
        X = self.prepare_inputs_for_testing()
        model = self.transformers_class.from_pretrained(model_id).to(self.torch_device)
        config = config_cls(
            base_model_name_or_path=model_id,
            **config_kwargs,
        )
        model = get_peft_model(model, config)
        model.eval()
        with torch.no_grad():
            output = model(**X)
        assert torch.isfinite(output).all()

    @parameterized.expand(TEST_CASES)
    def test_only_params_are_updated(self, test_name, model_id, config_cls, config_kwargs):
        # An explicit test that when using an adapter on a custom model, only the adapter parameters are updated during
        # training
        X = self.prepare_inputs_for_testing()
        model = self.transformers_class.from_pretrained(model_id).to(self.torch_device)
        config = config_cls(
            base_model_name_or_path=model_id,
            **config_kwargs,
        )
        model = get_peft_model(model, config)
        model_before = copy.deepcopy(model)

        model.train()
        # we get exploding gradients with MHA when learning rate is too high
        lr = 0.5 if "mha" not in model_id.lower() else 1e-3
        optimizer = torch.optim.SGD(model.parameters(), lr=lr)

        # train at least 3 steps for all parameters to be updated (probably this is required because of symmetry
        # breaking of some LoRA layers that are initialized with constants)
        for _ in range(3):
            optimizer.zero_grad()
            y_pred = model(**X)
            loss = y_pred.sum()
            loss.backward()
            optimizer.step()

        tol = 1e-4
        params_before = dict(model_before.named_parameters())
        params_after = dict(model.named_parameters())
        assert params_before.keys() == params_after.keys()

        prefix = PREFIXES[config_cls]
        for name, param_before in params_before.items():
            param_after = params_after[name]
            if (prefix in name) or ("modules_to_save" in name):
                # target_modules and modules_to_save _are_ updated
                assert not torch.allclose(param_before, param_after, atol=tol, rtol=tol)
            else:
                assert torch.allclose(param_before, param_after, atol=tol, rtol=tol)

    @parameterized.expand(TEST_CASES)
    def test_parameters_after_loading_model(self, test_name, model_id, config_cls, config_kwargs):
        # An explicit test that when loading a trained model, the parameters are loaded correctly
        # see issue #808
        X = self.prepare_inputs_for_testing()
        model = self.transformers_class.from_pretrained(model_id).to(self.torch_device)
        config = config_cls(
            base_model_name_or_path=model_id,
            **config_kwargs,
        )
        model = get_peft_model(model, config)
        model.train()

        lr = 0.5
        if config_kwargs.get("use_dora"):
            lr = 0.1  # otherwise we get nan
        elif "mha" in model_id.lower():
            # we get exploding gradients with MHA when learning rate is too high
            lr = 1e-3
        optimizer = torch.optim.SGD(model.parameters(), lr=lr)

        # train at least 3 steps for all parameters to be updated (probably this is required because of symmetry
        # breaking of some LoRA layers that are initialized with constants)
        for _ in range(3):
            optimizer.zero_grad()
            y_pred = model(**X)
            loss = y_pred.sum()
            loss.backward()
            optimizer.step()

        tol = 1e-4
        params_before = get_state_dict(model)
        # note: no need to sanity check if parameters were updated at all, this
        # is already covered in the previous test

        with tempfile.TemporaryDirectory() as tmp_dirname:
            model.save_pretrained(tmp_dirname)
            model_from_pretrained = self.transformers_class.from_pretrained(model_id).to(self.torch_device)
            model_from_pretrained = PeftModel.from_pretrained(model_from_pretrained, tmp_dirname)
            params_after = get_state_dict(model_from_pretrained)

            assert params_before.keys() == params_after.keys()
            for name, param_before in params_before.items():
                param_after = params_after[name]
                assert torch.allclose(param_before, param_after, atol=tol, rtol=tol)

    @parameterized.expand(TEST_CASES)
    def test_disable_adapters(self, test_name, model_id, config_cls, config_kwargs):
        X = self.prepare_inputs_for_testing()
        model = self.transformers_class.from_pretrained(model_id).to(self.torch_device).eval()

        outputs_base = model(**X)
        if issubclass(config_cls, FourierFTConfig):
            config_kwargs = config_kwargs.copy()
            config_kwargs["init_weights"] = True
        config = config_cls(
            base_model_name_or_path=model_id,
            **config_kwargs,
        )
        model = get_peft_model(model, config)
        model.eval()
        outputs_before = model(**X)

        assert torch.allclose(outputs_base, outputs_before)

        model.train()
        # EmbConv1D is slow to learn for some reason
        lr = 0.01 if model_id != "EmbConv1D" else 1.0
        if isinstance(config_cls, LNTuningConfig):
            # LayerNorm tuning is slow to learn
            lr = 1.0
        optimizer = torch.optim.SGD(model.parameters(), lr=lr)

        # train at least 3 steps for all parameters to be updated (probably this is required because of symmetry
        # breaking of some LoRA layers that are initialized with constants)
        for _ in range(3):
            optimizer.zero_grad()
            y_pred = model(**X)
            y = torch.arange(len(y_pred)).to(self.torch_device) % 2
            loss = nn.functional.nll_loss(y_pred, y)
            loss.backward()
            optimizer.step()

        model.eval()
        outputs_after = model(**X)

        with model.disable_adapter():
            outputs_disabled = model(**X)

        # check that after leaving the disable_adapter context, everything is enabled again
        outputs_enabled_after_disable = model(**X)

        if self.torch_device == "cpu":
            # LayerNorm is running float32 on cpu, so difference in outputs are smaller
            rtol, atol = 1e-8, 1e-8
        else:
            rtol, atol = 1e-5, 1e-8
        assert not torch.allclose(outputs_before, outputs_after, rtol=rtol, atol=atol)
        assert torch.allclose(outputs_before, outputs_disabled)
        assert torch.allclose(outputs_after, outputs_enabled_after_disable)

    @parameterized.expand(TEST_CASES)
    def test_disable_adapters_with_merging(self, test_name, model_id, config_cls, config_kwargs):
        # same as test_disable_adapters, but with merging
        X = self.prepare_inputs_for_testing()
        model = self.transformers_class.from_pretrained(model_id).to(self.torch_device)
        if issubclass(config_cls, FourierFTConfig):
            config_kwargs = config_kwargs.copy()
            config_kwargs["init_weights"] = True
        config = config_cls(
            base_model_name_or_path=model_id,
            **config_kwargs,
        )
        model = get_peft_model(model, config)
        model.eval()
        outputs_before = model(**X)

        model.train()
        if isinstance(config_cls, LNTuningConfig):
            # LayerNorm tuning is slow to learn
            lr = 1.0
            optimizer = torch.optim.SGD(model.parameters(), lr=lr)
        else:
            # Adam optimizer since SGD isn't great for small models with IA3 + Conv1D
            lr = 0.01
            optimizer = torch.optim.Adam(model.parameters(), lr=lr)

        # train at least 3 steps for all parameters to be updated (probably this is required because of symmetry
        # breaking of some LoRA layers that are initialized with constants)
        for _ in range(3):
            optimizer.zero_grad()
            y_pred = model(**X)
            y = torch.arange(len(y_pred)).to(self.torch_device) % 2
            loss = nn.functional.nll_loss(y_pred, y)
            loss.backward()
            optimizer.step()

        model.eval()
        outputs_unmerged = model(**X)
        model.merge_adapter()
        outputs_after = model(**X)

        with model.disable_adapter():
            outputs_disabled = model(**X)

        # check that after leaving the disable_adapter context, everything is enabled again
        outputs_enabled_after_disable = model(**X)

        atol, rtol = 1e-5, 1e-5  # tolerances higher than defaults since merging introduces some numerical instability

        if issubclass(config_cls, IA3Config) and model_id == "Conv2d":  # more instability with Conv2d + IA3
            atol, rtol = 1e-3, 1e-3

        # check that there is a difference in results after training
        assert not torch.allclose(outputs_before, outputs_after, atol=atol, rtol=rtol)

        if self.torch_device in ["mlu"] and model_id in ["Conv2d"]:
            atol, rtol = 1e-3, 1e-2  # MLU

        # unmerged or merged should make no difference
        assert torch.allclose(outputs_after, outputs_unmerged, atol=atol, rtol=rtol)

        # check that disabling adapters gives the same results as before training
        assert torch.allclose(outputs_before, outputs_disabled, atol=atol, rtol=rtol)

        # check that enabling + disabling adapters does not change the results
        assert torch.allclose(outputs_after, outputs_enabled_after_disable, atol=atol, rtol=rtol)

    @parameterized.expand(TEST_CASES)
    def test_disable_adapter_with_bias_warns(self, test_name, model_id, config_cls, config_kwargs):
        # When training biases in lora, disabling adapters does not reset the biases, so the output is not what users
        # might expect. Therefore, a warning should be given.

        # Note: We test only with custom models since they run really fast. There is really no point in testing the same
        # thing with decoder, encoder_decoder, etc.
        if config_cls != LoraConfig or config_cls != BOFTConfig:
            # skip this test for other configs as bias is specific to Lora
            self.skipTest("Testing bias warnings only for LoraConfig or BOFTConfig")

        if not issubclass(config_cls, (LoraConfig, BOFTConfig)):
            self.skipTest("Bias argument is only supported for LoRA or BOFT models")

        def run_with_disable(config_kwargs, bias):
            config_kwargs = config_kwargs.copy()
            config_kwargs["bias"] = bias
            model = self.transformers_class.from_pretrained(model_id).to(self.torch_device)
            config = config_cls(
                base_model_name_or_path=model_id,
                **config_kwargs,
            )
            peft_model = get_peft_model(model, config)
            with peft_model.disable_adapter():
                pass  # there is nothing to be done

        if config_cls == LoraConfig:
            # check that bias=all and bias=lora_only give a warning with the correct message
            msg_start = "Careful, disabling adapter layers with bias configured to be"
            with pytest.warns(UserWarning, match=msg_start):
                run_with_disable(config_kwargs, bias="lora_only")
            with pytest.warns(UserWarning, match=msg_start):
                run_with_disable(config_kwargs, bias="all")

        if config_cls == BOFTConfig:
            # check that bias=all and bias=boft_only give a warning with the correct message
            msg_start = "Careful, disabling adapter layers with bias configured to be"
            with pytest.warns(UserWarning, match=msg_start):
                run_with_disable(config_kwargs, bias="boft_only")
            with pytest.warns(UserWarning, match=msg_start):
                run_with_disable(config_kwargs, bias="all")

        # For bias=none, there is no warning. Unfortunately, AFAIK unittest has no option to assert that no warning is
        # given, therefore, we check that the unittest gives us an AssertionError if we check for a warning
        bias_warning_was_given = False
        try:
            with self.assertWarns(UserWarning) as cm:
                run_with_disable(config_kwargs, bias="none")
                # if we get here, it means there was no AssertionError, i.e. there are warnings -- let's check that they
                # are not related to the bias setting
                if any(warning.message.args[0].startswith(msg_start) for warning in cm.warnings):
                    bias_warning_was_given = True
        except AssertionError:
            # This is good, there was an AssertionError, i.e. there was no warning
            pass
        if bias_warning_was_given:
            # This is bad, there was a warning about the bias when there should not have been any.
            self.fail("There should be no warning when bias is set to 'none'")

    @parameterized.expand(TEST_CASES)
    def test_active_adapter(self, test_name, model_id, config_cls, config_kwargs):
        model = self.transformers_class.from_pretrained(model_id).to(self.torch_device)
        config = config_cls(
            base_model_name_or_path=model_id,
            **config_kwargs,
        )
        model = get_peft_model(model, config)
        assert model.active_adapters == ["default"]
        assert model.active_adapter == "default"

        # at this stage, "default" is still the activate adapter, "other" is disabled
        model.add_adapter("other", config)
        assert model.active_adapters == ["default"]
        assert model.active_adapter == "default"

        # set "other" as the active adapter
        model.set_adapter("other")
        assert model.active_adapters == ["other"]
        assert model.active_adapter == "other"

        # set both adapters as active
        # Note: On the PeftModel, there cannot be multiple active adapters, so we have to go through model.base_model
        # instead.
        model.base_model.set_adapter(["default", "other"])
        # model.active_adapters works, as it delegates to the base_model
        assert model.active_adapters == ["default", "other"]
        # model.active_adapter would not work, thus we have to check the base_model directly
        assert model.base_model.active_adapter == ["default", "other"]

    @parameterized.expand(TEST_CASES)
    def test_disable_adapters_exiting_context_restores_previous_state(
        self, test_name, model_id, config_cls, config_kwargs
    ):
        # Test that when we exit the disable_adapter context, we correctly restore the enabled state of the modules as
        # they were before the context.
        model = self.transformers_class.from_pretrained(model_id).to(self.torch_device)
        config = config_cls(
            base_model_name_or_path=model_id,
            **config_kwargs,
        )
        model = get_peft_model(model, config)
        tuner_modules = [module for module in model.modules() if isinstance(module, BaseTunerLayer)]

        # all layers should be enabled
        assert all(not module.disable_adapters for module in tuner_modules)
        with model.disable_adapter():
            pass
        # this should not change after exiting the context
        assert all(not module.disable_adapters for module in tuner_modules)

        # now disable all layers
        model.disable_adapter_layers()
        assert all(module.disable_adapters for module in tuner_modules)
        with model.disable_adapter():
            pass
        assert all(module.disable_adapters for module in tuner_modules)

    @parameterized.expand(TEST_CASES)
    def test_disable_adapters_exiting_context_irregular_state(self, test_name, model_id, config_cls, config_kwargs):
        # When we have a model where some adapters are enabled and others are disabled, we should get a warning when
        # entering the disable_adapter context because we cannot correctly restore the state of the adapters from
        # before the context. After exiting the context, all adapters will be enabled, which is the status quo of how
        # we deal with this.
        model = self.transformers_class.from_pretrained(model_id).to(self.torch_device)
        config = config_cls(
            base_model_name_or_path=model_id,
            **config_kwargs,
        )
        model = get_peft_model(model, config)
        tuner_modules = [module for module in model.modules() if isinstance(module, BaseTunerLayer)]

        # now we mix the states, some enabled some not
        if len(tuner_modules) < 2:
            # next check only works with more than 1 tuner module
            return

        # disable a single layer
        tuner_modules[0].enable_adapters(False)
        # sanity check that we have both enabled and disabled layers
        assert {module.disable_adapters for module in tuner_modules} == {True, False}
        # check that we get a warning with irregular states
        msg = "The model contains some adapter layers that are enabled and others that are disabled"
        with self.assertWarnsRegex(UserWarning, expected_regex=msg):
            with model.disable_adapter():
                pass

        # when encountering irregular adapters, we enable all adapters at the end of the context
        assert all(not module.disable_adapters for module in tuner_modules)

    @parameterized.expand(TEST_CASES)
    def test_delete_adapter(self, test_name, model_id, config_cls, config_kwargs):
        self._test_delete_adapter(model_id, config_cls, config_kwargs)

    @parameterized.expand(TEST_CASES)
    def test_delete_inactive_adapter(self, test_name, model_id, config_cls, config_kwargs):
        self._test_delete_inactive_adapter(model_id, config_cls, config_kwargs)

    @parameterized.expand(TEST_CASES)
    def test_adding_multiple_adapters_with_bias_raises(self, test_name, model_id, config_cls, config_kwargs):
        self._test_adding_multiple_adapters_with_bias_raises(model_id, config_cls, config_kwargs)

    def test_weight_bias_attributes(self):
        model = MLP()
        config = LoraConfig(target_modules=["lin0"])
        model = get_peft_model(model, config)
        assert hasattr(model.base_model.model.lin0, "weight")
        assert hasattr(model.base_model.model.lin0, "bias")

    def test_multiple_adapters_automatic_modules_to_save(self):
        # See issue 1574
        # When we use certain task types, PeftModel.modules_to_save is automatically updated to include some extra
        # layers not specified in the PeftConfig. This attribute should be honored for all adapters, not just for
        # the default adapter.
        config0 = LoraConfig(task_type=TaskType.SEQ_CLS)
        config1 = LoraConfig(task_type=TaskType.SEQ_CLS)
        model = AutoModelForSequenceClassification.from_pretrained("bert-base-uncased")
        model = get_peft_model(model, config0)
        # sanity check
        assert model.modules_to_save

        model.add_adapter("other", config1)
        assert "default" in model.base_model.classifier.modules_to_save
        assert "other" in model.base_model.classifier.modules_to_save

    @parameterized.expand([IA3Config, LoHaConfig, LoKrConfig, LoraConfig, OFTConfig, HRAConfig])
    def test_multiple_adapters_mixed_modules_to_save(self, config_cls):
        # See issue 1574
        # Check that we can have a model where one adapter has modules_to_save and the other doesn't. It should be
        # possible to switch between those adapters and to use them.
        if hasattr(config_cls, "feedforward_modules"):  # IA³
            config_cls = partial(config_cls, feedforward_modules=["lin0"])

        config0 = config_cls(target_modules=["lin0"], modules_to_save=["lin1"])
        config1 = config_cls(target_modules=["lin0"])
        model = MLP()
        model = get_peft_model(model, config0).to(self.torch_device)
        model.add_adapter("other", config1)

        assert "default" in model.base_model.lin1.modules_to_save
        assert "other" not in model.base_model.lin1.modules_to_save

        # check that switching adapters and predicting does not raise
        inputs = self.prepare_inputs_for_testing()
        # "default" adapter is active
        model(**inputs)
        # switch to "other" adapter
        model.set_adapter("other")
        model(**inputs)

    @parameterized.expand([IA3Config, LoHaConfig, LoKrConfig, LoraConfig, OFTConfig, HRAConfig])
    def test_multiple_adapters_mixed_modules_to_save_order_switched(self, config_cls):
        # See issue 1574
        # Same test as test_multiple_adapters_mixed_modules_to_save, but this time the 2nd adapter has modules_to_save.
        if hasattr(config_cls, "feedforward_modules"):  # IA³
            config_cls = partial(config_cls, feedforward_modules=["lin0"])

        config0 = config_cls(target_modules=["lin0"])
        config1 = config_cls(target_modules=["lin0"], modules_to_save=["lin1"])
        model = MLP()
        model = get_peft_model(model, config0).to(self.torch_device)
        model.add_adapter("other", config1)

        assert "default" not in model.base_model.lin1.modules_to_save
        assert "other" in model.base_model.lin1.modules_to_save

        # check that switching adapters and predicting does not raise
        inputs = self.prepare_inputs_for_testing()
        # "default" adapter is active
        model(**inputs)
        # switch to "other" adapter
        model.set_adapter("other")
        model(**inputs)

    def test_multiple_adapters_mixed_modules_to_save_merging_adapters(self):
        # See issue 1574
        # This test is similar to test_multiple_adapters_mixed_modules_to_save, but it also checks that merging adapter
        # weights works when one adapter has a modules_to_save and the other hasn't
        config0 = LoraConfig(target_modules=["lin0"], modules_to_save=["lin1"])
        config1 = LoraConfig(target_modules=["lin0"])
        model = MLP()
        model = get_peft_model(model, config0).to(self.torch_device)
        model.add_adapter("other", config1)

        # check that this does not raise
        model.add_weighted_adapter(["default", "other"], weights=[1.0, 1.0], adapter_name="merged")

        # since one of the adapters that was merged has a modules_to_save, that one should be used for the merged
        # adapter
        assert "default" in model.base_model.model.lin1.modules_to_save
        assert "other" not in model.base_model.model.lin1.modules_to_save
        assert "merged" in model.base_model.model.lin1.modules_to_save

        # check that using the merged adapter does not raise
        model.set_adapter("merged")
        inputs = self.prepare_inputs_for_testing()
        model(**inputs)

    def test_multiple_adapters_same_modules_to_save_merging_adapters_raises(self):
        # See issue 1574
        # This test is similar to test_multiple_adapters_mixed_modules_to_save_merging_adapters but here the two
        # adapters target the same module with modules_to_save. In this case, trying to merge the adapter weights
        # should raise an error.
        config0 = LoraConfig(target_modules=["lin0"], modules_to_save=["lin1"])
        config1 = LoraConfig(target_modules=["lin0"], modules_to_save=["lin1"])
        model = MLP()
        model = get_peft_model(model, config0).to(self.torch_device)
        model.add_adapter("other", config1)

        msg = re.escape(
            "Cannot add weighted adapters if they target the same module with modules_to_save, but found 1 such "
            "instance(s)."
        )
        with pytest.raises(ValueError, match=msg):
            model.add_weighted_adapter(["default", "other"], weights=[1.0, 1.0], adapter_name="merged")

    def test_multiple_adapters_seq_cls_mixed_modules_to_save_merging_adapters(self):
        # See issue 1574
        # This test is similar to test_multiple_adapters_mixed_modules_to_save_merging_adapters but uses a SEQ_CLS
        # model like in test_multiple_adapters_automatic_modules_to_save. This should raise an error because the same
        # module is implicitly targeted by modules_to_save twice.
        config0 = LoraConfig(task_type=TaskType.SEQ_CLS)
        config1 = LoraConfig(task_type=TaskType.SEQ_CLS)
        model = AutoModelForSequenceClassification.from_pretrained("bert-base-uncased")
        model = get_peft_model(model, config0)
        model.add_adapter("other", config1)

        msg = re.escape(
            "Cannot add weighted adapters if they target the same module with modules_to_save, but found 1 such "
            "instance(s)."
        )
        with pytest.raises(ValueError, match=msg):
            model.add_weighted_adapter(["default", "other"], weights=[1.0, 1.0], adapter_name="merged")

    def test_existing_model_card(self):
        # ensure that if there is already a model card, it is not overwritten
        model = MLP()
        config = LoraConfig(target_modules=["lin0"])
        model = get_peft_model(model, config)

        with tempfile.TemporaryDirectory() as tmp_dirname:
            # create a model card
            text = "---\nmeta: hello\n---\nThis is a model card\n"
            with open(os.path.join(tmp_dirname, "README.md"), "w") as f:
                f.write(text)

            model.save_pretrained(tmp_dirname)
            with open(os.path.join(tmp_dirname, "README.md")) as f:
                model_card = f.read()

        assert "library_name: peft" in model_card
        assert "meta: hello" in model_card
        assert "This is a model card" in model_card

    def test_non_existing_model_card(self):
        # ensure that if there is already a model card, it is not overwritten
        model = MLP()
        config = LoraConfig(target_modules=["lin0"])
        model = get_peft_model(model, config)

        with tempfile.TemporaryDirectory() as tmp_dirname:
            model.save_pretrained(tmp_dirname)
            with open(os.path.join(tmp_dirname, "README.md")) as f:
                model_card = f.read()

        assert "library_name: peft" in model_card
        # rough check that the model card is pre-filled
        assert len(model_card) > 1000

    @parameterized.expand(["auto", True, False])
    def test_targeting_lora_to_embedding_layer(self, save_embedding_layers):
        model = ModelEmbWithEmbeddingUtils()
        config = LoraConfig(target_modules=["embed_tokens", "lin0"], init_lora_weights=False)
        model = get_peft_model(model, config)

        with tempfile.TemporaryDirectory() as tmp_dirname:
            if save_embedding_layers == "auto":
                # assert warning
                msg_start = "Setting `save_embedding_layers` to `True` as embedding layers found in `target_modules`."
                with pytest.warns(UserWarning, match=msg_start):
                    model.save_pretrained(tmp_dirname, save_embedding_layers=save_embedding_layers)
            else:
                model.save_pretrained(tmp_dirname, save_embedding_layers=save_embedding_layers)
            from safetensors.torch import load_file as safe_load_file

            state_dict = safe_load_file(os.path.join(tmp_dirname, "adapter_model.safetensors"))
            if save_embedding_layers in ["auto", True]:
                assert "base_model.model.embed_tokens.base_layer.weight" in state_dict
                assert torch.allclose(
                    model.base_model.model.embed_tokens.base_layer.weight,
                    state_dict["base_model.model.embed_tokens.base_layer.weight"],
                )
            else:
                assert "base_model.model.embed_tokens.base_layer.weight" not in state_dict
            del state_dict

    @parameterized.expand(["auto", True, False])
    def test_targeting_lora_to_embedding_layer_non_transformers(self, save_embedding_layers):
        model = ModelEmbConv1D()
        config = LoraConfig(target_modules=["emb", "lin0"], init_lora_weights=False)
        model = get_peft_model(model, config)

        with tempfile.TemporaryDirectory() as tmp_dirname:
            if save_embedding_layers is True:
                with pytest.warns(
                    UserWarning,
                    match=r"Could not identify embedding layer\(s\) because the model is not a 🤗 transformers model\.",
                ):
                    model.save_pretrained(tmp_dirname, save_embedding_layers=save_embedding_layers)
            else:
                model.save_pretrained(tmp_dirname, save_embedding_layers=save_embedding_layers)
            from safetensors.torch import load_file as safe_load_file

            state_dict = safe_load_file(os.path.join(tmp_dirname, "adapter_model.safetensors"))
            assert "base_model.model.emb.base_layer.weight" not in state_dict
            del state_dict

    def test_load_resized_embedding_ignore_mismatched_sizes(self):
        # issue #1605
        # Make it possible to load a LoRA layer that targets an embedding layer even if the sizes mismatch by passing
        # ignore_mismatched_sizes=True
        model = ModelEmbConv1D(emb_size=100)
        config = LoraConfig(target_modules=["emb", "lin0"], init_lora_weights=False)
        model = get_peft_model(model, config)

        # note: not using the context manager here because it fails on Windows CI for some reason
        tmp_dirname = tempfile.mkdtemp()
        try:
            model.save_pretrained(tmp_dirname)
            model = ModelEmbConv1D(emb_size=105)

            # first check that this raises
            with pytest.raises(RuntimeError) as exc:
                PeftModel.from_pretrained(model, tmp_dirname)
            msg = exc.value.args[0]
            assert "size mismatch" in msg and "100" in msg and "105" in msg

            # does not raise
            PeftModel.from_pretrained(model, tmp_dirname, ignore_mismatched_sizes=True)
        finally:
            try:
                shutil.rmtree(tmp_dirname)
            except PermissionError:
                # windows error
                pass

    @parameterized.expand(
        [
            LoraConfig(target_modules=["lin0"], init_lora_weights=False),
            LoKrConfig(target_modules=["lin0"], init_weights=False),
            LoHaConfig(target_modules=["lin0"], init_weights=False),
            AdaLoraConfig(target_modules=["lin0"], init_lora_weights=False),
            IA3Config(target_modules=["lin0"], feedforward_modules=["lin0"], init_ia3_weights=False),
            OFTConfig(target_modules=["lin0"], init_weights=False),
            BOFTConfig(target_modules=["lin0"], init_weights=False, boft_block_size=2),
            HRAConfig(target_modules=["lin0"], init_weights=False),
        ]
    )
    def test_adapter_name_makes_no_difference(self, config0):
        # It should not matter whether we use the default adapter name or a custom one
        model_cls = MLP
        input = torch.arange(90).reshape(9, 10).to(self.torch_device)

        # base model
        torch.manual_seed(0)
        base_model = model_cls().eval().to(self.torch_device)
        output_base = base_model(input)

        # default name
        torch.manual_seed(0)
        base_model = model_cls().eval().to(self.torch_device)
        torch.manual_seed(0)
        peft_model_default = get_peft_model(base_model, config0, adapter_name="default").eval().to(self.torch_device)
        output_default = peft_model_default(input)
        sd_default = peft_model_default.state_dict()

        # custom name 1
        torch.manual_seed(0)
        base_model = model_cls().eval().to(self.torch_device)
        torch.manual_seed(0)
        peft_model_custom1 = get_peft_model(base_model, config0, adapter_name="adapter").eval().to(self.torch_device)
        output_custom1 = peft_model_custom1(input)
        sd_custom1 = peft_model_custom1.state_dict()

        # custom name 2
        torch.manual_seed(0)
        base_model = model_cls().eval().to(self.torch_device)
        torch.manual_seed(0)
        peft_model_custom2 = (
            get_peft_model(base_model, config0, adapter_name="other-name").eval().to(self.torch_device)
        )
        output_custom2 = peft_model_custom2(input)
        sd_custom2 = peft_model_custom2.state_dict()

        assert len(sd_default) == len(sd_custom1) == len(sd_custom2)
        for key in sd_default:
            key1 = key.replace("default", "adapter")
            key2 = key.replace("default", "other-name")
            assert key1 in sd_custom1
            assert key2 in sd_custom2
        for k0, k1, k2 in zip(sd_default, sd_custom1, sd_custom2):
            assert torch.allclose(sd_default[k0], sd_custom1[k1])
            assert torch.allclose(sd_default[k0], sd_custom2[k2])

        assert not torch.allclose(output_base, output_default)
        assert not torch.allclose(output_base, output_custom1)
        assert not torch.allclose(output_base, output_custom2)
        assert torch.allclose(output_custom1, output_custom2)
        assert torch.allclose(output_default, output_custom1)

    @parameterized.expand(["merge_and_unload", "unload"])
    def test_double_wrapping_merge_and_unload(self, method):
        # see issue #1485
        from transformers import AutoModelForTokenClassification

        model = AutoModelForTokenClassification.from_pretrained("hf-internal-testing/tiny-random-RobertaModel")
        config = LoraConfig(task_type="TOKEN_CLS", target_modules="all-linear")
        model = get_peft_model(model, config)

        # first check that double-wrapping happened
        # Note: this may get fixed in a future PR, in which case this test can be removed
        assert isinstance(model.base_model.model.classifier, ModulesToSaveWrapper)
        assert hasattr(model.base_model.model.classifier.original_module, "lora_A")
        assert hasattr(model.base_model.model.classifier.modules_to_save.default, "lora_A")

        # after unloading, despite double wrapping, the classifier module should be a normal nn.Linear layer
        if method == "merge_and_unload":
            unloaded = model.merge_and_unload()
        else:
            unloaded = model.unload()

        assert isinstance(unloaded.classifier, nn.Linear)

    def test_gpt2_dora_merge_and_unload(self):
        # see https://github.com/huggingface/peft/pull/1588#discussion_r1537914207
        model = AutoModelForCausalLM.from_pretrained("gpt2")
        config = LoraConfig(task_type="CAUSAL_LM", use_dora=True)
        model = get_peft_model(model, config)
        # should not raise an error
        model.merge_and_unload()

    def test_gpt2_dora_merge_and_unload_safe_merge(self):
        # see https://github.com/huggingface/peft/pull/1588#discussion_r1537914207
        model = AutoModelForCausalLM.from_pretrained("gpt2")
        config = LoraConfig(task_type="CAUSAL_LM", use_dora=True)
        model = get_peft_model(model, config)
        # should not raise an error
        model.merge_and_unload(safe_merge=True)

<<<<<<< HEAD
    def test_mha_gradients_set_correctly(self):
        # check for this bug: https://github.com/huggingface/peft/issues/761#issuecomment-1893804738
        base_model = ModelMha()
        config = LoraConfig(target_modules=["mha"])
        model = get_peft_model(base_model, config)

        assert model.base_model.model.mha.base_layer.out_proj.base_layer.weight.requires_grad is False
        assert model.base_model.model.mha.base_layer.in_proj_weight.requires_grad is False

        # _restore_weights used to ignore the gradient, this checks that it is indeed considered
        model.base_model.model.mha._restore_weights()
        assert model.base_model.model.mha.base_layer.out_proj.base_layer.weight.requires_grad is False
        assert model.base_model.model.mha.base_layer.in_proj_weight.requires_grad is False

        model.base_model.model.mha.base_layer.out_proj.base_layer.weight.requires_grad = True
        model.base_model.model.mha.base_layer.in_proj_weight.requires_grad = True
        assert model.base_model.model.mha.base_layer.out_proj.base_layer.weight.requires_grad is True
        assert model.base_model.model.mha.base_layer.in_proj_weight.requires_grad is True

        model.base_model.model.mha._restore_weights()
        assert model.base_model.model.mha.base_layer.out_proj.base_layer.weight.requires_grad is True
        assert model.base_model.model.mha.base_layer.in_proj_weight.requires_grad is True
=======
    def test_dora_save_and_load_remapping(self):
        # Here we test the refactor of DoRA which changed lora_magnitude_vector from a ParameterDict to a ModuleDict
        # with a DoraLayer instance. The old parameter is now the "weight" attribute of that layer. Since we want the
        # state_dict format not to change, we ensure that the ".weight" part of the key is removed.
        model = AutoModelForCausalLM.from_pretrained("facebook/opt-125m")
        config = LoraConfig(task_type="CAUSAL_LM", use_dora=True)
        model = get_peft_model(model, config)
        state_dict = model.state_dict()

        # sanity check: state dict contains "lora_magnitude_vector.default.weight" keys
        assert any("lora_magnitude_vector.default.weight" in k for k in state_dict)

        # save the model, check the state dict
        # note: not using the context manager here because it fails on Windows CI for some reason
        tmp_dirname = tempfile.mkdtemp()
        try:
            model.save_pretrained(tmp_dirname)
            state_dict_adapter = safe_load_file(os.path.join(tmp_dirname, "adapter_model.safetensors"))
            # note that in the state dict, the "default" part of the key is removed
            assert not any("lora_magnitude_vector.weight" in k for k in state_dict_adapter)

            del model
            loaded = PeftModel.from_pretrained(AutoModelForCausalLM.from_pretrained("facebook/opt-125m"), tmp_dirname)
        finally:
            try:
                shutil.rmtree(tmp_dirname)
            except PermissionError:
                # windows error
                pass

        state_dict_loaded = loaded.state_dict()
        assert state_dict.keys() == state_dict_loaded.keys()
        for k in state_dict:
            assert torch.allclose(state_dict[k], state_dict_loaded[k])
>>>>>>> e6cd24c9


class TestMultiRankAdapter(unittest.TestCase):
    """Tests related to multirank LoRA adapters"""

    def test_multirank(self):
        config_1 = LoraConfig(
            r=8,
            lora_alpha=8,
            init_lora_weights=False,
            target_modules=["lin0", "lin1"],
        )
        config_2 = LoraConfig(
            r=8,
            lora_alpha=8,
            init_lora_weights=False,
            target_modules=["lin0", "lin1"],
            rank_pattern={"lin0": 4},
            alpha_pattern={"lin0": 4},
        )

        # Add first adapter
        model = get_peft_model(MLP(), config_1, adapter_name="first")

        # Add second adapter
        model.add_adapter("second", config_2)

        # Extract current and expected ranks
        rank_current = model.lin0.lora_A["second"].weight.shape[0]
        rank_expected = config_2.rank_pattern["lin0"]

        assert rank_current == rank_expected, f"Rank {rank_current} is not equal to expected {rank_expected}"

    def test_multirank_2(self):
        rank_pattern = {}
        alpha_pattern = {}
        r = 4
        lora_alpha = 8

        for i in range(10):
            rank = 64 // (i + 1)
            for j in range(2):
                rank_pattern[f"layers.{i}.lin{j}"] = rank
                alpha_pattern[f"layers.{i}.lin{j}"] = 2 * rank

        config = LoraConfig(
            r=r,
            lora_alpha=lora_alpha,
            init_lora_weights=False,
            target_modules=["lin0", "lin1"],
            rank_pattern=rank_pattern,
            alpha_pattern=alpha_pattern,
        )

        # Add first adapter
        model = get_peft_model(DeepMLP(), config, adapter_name="first")

        # Add second adapter
        model.add_adapter("second", config)

        for adapter in ["first", "second"]:
            for key, module in model.base_model.model.named_modules():
                if isinstance(module, BaseTunerLayer):
                    rank_expected = rank_pattern.get(key, r)
                    rank_current = module.lora_A[adapter].weight.shape[0]
                    assert (
                        rank_current == rank_expected
                    ), f"Rank {rank_current} is not equal to expected {rank_expected}"


class TestRepr(unittest.TestCase):
    """Tests related to the repr of adapted models"""

    def test_repr_lora_linear(self):
        config = LoraConfig(target_modules=["lin0"])
        model = get_peft_model(MLP(), config)
        print_output = repr(model.model.lin0)
        assert print_output.startswith("lora.Linear")
        assert "in_features=10" in print_output
        assert "out_features=20" in print_output
        assert "lora_A" in print_output
        assert "lora_B" in print_output
        assert "default" in print_output

    def test_repr_lora_embedding(self):
        config = LoraConfig(target_modules=["emb"])
        model = get_peft_model(ModelEmbConv1D(), config)
        print_output = repr(model.model.emb)
        assert print_output.startswith("lora.Embedding")
        assert "100, 5" in print_output
        assert "lora_embedding_A" in print_output
        assert "lora_embedding_B" in print_output
        assert "default" in print_output

    def test_repr_lora_conv1d(self):
        config = LoraConfig(target_modules=["conv1d"])
        model = get_peft_model(ModelEmbConv1D(), config)
        print_output = repr(model.model.conv1d)
        assert print_output.startswith("lora.Linear")
        assert "in_features=5" in print_output
        assert "out_features=1" in print_output
        assert "lora_A" in print_output
        assert "lora_B" in print_output
        assert "default" in print_output

    def test_repr_lora_conv2d(self):
        config = LoraConfig(target_modules=["conv2d"])
        model = get_peft_model(ModelConv2D(), config)
        print_output = repr(model.model.conv2d)
        assert print_output.startswith("lora.Conv2d")
        assert "5, 10" in print_output
        assert "kernel_size=(3, 3)" in print_output
        assert "stride=(1, 1)" in print_output
        assert "lora_A" in print_output
        assert "lora_B" in print_output
        assert "default" in print_output


class MultipleActiveAdaptersTester(unittest.TestCase):
    """
    A test class to test the functionality of multiple active adapters.

    This is not specifically tied to custom models, it's just easy to test here and testing it on all types of models
    would be overkill.
    """

    def prepare_inputs_for_testing(self):
        X = torch.arange(90).view(9, 10)
        return {"X": X}

    def set_multiple_active_adapters(self, model, adapter_names):
        for module in model.modules():
            if isinstance(module, BaseTunerLayer):
                module.set_adapter(adapter_names)

    @parameterized.expand(MULTIPLE_ACTIVE_ADAPTERS_TEST_CASES)
    def test_multiple_active_adapters_forward(
        self, test_name, tuner_method, config_cls, config_kwargs_1, config_kwargs_2
    ):
        torch.manual_seed(0)
        model = MLP(bias=tuner_method != "ia3")
        model.eval()
        X = self.prepare_inputs_for_testing()

        config_1 = config_cls(**config_kwargs_1)
        config_2 = config_cls(**config_kwargs_2)

        peft_model = get_peft_model(model, config_1, adapter_name="adapter_1")
        peft_model.add_adapter("adapter_2", config_2)

        # set adapter_1
        peft_model.set_adapter("adapter_1")
        adapter_1_output = peft_model(**X)

        # set adapter_2
        peft_model.set_adapter("adapter_2")
        adapter_2_output = peft_model(**X)

        # set ["adapter_1", "adapter_2"]
        self.set_multiple_active_adapters(peft_model, ["adapter_1", "adapter_2"])
        combined_output = peft_model(**X)

        assert not torch.allclose(adapter_1_output, adapter_2_output, atol=1e-5)
        assert not torch.allclose(adapter_1_output, combined_output, atol=1e-5)
        assert not torch.allclose(adapter_2_output, combined_output, atol=1e-5)

        if tuner_method == "lora":
            # create a weighted adapter combining both adapters and check that
            # its output is same as setting multiple active adapters
            peft_model.add_weighted_adapter(
                ["adapter_1", "adapter_2"], [1.0, 1.0], "new_combined_adapter", combination_type="cat"
            )
            peft_model.set_adapter("new_combined_adapter")
            new_combined_output = peft_model(**X)
            assert torch.allclose(new_combined_output, combined_output, atol=1e-5)

    @parameterized.expand(MULTIPLE_ACTIVE_ADAPTERS_TEST_CASES)
    def test_multiple_active_adapters_merge_and_unmerge(
        self, test_name, tuner_method, config_cls, config_kwargs_1, config_kwargs_2
    ):
        torch.manual_seed(0)
        model = MLP(bias=tuner_method != "ia3")
        model.eval()
        X = self.prepare_inputs_for_testing()
        base_output = model(**X)

        config_1 = config_cls(**config_kwargs_1)
        config_2 = config_cls(**config_kwargs_2)

        peft_model = get_peft_model(model, config_1, adapter_name="adapter_1")
        peft_model.add_adapter("adapter_2", config_2)

        # set ["adapter_1", "adapter_2"]
        self.set_multiple_active_adapters(peft_model, ["adapter_1", "adapter_2"])
        combined_output = peft_model(**X)

        peft_model.merge_adapter()
        merged_combined_output = peft_model(**X)
        assert torch.allclose(merged_combined_output, combined_output, atol=1e-5)

        peft_model.unmerge_adapter()

        with peft_model.disable_adapter():
            disabled_adapter_output = peft_model(**X)

        assert torch.allclose(disabled_adapter_output, base_output, atol=1e-4)

    @parameterized.expand(MULTIPLE_ACTIVE_ADAPTERS_TEST_CASES)
    def test_merge_layers_multi(self, test_name, tuner_method, config_cls, config_kwargs_1, config_kwargs_2):
        torch.manual_seed(0)
        model = MLP(bias=tuner_method != "ia3")
        model.eval()

        config_1 = config_cls(**config_kwargs_1)
        config_2 = config_cls(**config_kwargs_2)

        model = get_peft_model(model, config_1)

        dummy_input = self.prepare_inputs_for_testing()
        model.eval()

        with torch.inference_mode():
            logits_adapter_1 = model(**dummy_input)[0]

        model.add_adapter("adapter-2", config_2)
        model.set_adapter("adapter-2")
        model.eval()

        with torch.inference_mode():
            logits_adapter_2 = model(**dummy_input)[0]

        assert not torch.allclose(logits_adapter_1, logits_adapter_2, atol=1e-3, rtol=1e-3)

        model.set_adapter("default")

        with torch.inference_mode():
            logits_adapter_1_after_set = model(**dummy_input)[0]

        assert torch.allclose(logits_adapter_1_after_set, logits_adapter_1, atol=1e-3, rtol=1e-3)

        model_copy = copy.deepcopy(model)
        model_copy_2 = copy.deepcopy(model)
        model_merged_all = model.merge_and_unload(adapter_names=["adapter-2", "default"])

        with torch.inference_mode():
            logits_merged_all = model_merged_all(**dummy_input)[0]

        assert not torch.allclose(logits_merged_all, logits_adapter_2, atol=1e-3, rtol=1e-3)
        assert not torch.allclose(logits_merged_all, logits_adapter_1, atol=1e-3, rtol=1e-3)

        model_merged_adapter_2 = model_copy.merge_and_unload(adapter_names=["adapter-2"])

        with torch.inference_mode():
            logits_merged_adapter_2 = model_merged_adapter_2(**dummy_input)[0]

        assert torch.allclose(logits_merged_adapter_2, logits_adapter_2, atol=1e-3, rtol=1e-3)

        model_merged_adapter_default = model_copy_2.merge_and_unload(adapter_names=["default"])

        with torch.inference_mode():
            logits_merged_adapter_default = model_merged_adapter_default(**dummy_input)[0]

        assert torch.allclose(logits_merged_adapter_default, logits_adapter_1, atol=1e-3, rtol=1e-3)


class RequiresGradTester(unittest.TestCase):
    """Test that requires_grad is set correctly in specific circumstances

    # See issue #899.

    This is not specifically tied to custom models, it's just easy to test here and testing it on all types of models
    would be overkill.

    """

    def check_requires_grad(self, model, *params_expected: str):
        # Check that only the given parameters have requires_grad=True, and all others have requires_grad=False.
        # Calling without arguments besides the model means that all parameters should have requires_grad=False.
        params_with_requires_grad = [name for name, param in model.named_parameters() if param.requires_grad]
        diff = set(params_expected).symmetric_difference(set(params_with_requires_grad))
        msg = f"Expected {params_expected} to require gradients, got {params_with_requires_grad}"
        assert len(diff) == 0, msg

    def test_requires_grad_modules_to_save_default(self):
        config = LoraConfig(target_modules=["lin0"], modules_to_save=["lin1"])
        peft_model = get_peft_model(MLP(), config)

        self.check_requires_grad(
            peft_model,
            "base_model.model.lin1.modules_to_save.default.weight",
            "base_model.model.lin1.modules_to_save.default.bias",
            "base_model.model.lin0.lora_A.default.weight",
            "base_model.model.lin0.lora_B.default.weight",
        )

    def test_requires_grad_modules_to_save_disabling(self):
        config = LoraConfig(target_modules=["lin0"], modules_to_save=["lin1"])
        peft_model = get_peft_model(MLP(), config)

        # when disabling the adapter, the original module's grad should be enabled and vice versa
        peft_model.disable_adapter_layers()
        self.check_requires_grad(
            peft_model,
            "base_model.model.lin1.original_module.weight",
            "base_model.model.lin1.original_module.bias",
        )

        # when re-enabling the adapter, the original module's grad should be disabled and vice versa
        peft_model.enable_adapter_layers()
        self.check_requires_grad(
            peft_model,
            "base_model.model.lin1.modules_to_save.default.weight",
            "base_model.model.lin1.modules_to_save.default.bias",
            "base_model.model.lin0.lora_A.default.weight",
            "base_model.model.lin0.lora_B.default.weight",
        )

        # when using the disable_adapter context, the original module's grad should be enabled and vice versa
        with peft_model.disable_adapter():
            self.check_requires_grad(
                peft_model,
                "base_model.model.lin1.original_module.weight",
                "base_model.model.lin1.original_module.bias",
            )

        # after context is exited, return to the previous state
        self.check_requires_grad(
            peft_model,
            "base_model.model.lin1.modules_to_save.default.weight",
            "base_model.model.lin1.modules_to_save.default.bias",
            "base_model.model.lin0.lora_A.default.weight",
            "base_model.model.lin0.lora_B.default.weight",
        )

    def test_requires_grad_modules_to_save_multiple_adapters(self):
        config0 = LoraConfig(target_modules=["lin0"], modules_to_save=["lin1"])
        peft_model = get_peft_model(MLP(), config0)

        config1 = LoraConfig(target_modules=["lin0"], modules_to_save=["lin1"])
        peft_model.add_adapter("adapter1", config1)

        # active adapter is still "default"
        self.check_requires_grad(
            peft_model,
            "base_model.model.lin1.modules_to_save.default.weight",
            "base_model.model.lin1.modules_to_save.default.bias",
            "base_model.model.lin0.lora_A.default.weight",
            "base_model.model.lin0.lora_B.default.weight",
        )

        # set config0 as active, should not change anything
        peft_model.set_adapter("default")
        self.check_requires_grad(
            peft_model,
            "base_model.model.lin1.modules_to_save.default.weight",
            "base_model.model.lin1.modules_to_save.default.bias",
            "base_model.model.lin0.lora_A.default.weight",
            "base_model.model.lin0.lora_B.default.weight",
        )

        # set config1 as active, should lead to adapter1 requiring grad
        peft_model.set_adapter("adapter1")
        self.check_requires_grad(
            peft_model,
            "base_model.model.lin1.modules_to_save.adapter1.weight",
            "base_model.model.lin1.modules_to_save.adapter1.bias",
            "base_model.model.lin0.lora_A.adapter1.weight",
            "base_model.model.lin0.lora_B.adapter1.weight",
        )

    def test_requires_grad_lora_different_targets(self):
        # test two different LoRA adapters that target different modules
        config0 = LoraConfig(target_modules=["lin0"])
        peft_model = get_peft_model(MLP(), config0)

        config1 = LoraConfig(target_modules=["lin1"])
        peft_model.add_adapter("adapter1", config1)

        # active adapter is still "default"
        self.check_requires_grad(
            peft_model,
            "base_model.model.lin0.lora_A.default.weight",
            "base_model.model.lin0.lora_B.default.weight",
        )

        # set config0 as active, should not change anything
        peft_model.set_adapter("default")
        self.check_requires_grad(
            peft_model,
            "base_model.model.lin0.lora_A.default.weight",
            "base_model.model.lin0.lora_B.default.weight",
        )

        # change activate adapter to adapter1
        peft_model.set_adapter("adapter1")
        self.check_requires_grad(
            peft_model,
            "base_model.model.lin1.lora_A.adapter1.weight",
            "base_model.model.lin1.lora_B.adapter1.weight",
        )

        # disable all adapters
        with peft_model.disable_adapter():
            self.check_requires_grad(peft_model)

        # after context is exited, return to the previous state
        self.check_requires_grad(
            peft_model,
            "base_model.model.lin1.lora_A.adapter1.weight",
            "base_model.model.lin1.lora_B.adapter1.weight",
        )

    def test_requires_grad_lora_same_targets(self):
        # same as previous test, except that LoRA adapters target the same layer
        config0 = LoraConfig(target_modules=["lin0"])
        peft_model = get_peft_model(MLP(), config0)

        config1 = LoraConfig(target_modules=["lin0"])
        peft_model.add_adapter("adapter1", config1)

        # active adapter is still "default"
        self.check_requires_grad(
            peft_model,
            "base_model.model.lin0.lora_A.default.weight",
            "base_model.model.lin0.lora_B.default.weight",
        )

        # set config0 as active, should not change anything
        peft_model.set_adapter("default")
        self.check_requires_grad(
            peft_model,
            "base_model.model.lin0.lora_A.default.weight",
            "base_model.model.lin0.lora_B.default.weight",
        )

        # change activate adapter to adapter1
        peft_model.set_adapter("adapter1")
        self.check_requires_grad(
            peft_model,
            "base_model.model.lin0.lora_A.adapter1.weight",
            "base_model.model.lin0.lora_B.adapter1.weight",
        )

        # disable all adapters
        with peft_model.disable_adapter():
            self.check_requires_grad(peft_model)

        # after context is exited, return to the previous state
        self.check_requires_grad(
            peft_model,
            "base_model.model.lin0.lora_A.adapter1.weight",
            "base_model.model.lin0.lora_B.adapter1.weight",
        )

    def test_requires_grad_ia3_different_targets(self):
        # test two different IA3 adapters that target different modules
        config0 = IA3Config(target_modules=["lin0"], feedforward_modules=["lin0"])
        peft_model = get_peft_model(MLP(), config0)

        config1 = IA3Config(target_modules=["lin1"], feedforward_modules=["lin1"])
        peft_model.add_adapter("adapter1", config1)

        # active adapter is still "default"
        self.check_requires_grad(
            peft_model,
            "base_model.model.lin0.ia3_l.default",
        )

        # set config0 as active, should not change anything
        peft_model.set_adapter("default")
        self.check_requires_grad(
            peft_model,
            "base_model.model.lin0.ia3_l.default",
        )

        # change activate adapter to adapter1
        peft_model.set_adapter("adapter1")
        self.check_requires_grad(
            peft_model,
            "base_model.model.lin1.ia3_l.adapter1",
        )

        # disable all adapters
        with peft_model.disable_adapter():
            self.check_requires_grad(peft_model)

        # after context is exited, return to the previous state
        self.check_requires_grad(
            peft_model,
            "base_model.model.lin1.ia3_l.adapter1",
        )

    def test_requires_grad_ia3_same_targets(self):
        # same as previous test, except that IA3 adapters target the same layer
        config0 = IA3Config(target_modules=["lin0"], feedforward_modules=["lin0"])
        peft_model = get_peft_model(MLP(), config0)

        config1 = IA3Config(target_modules=["lin0"], feedforward_modules=["lin0"])
        peft_model.add_adapter("adapter1", config1)

        # active adapter is still "default"
        self.check_requires_grad(
            peft_model,
            "base_model.model.lin0.ia3_l.default",
        )

        # set config0 as active, should not change anything
        peft_model.set_adapter("default")
        self.check_requires_grad(
            peft_model,
            "base_model.model.lin0.ia3_l.default",
        )

        # change activate adapter to adapter1
        peft_model.set_adapter("adapter1")
        self.check_requires_grad(
            peft_model,
            "base_model.model.lin0.ia3_l.adapter1",
        )

        # disable all adapters
        with peft_model.disable_adapter():
            self.check_requires_grad(peft_model)

        # after context is exited, return to the previous state
        self.check_requires_grad(
            peft_model,
            "base_model.model.lin0.ia3_l.adapter1",
        )

    def test_requires_grad_adalora_different_targets(self):
        # test two different AdaLora adapters that target different modules
        config0 = AdaLoraConfig(target_modules=["lin0"])
        peft_model = get_peft_model(MLP(), config0)

        config1 = AdaLoraConfig(target_modules=["lin1"], inference_mode=True)
        peft_model.add_adapter("adapter1", config1)

        # active adapter is still "default"
        self.check_requires_grad(
            peft_model,
            "base_model.model.lin0.lora_A.default",
            "base_model.model.lin0.lora_B.default",
            "base_model.model.lin0.lora_E.default",
        )

        # set config0 as active, should not change anything
        peft_model.set_adapter("default")
        self.check_requires_grad(
            peft_model,
            "base_model.model.lin0.lora_A.default",
            "base_model.model.lin0.lora_B.default",
            "base_model.model.lin0.lora_E.default",
        )

        # change activate adapter to adapter1
        peft_model.set_adapter("adapter1")
        self.check_requires_grad(
            peft_model,
            "base_model.model.lin1.lora_A.adapter1",
            "base_model.model.lin1.lora_B.adapter1",
            "base_model.model.lin1.lora_E.adapter1",
        )

        # disable all adapters
        with peft_model.disable_adapter():
            self.check_requires_grad(peft_model)

        # after context is exited, return to the previous state
        self.check_requires_grad(
            peft_model,
            "base_model.model.lin1.lora_A.adapter1",
            "base_model.model.lin1.lora_B.adapter1",
            "base_model.model.lin1.lora_E.adapter1",
        )

    def test_requires_grad_adalora_same_targets(self):
        # same as previous test, except that AdaLora adapters target the same layer
        config0 = AdaLoraConfig(target_modules=["lin0"])
        peft_model = get_peft_model(MLP(), config0)

        config1 = AdaLoraConfig(target_modules=["lin0"], inference_mode=True)
        peft_model.add_adapter("adapter1", config1)

        # active adapter is still "default"
        self.check_requires_grad(
            peft_model,
            "base_model.model.lin0.lora_A.default",
            "base_model.model.lin0.lora_B.default",
            "base_model.model.lin0.lora_E.default",
        )

        # set config0 as active, should not change anything
        peft_model.set_adapter("default")
        self.check_requires_grad(
            peft_model,
            "base_model.model.lin0.lora_A.default",
            "base_model.model.lin0.lora_B.default",
            "base_model.model.lin0.lora_E.default",
        )

        # change activate adapter to adapter1
        peft_model.set_adapter("adapter1")
        self.check_requires_grad(
            peft_model,
            "base_model.model.lin0.lora_A.adapter1",
            "base_model.model.lin0.lora_B.adapter1",
            "base_model.model.lin0.lora_E.adapter1",
        )

        # disable all adapters
        with peft_model.disable_adapter():
            self.check_requires_grad(peft_model)

        # after context is exited, return to the previous state
        peft_model.set_adapter("adapter1")
        self.check_requires_grad(
            peft_model,
            "base_model.model.lin0.lora_A.adapter1",
            "base_model.model.lin0.lora_B.adapter1",
            "base_model.model.lin0.lora_E.adapter1",
        )

    def test_requires_grad_lora_conv2d(self):
        # test two different LoRA adapters that target different modules
        config0 = LoraConfig(target_modules=["conv2d"])
        peft_model = get_peft_model(ModelConv2D(), config0)

        config1 = LoraConfig(target_modules=["lin0"])
        peft_model.add_adapter("adapter1", config1)

        # active adapter is still "default"
        self.check_requires_grad(
            peft_model,
            "base_model.model.conv2d.lora_A.default.weight",
            "base_model.model.conv2d.lora_B.default.weight",
        )

        # set config0 as active, should not change anything
        peft_model.set_adapter("default")
        self.check_requires_grad(
            peft_model,
            "base_model.model.conv2d.lora_A.default.weight",
            "base_model.model.conv2d.lora_B.default.weight",
        )

        # change activate adapter to adapter1
        peft_model.set_adapter("adapter1")
        self.check_requires_grad(
            peft_model,
            "base_model.model.lin0.lora_A.adapter1.weight",
            "base_model.model.lin0.lora_B.adapter1.weight",
        )

        # disable all adapters
        with peft_model.disable_adapter():
            self.check_requires_grad(peft_model)

        # after context is exited, return to the previous state
        self.check_requires_grad(
            peft_model,
            "base_model.model.lin0.lora_A.adapter1.weight",
            "base_model.model.lin0.lora_B.adapter1.weight",
        )

    def test_requires_grad_lora_emb_conv1d(self):
        # test two different LoRA adapters that target different modules
        config0 = LoraConfig(target_modules=["conv1d"])
        peft_model = get_peft_model(ModelEmbConv1D(), config0)

        config1 = LoraConfig(target_modules=["emb"])
        peft_model.add_adapter("adapter1", config1)

        # active adapter is still "default"
        self.check_requires_grad(
            peft_model,
            "base_model.model.conv1d.lora_A.default.weight",
            "base_model.model.conv1d.lora_B.default.weight",
        )

        # set config0 as active, should not change anything
        peft_model.set_adapter("default")
        self.check_requires_grad(
            peft_model,
            "base_model.model.conv1d.lora_A.default.weight",
            "base_model.model.conv1d.lora_B.default.weight",
        )

        # change activate adapter to adapter1
        peft_model.set_adapter("adapter1")
        self.check_requires_grad(
            peft_model,
            "base_model.model.emb.lora_embedding_A.adapter1",
            "base_model.model.emb.lora_embedding_B.adapter1",
        )

        # disable all adapters
        with peft_model.disable_adapter():
            self.check_requires_grad(peft_model)

        # after context is exited, return to the previous state
        self.check_requires_grad(
            peft_model,
            "base_model.model.emb.lora_embedding_A.adapter1",
            "base_model.model.emb.lora_embedding_B.adapter1",
        )

    def test_requires_grad_ia3_conv1d(self):
        # test two different LoRA adapters that target different modules
        config0 = IA3Config(target_modules=["conv1d"], feedforward_modules=[])
        peft_model = get_peft_model(ModelEmbConv1D(), config0)

        config1 = IA3Config(target_modules=["lin0"], feedforward_modules=["lin0"])
        peft_model.add_adapter("adapter1", config1)

        # active adapter is still "default"
        self.check_requires_grad(
            peft_model,
            "base_model.model.conv1d.ia3_l.default",
        )

        # set config0 as active, should not change anything
        peft_model.set_adapter("default")
        self.check_requires_grad(
            peft_model,
            "base_model.model.conv1d.ia3_l.default",
        )

        # change activate adapter to adapter1
        peft_model.set_adapter("adapter1")
        self.check_requires_grad(
            peft_model,
            "base_model.model.lin0.ia3_l.adapter1",
        )

        # disable all adapters
        with peft_model.disable_adapter():
            self.check_requires_grad(peft_model)

        # after context is exited, return to the previous state
        self.check_requires_grad(
            peft_model,
            "base_model.model.lin0.ia3_l.adapter1",
        )

    def test_requires_grad_ia3_conv2d(self):
        # test two different LoRA adapters that target different modules
        config0 = IA3Config(target_modules=["conv2d"], feedforward_modules=["conv2d"])
        peft_model = get_peft_model(ModelConv2D(), config0)

        config1 = IA3Config(target_modules=["lin0"], feedforward_modules=[])
        peft_model.add_adapter("adapter1", config1)

        # active adapter is still "default"
        self.check_requires_grad(
            peft_model,
            "base_model.model.conv2d.ia3_l.default",
        )

        # set config0 as active, should not change anything
        peft_model.set_adapter("default")
        self.check_requires_grad(
            peft_model,
            "base_model.model.conv2d.ia3_l.default",
        )

        # change activate adapter to adapter1
        peft_model.set_adapter("adapter1")
        self.check_requires_grad(
            peft_model,
            "base_model.model.lin0.ia3_l.adapter1",
        )

        # disable all adapters
        with peft_model.disable_adapter():
            self.check_requires_grad(peft_model)

        # after context is exited, return to the previous state
        peft_model.set_adapter("adapter1")
        self.check_requires_grad(
            peft_model,
            "base_model.model.lin0.ia3_l.adapter1",
        )

    def test_requires_grad_loha_different_targets(self):
        # test two different LoHa adapters that target different modules
        config0 = LoHaConfig(target_modules=["lin0"])
        peft_model = get_peft_model(MLP(), config0)

        config1 = LoHaConfig(target_modules=["lin1"], inference_mode=True)
        peft_model.add_adapter("adapter1", config1)

        # active adapter is still "default"
        self.check_requires_grad(
            peft_model,
            "base_model.model.lin0.hada_w1_a.default",
            "base_model.model.lin0.hada_w1_b.default",
            "base_model.model.lin0.hada_w2_a.default",
            "base_model.model.lin0.hada_w2_b.default",
        )

        # set config0 as active, should not change anything
        peft_model.set_adapter("default")
        self.check_requires_grad(
            peft_model,
            "base_model.model.lin0.hada_w1_a.default",
            "base_model.model.lin0.hada_w1_b.default",
            "base_model.model.lin0.hada_w2_a.default",
            "base_model.model.lin0.hada_w2_b.default",
        )

        # change activate pter to pter1
        peft_model.set_adapter("adapter1")
        self.check_requires_grad(
            peft_model,
            "base_model.model.lin1.hada_w1_a.adapter1",
            "base_model.model.lin1.hada_w1_b.adapter1",
            "base_model.model.lin1.hada_w2_a.adapter1",
            "base_model.model.lin1.hada_w2_b.adapter1",
        )

        # disable all pters
        with peft_model.disable_adapter():
            self.check_requires_grad(peft_model)

        # after context is exited, return to the previous state
        self.check_requires_grad(
            peft_model,
            "base_model.model.lin1.hada_w1_a.adapter1",
            "base_model.model.lin1.hada_w1_b.adapter1",
            "base_model.model.lin1.hada_w2_a.adapter1",
            "base_model.model.lin1.hada_w2_b.adapter1",
        )

    def test_requires_grad_loha_same_targets(self):
        # same as previous test, except that LoHa adapters target the same layer
        config0 = LoHaConfig(target_modules=["lin0"])
        peft_model = get_peft_model(MLP(), config0)

        config1 = LoHaConfig(target_modules=["lin0"], inference_mode=True)
        peft_model.add_adapter("adapter1", config1)

        # active adapter is still "default"
        self.check_requires_grad(
            peft_model,
            "base_model.model.lin0.hada_w1_a.default",
            "base_model.model.lin0.hada_w1_b.default",
            "base_model.model.lin0.hada_w2_a.default",
            "base_model.model.lin0.hada_w2_b.default",
        )

        # set config0 as active, should not change anything
        peft_model.set_adapter("default")
        self.check_requires_grad(
            peft_model,
            "base_model.model.lin0.hada_w1_a.default",
            "base_model.model.lin0.hada_w1_b.default",
            "base_model.model.lin0.hada_w2_a.default",
            "base_model.model.lin0.hada_w2_b.default",
        )

        # change activate adapter to adapter1
        peft_model.set_adapter("adapter1")
        self.check_requires_grad(
            peft_model,
            "base_model.model.lin0.hada_w1_a.adapter1",
            "base_model.model.lin0.hada_w1_b.adapter1",
            "base_model.model.lin0.hada_w2_a.adapter1",
            "base_model.model.lin0.hada_w2_b.adapter1",
        )

        # disable all adapters
        with peft_model.disable_adapter():
            self.check_requires_grad(peft_model)

        # after context is exited, return to the previous state
        peft_model.set_adapter("adapter1")
        self.check_requires_grad(
            peft_model,
            "base_model.model.lin0.hada_w1_a.adapter1",
            "base_model.model.lin0.hada_w1_b.adapter1",
            "base_model.model.lin0.hada_w2_a.adapter1",
            "base_model.model.lin0.hada_w2_b.adapter1",
        )

    def test_requires_grad_lokr_different_targets(self):
        # test two different LoKr adapters that target different modules
        config0 = LoKrConfig(target_modules=["lin0"])
        peft_model = get_peft_model(MLP(), config0)

        config1 = LoKrConfig(target_modules=["lin1"], inference_mode=True)
        peft_model.add_adapter("adapter1", config1)

        # active adapter is still "default"
        self.check_requires_grad(
            peft_model,
            "base_model.model.lin0.lokr_w1.default",
            "base_model.model.lin0.lokr_w2.default",
        )

        # set config0 as active, should not change anything
        peft_model.set_adapter("default")
        self.check_requires_grad(
            peft_model,
            "base_model.model.lin0.lokr_w1.default",
            "base_model.model.lin0.lokr_w2.default",
        )

        # change activate pter to pter1
        peft_model.set_adapter("adapter1")
        self.check_requires_grad(
            peft_model,
            "base_model.model.lin1.lokr_w1.adapter1",
            "base_model.model.lin1.lokr_w2.adapter1",
        )

        # disable all pters
        with peft_model.disable_adapter():
            self.check_requires_grad(peft_model)

        # after context is exited, return to the previous state
        self.check_requires_grad(
            peft_model,
            "base_model.model.lin1.lokr_w1.adapter1",
            "base_model.model.lin1.lokr_w2.adapter1",
        )

    def test_requires_grad_lokr_same_targets(self):
        # same as previous test, except that LoKr adapters target the same layer
        config0 = LoKrConfig(target_modules=["lin0"])
        peft_model = get_peft_model(MLP(), config0)

        config1 = LoKrConfig(target_modules=["lin0"], inference_mode=True)
        peft_model.add_adapter("adapter1", config1)

        # active adapter is still "default"
        self.check_requires_grad(
            peft_model,
            "base_model.model.lin0.lokr_w1.default",
            "base_model.model.lin0.lokr_w2.default",
        )

        # set config0 as active, should not change anything
        peft_model.set_adapter("default")
        self.check_requires_grad(
            peft_model,
            "base_model.model.lin0.lokr_w1.default",
            "base_model.model.lin0.lokr_w2.default",
        )

        # change activate adapter to adapter1
        peft_model.set_adapter("adapter1")
        self.check_requires_grad(
            peft_model,
            "base_model.model.lin0.lokr_w1.adapter1",
            "base_model.model.lin0.lokr_w2.adapter1",
        )

        # disable all adapters
        with peft_model.disable_adapter():
            self.check_requires_grad(peft_model)

        # after context is exited, return to the previous state
        peft_model.set_adapter("adapter1")
        self.check_requires_grad(
            peft_model,
            "base_model.model.lin0.lokr_w1.adapter1",
            "base_model.model.lin0.lokr_w2.adapter1",
        )

    def test_requires_grad_oft_different_targets(self):
        # test two different OFT adapters that target different modules
        config0 = OFTConfig(target_modules=["lin0"])
        peft_model = get_peft_model(MLP(), config0)

        config1 = OFTConfig(target_modules=["lin1"], inference_mode=True)
        peft_model.add_adapter("adapter1", config1)

        # active adapter is still "default"
        self.check_requires_grad(
            peft_model,
            "base_model.model.lin0.oft_r.default",
        )

        # set config0 as active, should not change anything
        peft_model.set_adapter("default")
        self.check_requires_grad(
            peft_model,
            "base_model.model.lin0.oft_r.default",
        )

        # change activate pter to pter1
        peft_model.set_adapter("adapter1")
        self.check_requires_grad(
            peft_model,
            "base_model.model.lin1.oft_r.adapter1",
        )

        # disable all pters
        with peft_model.disable_adapter():
            self.check_requires_grad(peft_model)

        # after context is exited, return to the previous state
        self.check_requires_grad(
            peft_model,
            "base_model.model.lin1.oft_r.adapter1",
        )

    def test_requires_grad_oft_same_targets(self):
        # same as previous test, except that OFT adapters target the same layer
        config0 = OFTConfig(target_modules=["lin0"])
        peft_model = get_peft_model(MLP(), config0)

        config1 = OFTConfig(target_modules=["lin0"], inference_mode=True)
        peft_model.add_adapter("adapter1", config1)

        # active adapter is still "default"
        self.check_requires_grad(
            peft_model,
            "base_model.model.lin0.oft_r.default",
        )

        # set config0 as active, should not change anything
        peft_model.set_adapter("default")
        self.check_requires_grad(
            peft_model,
            "base_model.model.lin0.oft_r.default",
        )

        # change activate adapter to adapter1
        peft_model.set_adapter("adapter1")
        self.check_requires_grad(
            peft_model,
            "base_model.model.lin0.oft_r.adapter1",
        )

        # disable all adapters
        with peft_model.disable_adapter():
            self.check_requires_grad(peft_model)

        # after context is exited, return to the previous state
        peft_model.set_adapter("adapter1")
        self.check_requires_grad(
            peft_model,
            "base_model.model.lin0.oft_r.adapter1",
        )

    def test_requires_grad_hra_different_targets(self):
        # test two different HRA adapters that target different modules
        config0 = HRAConfig(target_modules=["lin0"])
        peft_model = get_peft_model(MLP(), config0)

        config1 = HRAConfig(target_modules=["lin1"], inference_mode=True)
        peft_model.add_adapter("adapter1", config1)

        # active adapter is still "default"
        self.check_requires_grad(
            peft_model,
            "base_model.model.lin0.hra_u.default",
        )

        # set config0 as active, should not change anything
        peft_model.set_adapter("default")
        self.check_requires_grad(
            peft_model,
            "base_model.model.lin0.hra_u.default",
        )

        # change activate pter to pter1
        peft_model.set_adapter("adapter1")
        self.check_requires_grad(
            peft_model,
            "base_model.model.lin1.hra_u.adapter1",
        )

        # disable all pters
        with peft_model.disable_adapter():
            self.check_requires_grad(peft_model)

        # after context is exited, return to the previous state
        self.check_requires_grad(
            peft_model,
            "base_model.model.lin1.hra_u.adapter1",
        )

    def test_requires_grad_hra_same_targets(self):
        # same as previous test, except that HRA adapters target the same layer
        config0 = HRAConfig(target_modules=["lin0"])
        peft_model = get_peft_model(MLP(), config0)

        config1 = HRAConfig(target_modules=["lin0"], inference_mode=True)
        peft_model.add_adapter("adapter1", config1)

        # active adapter is still "default"
        self.check_requires_grad(
            peft_model,
            "base_model.model.lin0.hra_u.default",
        )

        # set config0 as active, should not change anything
        peft_model.set_adapter("default")
        self.check_requires_grad(
            peft_model,
            "base_model.model.lin0.hra_u.default",
        )

        # change activate adapter to adapter1
        peft_model.set_adapter("adapter1")
        self.check_requires_grad(
            peft_model,
            "base_model.model.lin0.hra_u.adapter1",
        )

        # disable all adapters
        with peft_model.disable_adapter():
            self.check_requires_grad(peft_model)

        # after context is exited, return to the previous state
        peft_model.set_adapter("adapter1")
        self.check_requires_grad(
            peft_model,
            "base_model.model.lin0.hra_u.adapter1",
        )

    def test_requires_grad_boft_different_targets(self):
        # test two different OFT adapters that target different modules
        config0 = BOFTConfig(target_modules=["lin0"], boft_block_size=2)
        peft_model = get_peft_model(MLP2(), config0)

        config1 = BOFTConfig(target_modules=["lin1"], boft_block_size=2, inference_mode=True)
        peft_model.add_adapter("adapter1", config1)

        # active pter is still "default"
        self.check_requires_grad(
            peft_model,
            "base_model.model.lin0.boft_R.default",
            "base_model.model.lin0.boft_s.default",
        )

        # set config0 as active, should not change anything
        peft_model.set_adapter("default")
        self.check_requires_grad(
            peft_model,
            "base_model.model.lin0.boft_R.default",
            "base_model.model.lin0.boft_s.default",
        )

        # change activate pter to pter1
        peft_model.set_adapter("adapter1")
        self.check_requires_grad(
            peft_model,
            "base_model.model.lin1.boft_R.adapter1",
            "base_model.model.lin1.boft_s.adapter1",
        )

        # disable all pters
        with peft_model.disable_adapter():
            self.check_requires_grad(peft_model)

        # after context is exited, return to the previous state
        self.check_requires_grad(
            peft_model,
            "base_model.model.lin1.boft_R.adapter1",
            "base_model.model.lin1.boft_s.adapter1",
        )

    def test_requires_grad_boft_same_targets(self):
        # same as previous test, except that BOFT adapters target the same layer
        config0 = BOFTConfig(target_modules=["lin1"], boft_block_size=2)
        peft_model = get_peft_model(MLP(), config0)

        config1 = BOFTConfig(target_modules=["lin1"], boft_block_size=2, inference_mode=True)
        peft_model.add_adapter("adapter1", config1)

        # active adapter is still "default"
        self.check_requires_grad(
            peft_model,
            "base_model.model.lin1.boft_R.default",
            "base_model.model.lin1.boft_s.default",
        )

        # set config0 as active, should not change anything
        peft_model.set_adapter("default")
        self.check_requires_grad(
            peft_model,
            "base_model.model.lin1.boft_R.default",
            "base_model.model.lin1.boft_s.default",
        )

        # change activate adapter to adapter1
        peft_model.set_adapter("adapter1")
        self.check_requires_grad(
            peft_model,
            "base_model.model.lin1.boft_R.adapter1",
            "base_model.model.lin1.boft_s.adapter1",
        )

        # disable all adapters
        with peft_model.disable_adapter():
            self.check_requires_grad(peft_model)

        # after context is exited, return to the previous state
        peft_model.set_adapter("adapter1")
        self.check_requires_grad(
            peft_model,
            "base_model.model.lin1.boft_R.adapter1",
            "base_model.model.lin1.boft_s.adapter1",
        )

    def test_requires_grad_lntuning_different_targets(self):
        config0 = LNTuningConfig(
            target_modules=["layernorm0"],
        )
        peft_model = get_peft_model(MLP_LayerNorm(), config0)

        config1 = LNTuningConfig(
            target_modules=["layernorm1"],
            inference_mode=True,
        )
        peft_model.add_adapter("adapter1", config1)

        # active adapter is still "default"
        self.check_requires_grad(
            peft_model,
            "base_model.model.layernorm0.ln_tuning_layers.default.weight",
            "base_model.model.layernorm0.ln_tuning_layers.default.bias",
        )

        # set config0 as active, should not change anything
        peft_model.set_adapter("default")
        self.check_requires_grad(
            peft_model,
            "base_model.model.layernorm0.ln_tuning_layers.default.weight",
            "base_model.model.layernorm0.ln_tuning_layers.default.bias",
        )

        # change activate adapter to adapter1
        peft_model.set_adapter("adapter1")
        self.check_requires_grad(
            peft_model,
            "base_model.model.layernorm1.ln_tuning_layers.adapter1.weight",
            "base_model.model.layernorm1.ln_tuning_layers.adapter1.bias",
        )

        # disable all adapters
        with peft_model.disable_adapter():
            self.check_requires_grad(peft_model)

        # after context is exited, return to the previous state
        peft_model.set_adapter("adapter1")
        self.check_requires_grad(
            peft_model,
            "base_model.model.layernorm1.ln_tuning_layers.adapter1.weight",
            "base_model.model.layernorm1.ln_tuning_layers.adapter1.bias",
        )

    def test_requires_grad_lntuning_same_targets(self):
        config0 = LNTuningConfig(
            target_modules=["layernorm0"],
        )
        peft_model = get_peft_model(MLP_LayerNorm(), config0)

        config1 = LNTuningConfig(target_modules=["layernorm0"], inference_mode=True)
        peft_model.add_adapter("adapter1", config1)

        # active adapter is still "default"
        self.check_requires_grad(
            peft_model,
            "base_model.model.layernorm0.ln_tuning_layers.default.weight",
            "base_model.model.layernorm0.ln_tuning_layers.default.bias",
        )

        # set config0 as active, should not change anything
        peft_model.set_adapter("default")
        self.check_requires_grad(
            peft_model,
            "base_model.model.layernorm0.ln_tuning_layers.default.weight",
            "base_model.model.layernorm0.ln_tuning_layers.default.bias",
        )

        # change activate adapter to adapter1
        peft_model.set_adapter("adapter1")
        self.check_requires_grad(
            peft_model,
            "base_model.model.layernorm0.ln_tuning_layers.adapter1.weight",
            "base_model.model.layernorm0.ln_tuning_layers.adapter1.bias",
        )

        # disable all adapters
        with peft_model.disable_adapter():
            self.check_requires_grad(peft_model)

        # after context is exited, return to the previous state
        peft_model.set_adapter("adapter1")
        self.check_requires_grad(
            peft_model,
            "base_model.model.layernorm0.ln_tuning_layers.adapter1.weight",
            "base_model.model.layernorm0.ln_tuning_layers.adapter1.bias",
        )

    def test_requires_grad_vera_different_targets(self):
        # Test two different VeRA adapters that target different modules. Most notably, ensure that vera_A and vera_B
        # don't require grads.

        # requires a model with at least 2 layers with the same shapes
        class MLP2(nn.Module):
            def __init__(self, bias=True):
                super().__init__()
                self.relu = nn.ReLU()
                self.lin0 = nn.Linear(10, 20, bias=bias)
                self.lin1 = nn.Linear(20, 20, bias=bias)  # lin1 and lin2 have same shape
                self.lin2 = nn.Linear(20, 20, bias=bias)
                self.lin3 = nn.Linear(20, 2, bias=bias)
                self.sm = nn.LogSoftmax(dim=-1)

            def forward(self, X):
                X = X.float()
                X = self.lin0(X)
                X = self.relu(X)
                X = self.lin1(X)
                X = self.relu(X)
                X = self.lin2(X)
                X = self.relu(X)
                X = self.lin3(X)
                X = self.sm(X)
                return X

        config0 = VeraConfig(target_modules=["lin1"])
        peft_model = get_peft_model(MLP2(), config0)

        config1 = VeraConfig(target_modules=["lin2"])
        peft_model.add_adapter("adapter1", config1)

        # active adapter is still "default"
        self.check_requires_grad(
            peft_model,
            "base_model.model.lin1.vera_lambda_b.default",
            "base_model.model.lin1.vera_lambda_d.default",
        )

        # set config0 as active, should not change anything
        peft_model.set_adapter("default")
        self.check_requires_grad(
            peft_model,
            "base_model.model.lin1.vera_lambda_b.default",
            "base_model.model.lin1.vera_lambda_d.default",
        )

        # change activate adapter to adapter1
        peft_model.set_adapter("adapter1")
        self.check_requires_grad(
            peft_model,
            "base_model.model.lin2.vera_lambda_b.adapter1",
            "base_model.model.lin2.vera_lambda_d.adapter1",
        )

        # disable all adapters
        with peft_model.disable_adapter():
            self.check_requires_grad(peft_model)

        # after context is exited, return to the previous state
        self.check_requires_grad(
            peft_model,
            "base_model.model.lin2.vera_lambda_b.adapter1",
            "base_model.model.lin2.vera_lambda_d.adapter1",
        )

    def test_requires_grad_vera_same_targets(self):
        # Test two different VeRA adapters that target the same module. Most notably, ensure that vera_A and vera_B
        # don't require grads.

        # requires a model with at least 2 layers with the same shapes
        class MLP2(nn.Module):
            def __init__(self, bias=True):
                super().__init__()
                self.relu = nn.ReLU()
                self.lin0 = nn.Linear(10, 20, bias=bias)
                self.lin1 = nn.Linear(20, 20, bias=bias)  # lin1 and lin2 have same shape
                self.lin2 = nn.Linear(20, 20, bias=bias)
                self.lin3 = nn.Linear(20, 2, bias=bias)
                self.sm = nn.LogSoftmax(dim=-1)

            def forward(self, X):
                X = X.float()
                X = self.lin0(X)
                X = self.relu(X)
                X = self.lin1(X)
                X = self.relu(X)
                X = self.lin2(X)
                X = self.relu(X)
                X = self.lin3(X)
                X = self.sm(X)
                return X

        config0 = VeraConfig(target_modules=["lin1", "lin2"])
        peft_model = get_peft_model(MLP2(), config0)

        config1 = VeraConfig(target_modules=["lin1", "lin2"])
        peft_model.add_adapter("adapter1", config1)

        # active adapter is still "default"
        self.check_requires_grad(
            peft_model,
            "base_model.model.lin1.vera_lambda_b.default",
            "base_model.model.lin1.vera_lambda_d.default",
            "base_model.model.lin2.vera_lambda_b.default",
            "base_model.model.lin2.vera_lambda_d.default",
        )

        # set config0 as active, should not change anything
        peft_model.set_adapter("default")
        self.check_requires_grad(
            peft_model,
            "base_model.model.lin1.vera_lambda_b.default",
            "base_model.model.lin1.vera_lambda_d.default",
            "base_model.model.lin2.vera_lambda_b.default",
            "base_model.model.lin2.vera_lambda_d.default",
        )

        # change activate adapter to adapter1
        peft_model.set_adapter("adapter1")
        self.check_requires_grad(
            peft_model,
            "base_model.model.lin1.vera_lambda_b.adapter1",
            "base_model.model.lin1.vera_lambda_d.adapter1",
            "base_model.model.lin2.vera_lambda_b.adapter1",
            "base_model.model.lin2.vera_lambda_d.adapter1",
        )

        # disable all adapters
        with peft_model.disable_adapter():
            self.check_requires_grad(peft_model)

        # after context is exited, return to the previous state
        self.check_requires_grad(
            peft_model,
            "base_model.model.lin1.vera_lambda_b.adapter1",
            "base_model.model.lin1.vera_lambda_d.adapter1",
            "base_model.model.lin2.vera_lambda_b.adapter1",
            "base_model.model.lin2.vera_lambda_d.adapter1",
        )

    def test_requires_grad_fourierft_different_targets(self):
        # test two different fourierft adapters that target different modules
        config0 = FourierFTConfig(n_frequency=10, target_modules=["lin0"])
        peft_model = get_peft_model(MLP(), config0)

        config1 = FourierFTConfig(n_frequency=10, target_modules=["lin1"], inference_mode=True)
        peft_model.add_adapter("adapter1", config1)

        # active adapter is still "default"
        self.check_requires_grad(
            peft_model,
            "base_model.model.lin0.fourierft_spectrum.default",
        )

        # set config0 as active, should not change anything
        peft_model.set_adapter("default")
        self.check_requires_grad(
            peft_model,
            "base_model.model.lin0.fourierft_spectrum.default",
        )

        # change activate adapter to adapter1
        peft_model.set_adapter("adapter1")
        self.check_requires_grad(
            peft_model,
            "base_model.model.lin1.fourierft_spectrum.adapter1",
        )

        # disable all adapters
        with peft_model.disable_adapter():
            self.check_requires_grad(peft_model)

        # after context is exited, return to the previous state
        self.check_requires_grad(
            peft_model,
            "base_model.model.lin1.fourierft_spectrum.adapter1",
        )

    def test_requires_grad_fourierft_same_targets(self):
        # same as previous test, except that AdaLora adapters target the same layer
        config0 = FourierFTConfig(n_frequency=10, target_modules=["lin0"])
        peft_model = get_peft_model(MLP(), config0)

        config1 = FourierFTConfig(n_frequency=10, target_modules=["lin0"], inference_mode=True)
        peft_model.add_adapter("adapter1", config1)

        # active adapter is still "default"
        self.check_requires_grad(
            peft_model,
            "base_model.model.lin0.fourierft_spectrum.default",
        )

        # set config0 as active, should not change anything
        peft_model.set_adapter("default")
        self.check_requires_grad(
            peft_model,
            "base_model.model.lin0.fourierft_spectrum.default",
        )

        # change activate adapter to adapter1
        peft_model.set_adapter("adapter1")
        self.check_requires_grad(
            peft_model,
            "base_model.model.lin0.fourierft_spectrum.adapter1",
        )

        # disable all adapters
        with peft_model.disable_adapter():
            self.check_requires_grad(peft_model)

        # after context is exited, return to the previous state
        peft_model.set_adapter("adapter1")
        self.check_requires_grad(
            peft_model,
            "base_model.model.lin0.fourierft_spectrum.adapter1",
        )


class TestMixedAdapterBatches:
    torch_device = infer_device()

    @pytest.fixture
    def mlp_lora(self):
        """A simple MLP with 2 LoRA adapters"""
        torch.manual_seed(0)

        base_model = MLP().to(self.torch_device).eval()
        config0 = LoraConfig(target_modules=["lin0"], init_lora_weights=False)
        config1 = LoraConfig(target_modules=["lin0"], r=16, init_lora_weights=False)
        peft_model = get_peft_model(base_model, config0, "adapter0").eval()
        peft_model.add_adapter("adapter1", config1)
        return peft_model

    def run_checks(self, model, inputs):
        # This checks that we can have mixed adapters in a single batch. The test works by creating the outputs for the
        # base model, adapter 0, and adapter 1 separately. Then, we create an output with mixed adapters, where the
        # sample [0, 3, 6] are for the base model, [1, 4, 7] for adapter 0, and [2, 5, 8] for adapter 1. Finally, we
        # check that the outputs of the mixed batch are correct for the corresponding indices.
        adapter_name0, adapter_name1 = model.peft_config.keys()

        with model.disable_adapter():
            output_base = model(**inputs)

        model.set_adapter(adapter_name0)
        output0 = model(**inputs)

        # sanity check, outputs are not the same
        assert not torch.allclose(output_base, output0)

        model.set_adapter(adapter_name1)
        output1 = model(**inputs)

        # sanity check, outputs have the right shape and are not the same
        assert len(output_base) >= 3
        assert len(output_base) == len(output0) == len(output1)
        assert not torch.allclose(output_base, output0)
        assert not torch.allclose(output_base, output1)

        # set adapter_indices so that it alternates between base, adapter 0, and adapter 1
        adapters = ["__base__", adapter_name0, adapter_name1]
        inputs["adapter_names"] = [adapters[i % 3] for i in (range(len(inputs["X"])))]
        output_mixed = model.forward(**inputs)

        assert torch.allclose(output_base[::3], output_mixed[::3])
        assert torch.allclose(output0[1::3], output_mixed[1::3])
        assert torch.allclose(output1[2::3], output_mixed[2::3])

    def test_mixed_adapter_batches_lora_mlp(self, mlp_lora):
        inputs = {"X": torch.arange(90).view(-1, 10).to(self.torch_device)}
        self.run_checks(mlp_lora, inputs)

    def test_mixed_adapter_batches_lora_different_target_layers(self, mlp_lora):
        base_model = MLP().to(self.torch_device).eval()
        # target different lora layers
        config0 = LoraConfig(target_modules=["lin0"], init_lora_weights=False)
        config1 = LoraConfig(target_modules=["lin1"], init_lora_weights=False)
        peft_model = get_peft_model(base_model, config0, "adapter0").eval()
        peft_model.add_adapter("adapter1", config1)

        inputs = {"X": torch.arange(90).view(-1, 10).to(self.torch_device)}
        self.run_checks(peft_model, inputs)

    def test_mixed_adapter_batches_lora_partly_overlapping_target_layers(self, mlp_lora):
        base_model = MLP().to(self.torch_device).eval()
        # target different lora layers
        config0 = LoraConfig(target_modules=["lin0"], init_lora_weights=False)
        config1 = LoraConfig(target_modules=["lin0", "lin1"], init_lora_weights=False)
        peft_model = get_peft_model(base_model, config0, "adapter0").eval()
        peft_model.add_adapter("adapter1", config1)

        inputs = {"X": torch.arange(90).view(-1, 10).to(self.torch_device)}
        self.run_checks(peft_model, inputs)

    def test_mixed_adapter_batches_lora_conv1d_emb(self):
        base_model = ModelEmbConv1D().to(self.torch_device).eval()
        config0 = LoraConfig(target_modules=["emb", "conv1d"], init_lora_weights=False)
        config1 = LoraConfig(target_modules=["emb", "conv1d"], r=16, init_lora_weights=False)
        peft_model = get_peft_model(base_model, config0, "adapter0").eval()
        peft_model.add_adapter("adapter1", config1)

        inputs = {"X": torch.arange(90).view(-1, 10).to(self.torch_device)}
        self.run_checks(peft_model, inputs)

    def test_mixed_adapter_batches_lora_conv2d(self):
        base_model = ModelConv2D().to(self.torch_device).eval()
        config0 = LoraConfig(target_modules=["conv2d"], init_lora_weights=False)
        config1 = LoraConfig(target_modules=["conv2d"], r=16, init_lora_weights=False)
        peft_model = get_peft_model(base_model, config0, "adapter0").eval()
        peft_model.add_adapter("adapter1", config1)

        inputs = {"X": torch.arange(270).view(6, 5, 3, 3).to(self.torch_device)}
        self.run_checks(peft_model, inputs)

    def test_mixed_adapter_batches_lora_length_mismatch_raises(self, mlp_lora):
        inputs = {
            "X": torch.arange(90).view(-1, 10).to(self.torch_device),
            "adapter_names": ["__base__"] * 5,  # wrong length!
        }
        msg = r"Length of `adapter_names` should be the same as the number of inputs, but got "
        with pytest.raises(ValueError, match=msg):
            mlp_lora.forward(**inputs)

    def test_mixed_adapter_batches_lora_training_mode_raises(self, mlp_lora):
        inputs = {
            "X": torch.arange(90).view(-1, 10).to(self.torch_device),
            "adapter_names": ["__base__"] * 9,
        }
        mlp_lora = mlp_lora.train()
        msg = r"Cannot pass `adapter_names` when the model is in training mode."
        with pytest.raises(ValueError, match=msg):
            mlp_lora.forward(**inputs)

    def test_mixed_adapter_batches_lora_disabled(self, mlp_lora):
        # Disabling adapters should have precedence over passing adapter names
        inputs = {"X": torch.arange(90).view(-1, 10).to(self.torch_device)}
        with mlp_lora.disable_adapter():
            output_disabled = mlp_lora(**inputs)

        adapters = ["__base__", "adapter0", "adapter1"]
        inputs["adapter_names"] = [adapters[i % 3] for i in (range(len(inputs["X"])))]
        with mlp_lora.disable_adapter():
            output_mixed = mlp_lora.forward(**inputs)

        assert torch.allclose(output_disabled, output_mixed)

    def test_mixed_adapter_batches_lora_merged_raises(self, mlp_lora):
        # When there are merged adapters, passing adapter names should raise an error
        inputs = {
            "X": torch.arange(90).view(-1, 10).to(self.torch_device),
            "adapter_names": ["default"] * 9,
        }
        mlp_lora.merge_adapter(["adapter0"])
        msg = r"Cannot pass `adapter_names` when there are merged adapters, please call `unmerge_adapter` first."
        with pytest.raises(ValueError, match=msg):
            mlp_lora.forward(**inputs)

    def test_mixed_adapter_batches_lora_with_dora_raises(self):
        # When there are Dora adapters, passing adapter names should raise an error
        torch.manual_seed(0)
        inputs = {
            "X": torch.arange(90).view(-1, 10).to(self.torch_device),
            "adapter_names": ["default"] * 9,
        }

        base_model = MLP().to(self.torch_device).eval()
        config = LoraConfig(target_modules=["lin0"], init_lora_weights=False, use_dora=True)
        peft_model = get_peft_model(base_model, config).eval()
        msg = r"Cannot pass `adapter_names` when DoRA is enabled."
        with pytest.raises(ValueError, match=msg):
            peft_model.forward(**inputs)

    @require_torch_gpu
    def test_mixed_adapter_batches_lora_opt_timing(self):
        # Use a more realistic model (opt-125m) and do a simple runtime check to ensure that mixed adapter batches
        # don't add too much overhead. These types of tests are inherently flaky, so we try to add in some robustness.
        logs = []  # store the time it takes to run each forward pass here

        @contextmanager
        def timed():
            tic = time.perf_counter()
            yield
            toc = time.perf_counter()
            logs.append(toc - tic)

        base_model = AutoModelForCausalLM.from_pretrained("facebook/opt-125m").to(self.torch_device).eval()
        inputs = {"input_ids": torch.randint(0, 1000, (16, 64)).to(self.torch_device)}
        with timed():
            output_base = base_model(**inputs).logits

        config0 = LoraConfig(task_type="CAUSAL_LM", init_lora_weights=False)
        peft_model = get_peft_model(base_model, config0, "adapter1").eval()
        with timed():
            output0 = peft_model(**inputs).logits

        # sanity check, outputs are not the same
        assert not torch.allclose(output_base, output0)

        config1 = LoraConfig(task_type="CAUSAL_LM", r=16, init_lora_weights=False)
        peft_model.add_adapter("adapter2", config1)
        peft_model.set_adapter("adapter2")
        with timed():
            output1 = peft_model(**inputs).logits

        # sanity check, outputs are not the same
        assert not torch.allclose(output_base, output1)

        # set adapter_indices so that it alternates between 0 (base), lora 1, and lora 2
        adapters = ["__base__", "adapter1", "adapter2"]
        inputs["adapter_names"] = [adapters[i % 3] for i in (range(len(inputs["input_ids"])))]
        with timed():
            output_mixed = peft_model.forward(**inputs).logits

        atol, rtol = 1e-4, 1e-4
        assert torch.allclose(output_base[::3], output_mixed[::3], atol=atol, rtol=rtol)
        assert torch.allclose(output0[1::3], output_mixed[1::3], atol=atol, rtol=rtol)
        assert torch.allclose(output1[2::3], output_mixed[2::3], atol=atol, rtol=rtol)

        # Check that the overhead in time added by mixed batches is not too high.
        # To prevent flakiness, we measure mixed inference 3 times and take the lowest value, then compare it to the mean
        # of the non-mixed inference times. We also grant a generous margin of 2x the mean time.
        with timed():
            output_mixed = peft_model.forward(**inputs).logits
        with timed():
            output_mixed = peft_model.forward(**inputs).logits

        time_base, time0, time1, *time_mixed = logs
        time_non_mixed = (time_base + time0 + time1) / 3
        time_mixed = min(time_mixed)

        factor = 2.0
        assert time_mixed < factor * time_non_mixed

        # Measure timing of running base and adapter separately vs using a mixed batch. Note that on CPU, the
        # differences are quite small, so this test requires GPU to avoid flakiness.
        for _ in range(3):
            with timed():
                with peft_model.disable_adapter():
                    peft_model(**{k: v[::3] for k, v in inputs.items()})
                peft_model.set_adapter("adapter1")
                peft_model(**{k: v[1::3] for k, v in inputs.items()})
                peft_model.set_adapter("adapter2")
                peft_model(**{k: v[2::3] for k, v in inputs.items()})

        times_separate = logs[-3:]
        time_separate = sum(times_separate) / 3
        assert time_separate > time_mixed


class TestDynamicDispatch:
    # These are tests for the dynamic dispatch feature for LoRA. We create a custom module and a custom LoRA layer
    # that targets it.

    @pytest.fixture(scope="class")
    def custom_module_cls(self):
        class MyModule(nn.Module):
            # A custom layer that just behaves like an nn.Linear layer but is not an instance of nn.Linear. Therefore,
            # it would normally fail to be targeted.
            def __init__(self):
                super().__init__()
                self.in_features = 10
                self.out_features = 20
                self.weight = nn.Parameter(torch.randn(20, 10))

            def forward(self, x):
                return nn.functional.linear(x, self.weight)

        return MyModule

    @pytest.fixture(scope="class")
    def custom_lora_cls(self):
        from peft.tuners import lora

        class MyLora(lora.Linear):
            # just re-use the lora.Linear code here
            pass

        return MyLora

    @pytest.fixture(scope="class")
    def model_cls(self, custom_module_cls):
        class MyModel(nn.Module):
            def __init__(self):
                super().__init__()
                self.lin0 = nn.Linear(10, 10)
                self.relu = nn.ReLU()
                self.my_module = custom_module_cls()
                self.lin1 = nn.Linear(20, 2)

            def forward(self, x):
                x = self.relu(self.lin0(x))
                x = self.relu(self.my_module(x))
                x = self.lin1(x)
                return x

        return MyModel

    def test_custom_lora_layer_used(self, custom_module_cls, custom_lora_cls, model_cls):
        # check that when we register custom lora layers, they are indeed being used for the intended module
        model = model_cls()
        config = LoraConfig(target_modules=["lin0", "my_module", "lin1"])
        config._register_custom_module({custom_module_cls: custom_lora_cls})

        peft_model = get_peft_model(model, config)
        assert isinstance(peft_model.base_model.model.my_module, custom_lora_cls)
        assert isinstance(peft_model.base_model.model.my_module.base_layer, custom_module_cls)
        # sanity check that the other lora layer types are still the default ones
        assert not isinstance(peft_model.base_model.model.lin0.base_layer, custom_module_cls)
        assert not isinstance(peft_model.base_model.model.lin1.base_layer, custom_module_cls)

    def test_training_works(self, model_cls, custom_module_cls, custom_lora_cls):
        # check that when we train with custom lora layers, they are indeed updated
        model = model_cls()
        config = LoraConfig(target_modules=["lin0", "my_module", "lin1"])
        config._register_custom_module({custom_module_cls: custom_lora_cls})

        peft_model = get_peft_model(model, config)
        sd_before = peft_model.state_dict()
        inputs = torch.randn(16, 10)
        optimizer = torch.optim.SGD(peft_model.parameters(), lr=1e-1)

        for _ in range(5):
            optimizer.zero_grad()
            output = peft_model(inputs)
            loss = output.sum() ** 2
            loss.backward()
            optimizer.step()

        sd_after = peft_model.state_dict()
        assert not torch.allclose(
            sd_before["base_model.model.my_module.lora_A.default.weight"],
            sd_after["base_model.model.my_module.lora_A.default.weight"],
        )
        assert not torch.allclose(
            sd_before["base_model.model.my_module.lora_B.default.weight"],
            sd_after["base_model.model.my_module.lora_B.default.weight"],
        )

    def test_saving_and_loading(self, custom_module_cls, custom_lora_cls, model_cls, tmp_path):
        # check that we can successfully save and load the custom lora cls
        torch.manual_seed(0)
        model = model_cls()
        config = LoraConfig(target_modules=["lin0", "my_module", "lin1"])
        config._register_custom_module({custom_module_cls: custom_lora_cls})

        torch.manual_seed(1)
        peft_model = get_peft_model(model, config)

        inputs = torch.randn(5, 10)
        outputs_before = peft_model(inputs)  # does not raise

        sd_before = peft_model.state_dict()
        peft_model.save_pretrained(tmp_path / "lora-custom-module")
        del model, peft_model

        torch.manual_seed(0)  # same seed for base model
        model = model_cls()

        # custom lora mapping is not persisted at the moment, so as a workaround this is needed
        config = LoraConfig.from_pretrained(tmp_path / "lora-custom-module")
        config._register_custom_module({custom_module_cls: custom_lora_cls})

        # different seed for adapter to ensure it is not identical just because of seed
        torch.manual_seed(123)
        peft_model = PeftModel.from_pretrained(model, tmp_path / "lora-custom-module", config=config)
        assert isinstance(peft_model.base_model.model.my_module, custom_lora_cls)
        assert isinstance(peft_model.base_model.model.my_module.base_layer, custom_module_cls)

        outputs_after = peft_model(inputs)  # does not raise
        assert torch.allclose(outputs_before, outputs_after)

        sd_after = peft_model.state_dict()
        assert sd_before.keys() == sd_after.keys()
        for key in sd_before.keys():
            assert torch.allclose(sd_before[key], sd_after[key])

    def test_override_lora_linear(self, custom_lora_cls):
        # in this test, we check if users can override default PEFT behavior by supplying a custom lora class that is
        # being used instead of lora.Linear
        model = AutoModelForCausalLM.from_pretrained("facebook/opt-125m")
        config = LoraConfig(task_type=TaskType.CAUSAL_LM)
        config._register_custom_module({nn.Linear: custom_lora_cls})
        peft_model = get_peft_model(model, config)
        layers = peft_model.base_model.model.model.decoder.layers
        for layer in layers:
            assert isinstance(layer.self_attn.v_proj, custom_lora_cls)
            assert isinstance(layer.self_attn.q_proj, custom_lora_cls)

    def test_custom_lora_layer_issues_warning(self, custom_module_cls, custom_lora_cls, model_cls, recwarn):
        # users will get a warning if they target a layer type that is not officially supported
        model = model_cls()
        config = LoraConfig(target_modules=["lin0", "my_module", "lin1"])
        config._register_custom_module({custom_module_cls: custom_lora_cls})

        get_peft_model(model, config)
        # check warning message
        msg = (
            "Unsupported layer type '<class 'tests.test_custom_models.TestDynamicDispatch.custom_module_cls."
            "<locals>.MyModule'>' encountered, proceed at your own risk."
        )
        assert str(recwarn.list[-1].message) == msg

    def test_target_layer_without_in_features_out_features(self, recwarn):
        # It should be possible for users to target layers even if we cannot determine in_features and out_features.
        # Those are only needed to initialize the LoRA layer via update_layer, so as long as users take care of that,
        # they should be good and not require those attributes to exist
        from peft.tuners import lora

        class MyModel(nn.Module):
            def __init__(self):
                super().__init__()
                self.lstm = nn.LSTM(10, 20)

        class MyLora(nn.Module, lora.LoraLayer):
            def __init__(self, base_layer, adapter_name, **kwargs):
                super().__init__()
                lora.LoraLayer.__init__(self, base_layer, **kwargs)
                self._active_adapter = adapter_name

        model = MyModel()
        # check that in_features and out_features attributes don't exist on LSTM
        assert not hasattr(model.lstm, "in_features")
        assert not hasattr(model.lstm, "out_features")

        config = LoraConfig(target_modules=["lstm"])
        config._register_custom_module({nn.LSTM: MyLora})
        peft_model = get_peft_model(model, config)

        # check that custom LoRA layer is correctly applied
        assert isinstance(peft_model.base_model.lstm, MyLora)
        assert isinstance(peft_model.base_model.lstm.base_layer, nn.LSTM)

        # we should still get a warning message
        msg = "Unsupported layer type '<class 'torch.nn.modules.rnn.LSTM'>' encountered, proceed at your own risk."
        assert str(recwarn.list[-1].message) == msg<|MERGE_RESOLUTION|>--- conflicted
+++ resolved
@@ -1597,30 +1597,6 @@
         # should not raise an error
         model.merge_and_unload(safe_merge=True)
 
-<<<<<<< HEAD
-    def test_mha_gradients_set_correctly(self):
-        # check for this bug: https://github.com/huggingface/peft/issues/761#issuecomment-1893804738
-        base_model = ModelMha()
-        config = LoraConfig(target_modules=["mha"])
-        model = get_peft_model(base_model, config)
-
-        assert model.base_model.model.mha.base_layer.out_proj.base_layer.weight.requires_grad is False
-        assert model.base_model.model.mha.base_layer.in_proj_weight.requires_grad is False
-
-        # _restore_weights used to ignore the gradient, this checks that it is indeed considered
-        model.base_model.model.mha._restore_weights()
-        assert model.base_model.model.mha.base_layer.out_proj.base_layer.weight.requires_grad is False
-        assert model.base_model.model.mha.base_layer.in_proj_weight.requires_grad is False
-
-        model.base_model.model.mha.base_layer.out_proj.base_layer.weight.requires_grad = True
-        model.base_model.model.mha.base_layer.in_proj_weight.requires_grad = True
-        assert model.base_model.model.mha.base_layer.out_proj.base_layer.weight.requires_grad is True
-        assert model.base_model.model.mha.base_layer.in_proj_weight.requires_grad is True
-
-        model.base_model.model.mha._restore_weights()
-        assert model.base_model.model.mha.base_layer.out_proj.base_layer.weight.requires_grad is True
-        assert model.base_model.model.mha.base_layer.in_proj_weight.requires_grad is True
-=======
     def test_dora_save_and_load_remapping(self):
         # Here we test the refactor of DoRA which changed lora_magnitude_vector from a ParameterDict to a ModuleDict
         # with a DoraLayer instance. The old parameter is now the "weight" attribute of that layer. Since we want the
@@ -1655,7 +1631,29 @@
         assert state_dict.keys() == state_dict_loaded.keys()
         for k in state_dict:
             assert torch.allclose(state_dict[k], state_dict_loaded[k])
->>>>>>> e6cd24c9
+
+    def test_mha_gradients_set_correctly(self):
+        # check for this bug: https://github.com/huggingface/peft/issues/761#issuecomment-1893804738
+        base_model = ModelMha()
+        config = LoraConfig(target_modules=["mha"])
+        model = get_peft_model(base_model, config)
+
+        assert model.base_model.model.mha.base_layer.out_proj.base_layer.weight.requires_grad is False
+        assert model.base_model.model.mha.base_layer.in_proj_weight.requires_grad is False
+
+        # _restore_weights used to ignore the gradient, this checks that it is indeed considered
+        model.base_model.model.mha._restore_weights()
+        assert model.base_model.model.mha.base_layer.out_proj.base_layer.weight.requires_grad is False
+        assert model.base_model.model.mha.base_layer.in_proj_weight.requires_grad is False
+
+        model.base_model.model.mha.base_layer.out_proj.base_layer.weight.requires_grad = True
+        model.base_model.model.mha.base_layer.in_proj_weight.requires_grad = True
+        assert model.base_model.model.mha.base_layer.out_proj.base_layer.weight.requires_grad is True
+        assert model.base_model.model.mha.base_layer.in_proj_weight.requires_grad is True
+
+        model.base_model.model.mha._restore_weights()
+        assert model.base_model.model.mha.base_layer.out_proj.base_layer.weight.requires_grad is True
+        assert model.base_model.model.mha.base_layer.in_proj_weight.requires_grad is True
 
 
 class TestMultiRankAdapter(unittest.TestCase):
