--- conflicted
+++ resolved
@@ -106,15 +106,12 @@
     ("Conv2d 2 LoRA", "Conv2d", LoraConfig, {"target_modules": ["conv2d", "lin0"]}),
     ("Conv2d 1 LoRA with DoRA", "Conv2d", LoraConfig, {"target_modules": ["conv2d"], "use_dora": True}),
     ("Conv2d 2 LoRA with DoRA", "Conv2d", LoraConfig, {"target_modules": ["conv2d", "lin0"], "use_dora": True}),
-<<<<<<< HEAD
-    ("MHA 1 LoRA", "MHA", LoraConfig, {"target_modules": ["mha"]}),
-    ("MHA 2 LoRA", "MHA", LoraConfig, {"target_modules": ["mha", "lin0"]}),
-=======
     ("Conv3d 1 LoRA", "Conv3d", LoraConfig, {"target_modules": ["conv3d"]}),
     ("Conv3d 2 LoRA", "Conv3d", LoraConfig, {"target_modules": ["conv3d", "lin0"]}),
     ("Conv3d 1 LoRA with DoRA", "Conv3d", LoraConfig, {"target_modules": ["conv3d"], "use_dora": True}),
     ("Conv3d 2 LoRA with DoRA", "Conv3d", LoraConfig, {"target_modules": ["conv3d", "lin0"], "use_dora": True}),
->>>>>>> c039b003
+    ("MHA 1 LoRA", "MHA", LoraConfig, {"target_modules": ["mha"]}),
+    ("MHA 2 LoRA", "MHA", LoraConfig, {"target_modules": ["mha", "lin0"]}),
     #######
     # IA³ #
     #######
@@ -814,27 +811,16 @@
         return X
 
 
-<<<<<<< HEAD
-class ModelMha(nn.Module):
-    def __init__(self):
-        super().__init__()
-        self.mha = nn.MultiheadAttention(10, 2)
-=======
 class ModelConv3D(nn.Module):
     def __init__(self):
         super().__init__()
         self.conv3d = nn.Conv3d(5, 10, 3)
         self.relu = nn.ReLU()
         self.flat = nn.Flatten()
->>>>>>> c039b003
         self.lin0 = nn.Linear(10, 2)
         self.sm = nn.LogSoftmax(dim=-1)
 
     def forward(self, X):
-<<<<<<< HEAD
-        X = X.float()
-        X, _ = self.mha(X, X, X)
-=======
         # If necessary, convert from 2D image to 3D volume
         if X.dim() == 2:
             X = torch.stack([X] * 3, dim=-1)
@@ -842,7 +828,21 @@
         X = self.conv3d(X)
         X = self.relu(X)
         X = self.flat(X)
->>>>>>> c039b003
+        X = self.lin0(X)
+        X = self.sm(X)
+        return X
+
+
+class ModelMha(nn.Module):
+    def __init__(self):
+        super().__init__()
+        self.mha = nn.MultiheadAttention(10, 2)
+        self.lin0 = nn.Linear(10, 2)
+        self.sm = nn.LogSoftmax(dim=-1)
+
+    def forward(self, X):
+        X = X.float()
+        X, _ = self.mha(X, X, X)
         X = self.lin0(X)
         X = self.sm(X)
         return X
@@ -3510,11 +3510,7 @@
         peft_model = get_peft_model(base_model, config0, "adapter0").eval()
         peft_model.add_adapter("adapter1", config1)
         inputs = {"X": torch.arange(90).view(-1, 10).to(self.torch_device)}
-<<<<<<< HEAD
-        SUPPORTED_MODULES = (torch.nn.Linear, torch.nn.Embedding, torch.nn.Conv2d, torch.nn.Conv1d)
-=======
         SUPPORTED_MODULES = (torch.nn.Linear, torch.nn.Embedding, torch.nn.Conv1d, torch.nn.Conv2d, torch.nn.Conv3d)
->>>>>>> c039b003
         module_names = ", ".join([module.__name__ for module in SUPPORTED_MODULES])
         with pytest.raises(
             TypeError, match=f"Mixed batching is only supported for the following modules: {module_names}."
