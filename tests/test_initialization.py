--- conflicted
+++ resolved
@@ -1085,7 +1085,6 @@
         with pytest.raises(ValueError, match="DoRA does not support megatron_core"):
             LoraConfig(target_modules=["linear"], use_dora=True, megatron_config=megatron_config)
 
-<<<<<<< HEAD
     @pytest.fixture
     def mha_cls(self):
         class ModelMha(nn.Module):
@@ -1141,7 +1140,7 @@
         msg = re.escape("MultiheadAttention does not support DoRA (yet), please set use_dora to False")
         with pytest.raises(ValueError, match=msg):
             get_peft_model(model, config)
-=======
+
     def test_lora_with_bias_extra_params(self):
         # lora with lora_bias=True
         model = self.get_model()
@@ -1194,7 +1193,6 @@
         msg = "The argument lora_bias=True is"
         with pytest.raises(ValueError, match=msg):
             LoraConfig(target_modules=["linear"], lora_bias=True, **extra_kwargs)
->>>>>>> ec92cdcc
 
 
 class TestLokrInitialization:
