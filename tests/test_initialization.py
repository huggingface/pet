--- conflicted
+++ resolved
@@ -88,15 +88,7 @@
         normal = self.get_normal(0.0, 1 / config.r)
         _, p_value = stats.kstest(weight_A.detach().flatten().cpu().numpy(), normal.flatten().cpu().numpy())
 
-<<<<<<< HEAD
-        self.assertGreater(p_value, 0.5)
-=======
-        # import matplotlib.pyplot as plt
-        # x = weight_A.detach().flatten().cpu().numpy()
-        # breakpoint()
-
-        assert p_value > 0.5
->>>>>>> 01732176
+        assert p_value > 0.5
 
         # check that weight A is *not* from a uniform distribution
         unif = self.get_uniform(weight_A.min().item(), weight_A.max().item())
