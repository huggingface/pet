--- conflicted
+++ resolved
@@ -22,11 +22,8 @@
     is_aqlm_available,
     is_auto_awq_available,
     is_auto_gptq_available,
-<<<<<<< HEAD
+    is_eetq_available,
     is_hqq_available,
-=======
-    is_eetq_available,
->>>>>>> 77b7238b
     is_optimum_available,
 )
 
