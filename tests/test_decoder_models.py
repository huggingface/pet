--- conflicted
+++ resolved
@@ -129,7 +129,6 @@
     def test_peft_model_device_map(self, test_name, model_id, config_cls, config_kwargs):
         self._test_peft_model_device_map(model_id, config_cls, config_kwargs)
 
-<<<<<<< HEAD
     @parameterized.expand(PeftTestConfigManager.get_grid_parameters(FULL_GRID))
     def test_delete_adapter(self, test_name, model_id, config_cls, config_kwargs):
         self._test_delete_adapter(model_id, config_cls, config_kwargs)
@@ -146,14 +145,11 @@
     def test_unload_adapter(self, test_name, model_id, config_cls, config_kwargs):
         self._test_unload_adapter(model_id, config_cls, config_kwargs)
 
-=======
->>>>>>> 61a8e3a3
     @parameterized.expand(
         PeftTestConfigManager.get_grid_parameters(
             {
                 "model_ids": PEFT_DECODER_MODELS_TO_TEST,
                 "lora_kwargs": {"init_lora_weights": [False]},
-<<<<<<< HEAD
                 "task_type": "CAUSAL_LM",
             },
         )
@@ -164,7 +160,12 @@
     @parameterized.expand(PeftTestConfigManager.get_grid_parameters(FULL_GRID, filter_params_func=skip_non_pt_mqa))
     def test_training_prompt_learning_tasks(self, test_name, model_id, config_cls, config_kwargs):
         self._test_training_prompt_learning_tasks(model_id, config_cls, config_kwargs)
-=======
+
+    @parameterized.expand(
+        PeftTestConfigManager.get_grid_parameters(
+            {
+                "model_ids": PEFT_DECODER_MODELS_TO_TEST,
+                "lora_kwargs": {"init_lora_weights": [False]},
                 "ia3_kwargs": {"init_ia3_weights": [False]},
                 "task_type": "CAUSAL_LM",
             },
@@ -172,5 +173,4 @@
         )
     )
     def test_disable_adapter(self, test_name, model_id, config_cls, config_kwargs):
-        self._test_disable_adapter(model_id, config_cls, config_kwargs)
->>>>>>> 61a8e3a3
+        self._test_disable_adapter(model_id, config_cls, config_kwargs)