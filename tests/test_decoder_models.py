# Copyright 2023-present the HuggingFace Inc. team.
#
# Licensed under the Apache License, Version 2.0 (the "License");
# you may not use this file except in compliance with the License.
# You may obtain a copy of the License at
#
#     http://www.apache.org/licenses/LICENSE-2.0
#
# Unless required by applicable law or agreed to in writing, software
# distributed under the License is distributed on an "AS IS" BASIS,
# WITHOUT WARRANTIES OR CONDITIONS OF ANY KIND, either express or implied.
# See the License for the specific language governing permissions and
# limitations under the License.
import unittest
from unittest.mock import Mock, call, patch

import pytest
import torch
from parameterized import parameterized
from transformers import AutoModelForCausalLM, AutoTokenizer

from peft import AdaLoraConfig, BOFTConfig, LoraConfig, PromptTuningConfig, PromptTuningInit, get_peft_model

from .testing_common import PeftCommonTester, PeftTestConfigManager


PEFT_DECODER_MODELS_TO_TEST = [
    "hf-internal-testing/tiny-random-OPTForCausalLM",
    "hf-internal-testing/tiny-random-GPTNeoXForCausalLM",
    "hf-internal-testing/tiny-random-GPT2LMHeadModel",
    "hf-internal-testing/tiny-random-BloomForCausalLM",
    "hf-internal-testing/tiny-random-gpt_neo",
    "hf-internal-testing/tiny-random-GPTJForCausalLM",
    "hf-internal-testing/tiny-random-GPTBigCodeForCausalLM",
    "HuggingFaceM4/tiny-random-LlamaForCausalLM",
]

FULL_GRID = {
    "model_ids": PEFT_DECODER_MODELS_TO_TEST,
    "task_type": "CAUSAL_LM",
}


def skip_adalora_and_gpt2(test_list):
    return [test for test in test_list if not (("GPT2LMHeadModel" in test[1]) and (test[2] == AdaLoraConfig))]


def skip_boft_and_gpt2(test_list):
    return [test for test in test_list if not (("GPT2LMHeadModel" in test[1]) and (test[2] == BOFTConfig))]


def skip_adalora_or_boft_and_gpt2(test_list):
    return [
        test
        for test in test_list
        if not (("GPT2LMHeadModel" in test[1]) and ((test[2] == AdaLoraConfig) or (test[2] == BOFTConfig)))
    ]


class PeftDecoderModelTester(unittest.TestCase, PeftCommonTester):
    r"""
    Test if the PeftModel behaves as expected. This includes:
    - test if the model has the expected methods

    We use parametrized.expand for debugging purposes to test each model individually.
    """

    transformers_class = AutoModelForCausalLM

    def prepare_inputs_for_testing(self):
        input_ids = torch.tensor([[1, 1, 1], [1, 2, 1]]).to(self.torch_device)
        attention_mask = torch.tensor([[1, 1, 1], [1, 0, 1]]).to(self.torch_device)

        input_dict = {
            "input_ids": input_ids,
            "attention_mask": attention_mask,
        }

        return input_dict

    @parameterized.expand(PeftTestConfigManager.get_grid_parameters(FULL_GRID, filter_params_func=skip_boft_and_gpt2))
    def test_attributes_parametrized(self, test_name, model_id, config_cls, config_kwargs):
        self._test_model_attr(model_id, config_cls, config_kwargs)

    @parameterized.expand(PeftTestConfigManager.get_grid_parameters(FULL_GRID, filter_params_func=skip_boft_and_gpt2))
    def test_adapter_name(self, test_name, model_id, config_cls, config_kwargs):
        self._test_adapter_name(model_id, config_cls, config_kwargs)

    @parameterized.expand(PeftTestConfigManager.get_grid_parameters(FULL_GRID, filter_params_func=skip_boft_and_gpt2))
    def test_prepare_for_training_parametrized(self, test_name, model_id, config_cls, config_kwargs):
        self._test_prepare_for_training(model_id, config_cls, config_kwargs)

    @parameterized.expand(PeftTestConfigManager.get_grid_parameters(FULL_GRID))
    def test_prompt_tuning_text_prepare_for_training(self, test_name, model_id, config_cls, config_kwargs):
        # Test that prompt tuning works with text init
        if config_cls != PromptTuningConfig:
            return pytest.skip(f"This test does not apply to {config_cls}")

        config_kwargs = config_kwargs.copy()
        config_kwargs["prompt_tuning_init"] = PromptTuningInit.TEXT
        config_kwargs["prompt_tuning_init_text"] = "This is a test prompt."
        config_kwargs["tokenizer_name_or_path"] = model_id
        self._test_prepare_for_training(model_id, config_cls, config_kwargs)

    def test_prompt_tuning_text_tokenizer_kwargs(self):
        # Allow users to pass additional arguments to Tokenizer.from_pretrained
        # Fix for #1032
        mock = Mock()
        orig_from_pretrained = AutoTokenizer.from_pretrained

        def mock_autotokenizer_from_pretrained(*args, **kwargs):
            mock(*args, **kwargs)
            return orig_from_pretrained(config.tokenizer_name_or_path)

        model_id = "hf-internal-testing/tiny-random-OPTForCausalLM"
        config = PromptTuningConfig(
            base_model_name_or_path=model_id,
            tokenizer_name_or_path=model_id,
            num_virtual_tokens=10,
            prompt_tuning_init=PromptTuningInit.TEXT,
            task_type="CAUSAL_LM",
            prompt_tuning_init_text="This is a test prompt.",
            tokenizer_kwargs={"trust_remote_code": True, "foo": "bar"},
        )
        model = self.transformers_class.from_pretrained(model_id).to(self.torch_device)
        with patch("transformers.AutoTokenizer.from_pretrained", mock_autotokenizer_from_pretrained):
            model = get_peft_model(model, config)

        expected_call = call(model_id, trust_remote_code=True, foo="bar")
        assert mock.call_args == expected_call

    def test_prompt_tuning_config_invalid_args(self):
        # Raise an error when tokenizer_kwargs is used with prompt_tuning_init!='TEXT', because this argument has no
        # function in that case
        model_id = "hf-internal-testing/tiny-random-OPTForCausalLM"
        with pytest.raises(ValueError, match="tokenizer_kwargs only valid when using prompt_tuning_init='TEXT'."):
            PromptTuningConfig(
                base_model_name_or_path=model_id,
                tokenizer_name_or_path=model_id,
                num_virtual_tokens=10,
                task_type="CAUSAL_LM",
                prompt_tuning_init_text="This is a test prompt.",
                prompt_tuning_init=PromptTuningInit.RANDOM,  # <= should not be used together with tokenizer_kwargs
                tokenizer_kwargs={"trust_remote_code": True, "foo": "bar"},
            )

    @parameterized.expand(PeftTestConfigManager.get_grid_parameters(FULL_GRID, filter_params_func=skip_boft_and_gpt2))
    def test_save_pretrained(self, test_name, model_id, config_cls, config_kwargs):
        self._test_save_pretrained(model_id, config_cls, config_kwargs)

    @parameterized.expand(PeftTestConfigManager.get_grid_parameters(FULL_GRID, filter_params_func=skip_boft_and_gpt2))
    def test_save_pretrained_pickle(self, test_name, model_id, config_cls, config_kwargs):
        self._test_save_pretrained(model_id, config_cls, config_kwargs, safe_serialization=False)

    @parameterized.expand(PeftTestConfigManager.get_grid_parameters(FULL_GRID, filter_params_func=skip_boft_and_gpt2))
    def test_save_pretrained_selected_adapters(self, test_name, model_id, config_cls, config_kwargs):
        self._test_save_pretrained_selected_adapters(model_id, config_cls, config_kwargs)

    @parameterized.expand(PeftTestConfigManager.get_grid_parameters(FULL_GRID, filter_params_func=skip_boft_and_gpt2))
    def test_save_pretrained_selected_adapters_pickle(self, test_name, model_id, config_cls, config_kwargs):
        self._test_save_pretrained_selected_adapters(model_id, config_cls, config_kwargs, safe_serialization=False)

    @parameterized.expand(PeftTestConfigManager.get_grid_parameters(FULL_GRID, filter_params_func=skip_boft_and_gpt2))
    def test_from_pretrained_config_construction(self, test_name, model_id, config_cls, config_kwargs):
        self._test_from_pretrained_config_construction(model_id, config_cls, config_kwargs)

    @parameterized.expand(
        PeftTestConfigManager.get_grid_parameters(
            {
                "model_ids": PEFT_DECODER_MODELS_TO_TEST,
                "lora_kwargs": {"init_lora_weights": [False]},
                "ia3_kwargs": {"init_ia3_weights": [False]},
<<<<<<< HEAD
                "vera_kwargs": {"init_weights": [False]},
=======
                "boft_kwargs": {"init_weights": [False]},
>>>>>>> c8974c58
                "task_type": "CAUSAL_LM",
            },
        )
    )
    def test_merge_layers(self, test_name, model_id, config_cls, config_kwargs):
        self._test_merge_layers(model_id, config_cls, config_kwargs)

    @parameterized.expand(
        PeftTestConfigManager.get_grid_parameters(
            {
                "model_ids": PEFT_DECODER_MODELS_TO_TEST,
                "lora_kwargs": {"init_lora_weights": [False]},
                "ia3_kwargs": {"init_ia3_weights": [False]},
<<<<<<< HEAD
                "vera_kwargs": {"init_weights": [False]},
=======
                "boft_kwargs": {"init_weights": [False]},
>>>>>>> c8974c58
                "task_type": "CAUSAL_LM",
            },
            filter_params_func=skip_boft_and_gpt2,
        )
    )
    def test_merge_layers_multi(self, test_name, model_id, config_cls, config_kwargs):
        self._test_merge_layers_multi(model_id, config_cls, config_kwargs)

    @parameterized.expand(
        PeftTestConfigManager.get_grid_parameters(
            {
                "model_ids": PEFT_DECODER_MODELS_TO_TEST,
                "lora_kwargs": {"init_lora_weights": [False]},
                "ia3_kwargs": {"init_ia3_weights": [False]},
                "boft_kwargs": {"init_weights": [False]},
                "task_type": "CAUSAL_LM",
            },
        )
    )
    def test_merge_layers_nan(self, test_name, model_id, config_cls, config_kwargs):
        self._test_merge_layers_nan(model_id, config_cls, config_kwargs)

    @parameterized.expand(
        PeftTestConfigManager.get_grid_parameters(
            {
                "model_ids": PEFT_DECODER_MODELS_TO_TEST,
                "lora_kwargs": {"init_lora_weights": [False]},
                "task_type": "CAUSAL_LM",
            },
        )
    )
    def test_mixed_adapter_batches(self, test_name, model_id, config_cls, config_kwargs):
        self._test_mixed_adapter_batches(model_id, config_cls, config_kwargs)

    @parameterized.expand(PeftTestConfigManager.get_grid_parameters(FULL_GRID, filter_params_func=skip_boft_and_gpt2))
    def test_generate(self, test_name, model_id, config_cls, config_kwargs):
        self._test_generate(model_id, config_cls, config_kwargs)

    @parameterized.expand(PeftTestConfigManager.get_grid_parameters(FULL_GRID, filter_params_func=skip_boft_and_gpt2))
    def test_generate_pos_args(self, test_name, model_id, config_cls, config_kwargs):
        # positional args are supported for PeftModelForCausalLM
        self._test_generate_pos_args(model_id, config_cls, config_kwargs, raises_err=False)

    @parameterized.expand(PeftTestConfigManager.get_grid_parameters(FULL_GRID))
    def test_merge_layers_fp16(self, test_name, model_id, config_cls, config_kwargs):
        self._test_merge_layers_fp16(model_id, config_cls, config_kwargs)

    @parameterized.expand(PeftTestConfigManager.get_grid_parameters(FULL_GRID))
    def test_generate_half_prec(self, test_name, model_id, config_cls, config_kwargs):
        self._test_generate_half_prec(model_id, config_cls, config_kwargs)

    @parameterized.expand(PeftTestConfigManager.get_grid_parameters(FULL_GRID))
    def test_prefix_tuning_half_prec_conversion(self, test_name, model_id, config_cls, config_kwargs):
        self._test_prefix_tuning_half_prec_conversion(model_id, config_cls, config_kwargs)

    @parameterized.expand(PeftTestConfigManager.get_grid_parameters(FULL_GRID, filter_params_func=skip_boft_and_gpt2))
    def test_training_decoders(self, test_name, model_id, config_cls, config_kwargs):
        self._test_training(model_id, config_cls, config_kwargs)

    @parameterized.expand(PeftTestConfigManager.get_grid_parameters(FULL_GRID))
    def test_training_decoders_layer_indexing(self, test_name, model_id, config_cls, config_kwargs):
        self._test_training_layer_indexing(model_id, config_cls, config_kwargs)

    @parameterized.expand(PeftTestConfigManager.get_grid_parameters(FULL_GRID, filter_params_func=skip_boft_and_gpt2))
    def test_training_decoders_gradient_checkpointing(self, test_name, model_id, config_cls, config_kwargs):
        self._test_training_gradient_checkpointing(model_id, config_cls, config_kwargs)

    @parameterized.expand(PeftTestConfigManager.get_grid_parameters(FULL_GRID, filter_params_func=skip_boft_and_gpt2))
    def test_inference_safetensors(self, test_name, model_id, config_cls, config_kwargs):
        self._test_inference_safetensors(model_id, config_cls, config_kwargs)

    @parameterized.expand(PeftTestConfigManager.get_grid_parameters(FULL_GRID))
    def test_peft_model_device_map(self, test_name, model_id, config_cls, config_kwargs):
        self._test_peft_model_device_map(model_id, config_cls, config_kwargs)

    @parameterized.expand(PeftTestConfigManager.get_grid_parameters(FULL_GRID, filter_params_func=skip_boft_and_gpt2))
    def test_delete_adapter(self, test_name, model_id, config_cls, config_kwargs):
        self._test_delete_adapter(model_id, config_cls, config_kwargs)

    @parameterized.expand(PeftTestConfigManager.get_grid_parameters(FULL_GRID, filter_params_func=skip_boft_and_gpt2))
    def test_delete_inactive_adapter(self, test_name, model_id, config_cls, config_kwargs):
        self._test_delete_inactive_adapter(model_id, config_cls, config_kwargs)

    @parameterized.expand(PeftTestConfigManager.get_grid_parameters(FULL_GRID, filter_params_func=skip_boft_and_gpt2))
    def test_adding_multiple_adapters_with_bias_raises(self, test_name, model_id, config_cls, config_kwargs):
        self._test_adding_multiple_adapters_with_bias_raises(model_id, config_cls, config_kwargs)

    @parameterized.expand(
        PeftTestConfigManager.get_grid_parameters(
            {
                "model_ids": PEFT_DECODER_MODELS_TO_TEST,
                "lora_kwargs": {"init_lora_weights": [False]},
                "adalora_kwargs": {"init_lora_weights": [False]},
                "ia3_kwargs": {"init_ia3_weights": [False]},
<<<<<<< HEAD
                "vera_kwargs": {"init_weights": [False]},
=======
                "boft_kwargs": {"init_weights": [False]},
>>>>>>> c8974c58
                "task_type": "CAUSAL_LM",
            },
            filter_params_func=skip_adalora_or_boft_and_gpt2,
        )
    )
    def test_unload_adapter(self, test_name, model_id, config_cls, config_kwargs):
        self._test_unload_adapter(model_id, config_cls, config_kwargs)

    @parameterized.expand(
        PeftTestConfigManager.get_grid_parameters(
            {
                "model_ids": PEFT_DECODER_MODELS_TO_TEST,
                "lora_kwargs": {"init_lora_weights": [False]},
                "boft_kwargs": {"init_weights": [False]},
                "task_type": "CAUSAL_LM",
            },
        )
    )
    def test_weighted_combination_of_adapters(self, test_name, model_id, config_cls, config_kwargs):
        self._test_weighted_combination_of_adapters(model_id, config_cls, config_kwargs)

    @parameterized.expand(PeftTestConfigManager.get_grid_parameters(FULL_GRID))
    def test_training_prompt_learning_tasks(self, test_name, model_id, config_cls, config_kwargs):
        self._test_training_prompt_learning_tasks(model_id, config_cls, config_kwargs)

    @parameterized.expand(
        PeftTestConfigManager.get_grid_parameters(
            {
                "model_ids": PEFT_DECODER_MODELS_TO_TEST,
                "lora_kwargs": {"init_lora_weights": [False]},
                "ia3_kwargs": {"init_ia3_weights": [False]},
                "adalora_kwargs": {"init_lora_weights": [False]},
<<<<<<< HEAD
                "vera_kwargs": {"init_weights": [False]},
=======
                "boft_kwargs": {"init_weights": [False]},
>>>>>>> c8974c58
                "task_type": "CAUSAL_LM",
            },
            filter_params_func=skip_boft_and_gpt2,
        )
    )
    def test_disable_adapter(self, test_name, model_id, config_cls, config_kwargs):
        self._test_disable_adapter(model_id, config_cls, config_kwargs)

    def test_generate_adalora_no_dropout(self):
        # test for issue #730
        model_id = "hf-internal-testing/tiny-random-OPTForCausalLM"
        config_kwargs = {
            "target_modules": None,
            "task_type": "CAUSAL_LM",
            "lora_dropout": 0.0,
        }
        self._test_generate(model_id, AdaLoraConfig, config_kwargs)

    @parameterized.expand(PeftTestConfigManager.get_grid_parameters(FULL_GRID, filter_params_func=skip_boft_and_gpt2))
    def test_passing_input_embeds_works(self, test_name, model_id, config_cls, config_kwargs):
        self._test_passing_input_embeds_works(test_name, model_id, config_cls, config_kwargs)

    def test_lora_layer_replication(self):
        model_id = "HuggingFaceM4/tiny-random-LlamaForCausalLM"
        config_kwargs = {
            "target_modules": ["down_proj", "up_proj"],
            "task_type": "CAUSAL_LM",
            "lora_dropout": 0.0,
            "layer_replication": [[0, 1], [0, 2], [1, 2]],
        }
        model = self.transformers_class.from_pretrained(model_id).to(self.torch_device)
        config = LoraConfig(
            base_model_name_or_path=model_id,
            **config_kwargs,
        )
        assert len(model.model.layers), "Expected 2 layers in original model." == 2
        model = get_peft_model(model, config)
        layers = model.base_model.model.model.layers
        assert len(layers) == 4, "Expected 4 layers in adapted model."
        assert (
            layers[0].mlp.up_proj.base_layer.weight.data.storage().data_ptr()
            == layers[1].mlp.up_proj.base_layer.weight.data.storage().data_ptr()
            and layers[2].mlp.up_proj.base_layer.weight.data.storage().data_ptr()
            == layers[3].mlp.up_proj.base_layer.weight.data.storage().data_ptr()
        ), "Expected layers 0-1 and 2-3 to share weights"
        assert (
            layers[0].mlp.up_proj.base_layer.weight.data.storage().data_ptr()
            != layers[2].mlp.up_proj.base_layer.weight.data.storage().data_ptr()
        ), "Expected layers 0 and 2 to have different weights"
        assert (
            layers[0].mlp.up_proj.lora_A.default.weight.data.storage().data_ptr()
            != layers[1].mlp.up_proj.lora_A.default.weight.data.storage().data_ptr()
            and layers[2].mlp.up_proj.lora_A.default.weight.data.storage().data_ptr()
            != layers[3].mlp.up_proj.lora_A.default.weight.data.storage().data_ptr()
        ), "Expected all LoRA adapters to have distinct weights"
        assert (
            len([n for n, _ in model.named_parameters() if ".lora_A." in n]) == 8
        ), "Expected 8 LoRA adapters since we are adding one each for up and down."
        self._test_prepare_for_training(model_id, LoraConfig, config_kwargs)
        self._test_generate(model_id, LoraConfig, config_kwargs)<|MERGE_RESOLUTION|>--- conflicted
+++ resolved
@@ -170,11 +170,8 @@
                 "model_ids": PEFT_DECODER_MODELS_TO_TEST,
                 "lora_kwargs": {"init_lora_weights": [False]},
                 "ia3_kwargs": {"init_ia3_weights": [False]},
-<<<<<<< HEAD
+                "boft_kwargs": {"init_weights": [False]},
                 "vera_kwargs": {"init_weights": [False]},
-=======
-                "boft_kwargs": {"init_weights": [False]},
->>>>>>> c8974c58
                 "task_type": "CAUSAL_LM",
             },
         )
@@ -188,11 +185,8 @@
                 "model_ids": PEFT_DECODER_MODELS_TO_TEST,
                 "lora_kwargs": {"init_lora_weights": [False]},
                 "ia3_kwargs": {"init_ia3_weights": [False]},
-<<<<<<< HEAD
+                "boft_kwargs": {"init_weights": [False]},
                 "vera_kwargs": {"init_weights": [False]},
-=======
-                "boft_kwargs": {"init_weights": [False]},
->>>>>>> c8974c58
                 "task_type": "CAUSAL_LM",
             },
             filter_params_func=skip_boft_and_gpt2,
@@ -287,11 +281,8 @@
                 "lora_kwargs": {"init_lora_weights": [False]},
                 "adalora_kwargs": {"init_lora_weights": [False]},
                 "ia3_kwargs": {"init_ia3_weights": [False]},
-<<<<<<< HEAD
+                "boft_kwargs": {"init_weights": [False]},
                 "vera_kwargs": {"init_weights": [False]},
-=======
-                "boft_kwargs": {"init_weights": [False]},
->>>>>>> c8974c58
                 "task_type": "CAUSAL_LM",
             },
             filter_params_func=skip_adalora_or_boft_and_gpt2,
@@ -324,11 +315,8 @@
                 "lora_kwargs": {"init_lora_weights": [False]},
                 "ia3_kwargs": {"init_ia3_weights": [False]},
                 "adalora_kwargs": {"init_lora_weights": [False]},
-<<<<<<< HEAD
+                "boft_kwargs": {"init_weights": [False]},
                 "vera_kwargs": {"init_weights": [False]},
-=======
-                "boft_kwargs": {"init_weights": [False]},
->>>>>>> c8974c58
                 "task_type": "CAUSAL_LM",
             },
             filter_params_func=skip_boft_and_gpt2,
