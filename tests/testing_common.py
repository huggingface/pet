# coding=utf-8
# Copyright 2023-present the HuggingFace Inc. team.
#
# Licensed under the Apache License, Version 2.0 (the "License");
# you may not use this file except in compliance with the License.
# You may obtain a copy of the License at
#
#     http://www.apache.org/licenses/LICENSE-2.0
#
# Unless required by applicable law or agreed to in writing, software
# distributed under the License is distributed on an "AS IS" BASIS,
# WITHOUT WARRANTIES OR CONDITIONS OF ANY KIND, either express or implied.
# See the License for the specific language governing permissions and
# limitations under the License.
import os
import tempfile
from collections import OrderedDict

import torch

from peft import (
    LoraConfig,
    PeftModel,
    PrefixTuningConfig,
    PromptEncoderConfig,
    PromptTuningConfig,
    get_peft_model,
    get_peft_model_state_dict,
    prepare_model_for_int8_training,
)


CONFIG_CLASSES = (
    LoraConfig,
    PrefixTuningConfig,
    PromptEncoderConfig,
    PromptTuningConfig,
)
CONFIG_TESTING_KWARGS = (
    {
        "r": 8,
        "lora_alpha": 32,
        "target_modules": None,
        "lora_dropout": 0.05,
        "bias": "none",
    },
    {
        "num_virtual_tokens": 10,
    },
    {
        "num_virtual_tokens": 10,
        "encoder_hidden_size": 32,
    },
    {
        "num_virtual_tokens": 10,
    },
)

CLASSES_MAPPING = {
    "lora": (LoraConfig, CONFIG_TESTING_KWARGS[0]),
    "prefix_tuning": (PrefixTuningConfig, CONFIG_TESTING_KWARGS[1]),
    "prompt_encoder": (PromptEncoderConfig, CONFIG_TESTING_KWARGS[2]),
    "prompt_tuning": (PromptTuningConfig, CONFIG_TESTING_KWARGS[3]),
}


# Adapted from https://github.com/huggingface/transformers/blob/48327c57182fdade7f7797d1eaad2d166de5c55b/src/transformers/activations.py#LL166C7-L166C22
class ClassInstantier(OrderedDict):
    def __getitem__(self, key, *args, **kwargs):
        # check if any of the kwargs is inside the config class kwargs
        if any(kwarg in self[key][1] for kwarg in kwargs):
            new_config_kwargs = self[key][1].copy()
            new_config_kwargs.update(kwargs)
            return (self[key][0], new_config_kwargs)

        return super().__getitem__(key, *args, **kwargs)

    def get_grid_parameters(self, grid_parameters, filter_params_func=None):
        r"""
        Returns a list of all possible combinations of the parameters in the config classes.

        Args:
            grid_parameters (`dict`):
                A dictionary containing the parameters to be tested. There should be at least the key "model_ids" which
                contains a list of model ids to be tested. The other keys should be the name of the config class
                post-fixed with "_kwargs" and the value should be a dictionary containing the parameters to be tested
                for that config class.
            filter_params_func (`callable`, `optional`):
                A function that takes a list of tuples and returns a list of tuples. This function is used to filter
                out the tests that needs for example to be skipped.

        Returns:
            generated_tests (`list`):
                A list of tuples containing the name of the test, the model id, the config class and the config class
                kwargs.
        """
        generated_tests = []
        model_list = grid_parameters["model_ids"]
        task_type = grid_parameters["task_type"] if "task_type" in grid_parameters else None

        for model_id in model_list:
            for key, value in self.items():
                if "{}_kwargs".format(key) in grid_parameters:
                    peft_configs = []
                    current_peft_config = value[1].copy()
                    for current_key, current_value in grid_parameters[f"{key}_kwargs"].items():
                        for kwarg in current_value:
                            current_peft_config.update({current_key: kwarg})

                            if task_type is not None:
                                current_peft_config.update({"task_type": task_type})

                            peft_configs.append(current_peft_config.copy())
                else:
                    current_peft_config = value[1].copy()
                    if task_type is not None:
                        current_peft_config.update({"task_type": task_type})
                    peft_configs = [current_peft_config]

                for peft_config in peft_configs:
                    generated_tests.append((f"test_{model_id}_{key}", model_id, value[0], peft_config))

        if filter_params_func is not None:
            generated_tests = filter_params_func(generated_tests)

        return generated_tests


PeftTestConfigManager = ClassInstantier(CLASSES_MAPPING)


class PeftCommonTester:
    r"""
    A large testing suite for testing common functionality of the PEFT models.

    Attributes:
        torch_device (`torch.device`):
            The device on which the tests will be run.
        transformers_class (`transformers.PreTrainedModel`):
            The transformers class that is being tested.
    """
    torch_device = "cuda" if torch.cuda.is_available() else "cpu"
    transformers_class = None

    def prepare_inputs_for_common(self):
        raise NotImplementedError

    def _test_model_attr(self, model_id, config_cls, config_kwargs):
        model = self.transformers_class.from_pretrained(model_id)
        config = config_cls(
            base_model_name_or_path=model_id,
            **config_kwargs,
        )
        model = get_peft_model(model, config)

        self.assertTrue(hasattr(model, "save_pretrained"))
        self.assertTrue(hasattr(model, "from_pretrained"))
        self.assertTrue(hasattr(model, "push_to_hub"))

    def _test_prepare_for_training(self, model_id, config_cls, config_kwargs):
        model = self.transformers_class.from_pretrained(model_id).to(self.torch_device)
        config = config_cls(
            base_model_name_or_path=model_id,
            **config_kwargs,
        )
        model = get_peft_model(model, config)

        dummy_input = self.prepare_inputs_for_testing()
        dummy_output = model.get_input_embeddings()(dummy_input["input_ids"])

        self.assertTrue(not dummy_output.requires_grad)

        # load with `prepare_model_for_int8_training`
        model = self.transformers_class.from_pretrained(model_id).to(self.torch_device)
        model = prepare_model_for_int8_training(model)

        for param in model.parameters():
            self.assertTrue(not param.requires_grad)

        config = config_cls(
            base_model_name_or_path=model_id,
            **config_kwargs,
        )
        model = get_peft_model(model, config)

        # For backward compatibility
        if hasattr(model, "enable_input_require_grads"):
            model.enable_input_require_grads()
        else:

            def make_inputs_require_grad(module, input, output):
                output.requires_grad_(True)

            model.get_input_embeddings().register_forward_hook(make_inputs_require_grad)

        dummy_input = self.prepare_inputs_for_testing()
        dummy_output = model.get_input_embeddings()(dummy_input["input_ids"])

        self.assertTrue(dummy_output.requires_grad)

    def _test_save_pretrained(self, model_id, config_cls, config_kwargs):
        model = self.transformers_class.from_pretrained(model_id)
        config = config_cls(
            base_model_name_or_path=model_id,
            **config_kwargs,
        )
        model = get_peft_model(model, config)
        model = model.to(self.torch_device)

        with tempfile.TemporaryDirectory() as tmp_dirname:
            model.save_pretrained(tmp_dirname)

            model_from_pretrained = self.transformers_class.from_pretrained(model_id)
            model_from_pretrained = PeftModel.from_pretrained(model_from_pretrained, tmp_dirname)

            # check if the state dicts are equal
            state_dict = get_peft_model_state_dict(model)
            state_dict_from_pretrained = get_peft_model_state_dict(model_from_pretrained)

            # check if same keys
            self.assertEqual(state_dict.keys(), state_dict_from_pretrained.keys())

            # check if tensors equal
            for key in state_dict.keys():
                self.assertTrue(
                    torch.allclose(
                        state_dict[key].to(self.torch_device), state_dict_from_pretrained[key].to(self.torch_device)
                    )
                )

            # check if `adapter_model.bin` is present
            self.assertTrue(os.path.exists(os.path.join(tmp_dirname, "adapter_model.bin")))

            # check if `adapter_config.json` is present
            self.assertTrue(os.path.exists(os.path.join(tmp_dirname, "adapter_config.json")))

            # check if `pytorch_model.bin` is not present
            self.assertFalse(os.path.exists(os.path.join(tmp_dirname, "pytorch_model.bin")))

            # check if `config.json` is not present
            self.assertFalse(os.path.exists(os.path.join(tmp_dirname, "config.json")))

    def _test_merge_layers(self, model_id, config_cls, config_kwargs):
        model = self.transformers_class.from_pretrained(model_id)
        config = config_cls(
            base_model_name_or_path=model_id,
            **config_kwargs,
        )
        model = get_peft_model(model, config)
        model = model.to(self.torch_device)

        if config.peft_type != "LORA":
            with self.assertRaises(AttributeError):
                model = model.merge_and_unload()
        elif model.config.model_type == "gpt2":
            with self.assertRaises(ValueError):
                model = model.merge_and_unload()
        else:
            dummy_input = self.prepare_inputs_for_testing()
            model.eval()
            logits_lora = model(**dummy_input)[0]

            model = model.merge_and_unload()

            logits_merged = model(**dummy_input)[0]

            transformers_model = self.transformers_class.from_pretrained(model_id).to(self.torch_device)

            logits_transformers = transformers_model(**dummy_input)[0]

            self.assertTrue(torch.allclose(logits_lora, logits_merged, atol=1e-4, rtol=1e-4))
            self.assertFalse(torch.allclose(logits_merged, logits_transformers, atol=1e-10, rtol=1e-10))

            with tempfile.TemporaryDirectory() as tmp_dirname:
                model.save_pretrained(tmp_dirname)

                model_from_pretrained = self.transformers_class.from_pretrained(tmp_dirname).to(self.torch_device)

                logits_merged_from_pretrained = model_from_pretrained(**dummy_input)[0]

                self.assertTrue(torch.allclose(logits_merged, logits_merged_from_pretrained, atol=1e-4, rtol=1e-4))

    def _test_generate(self, model_id, config_cls, config_kwargs):
        model = self.transformers_class.from_pretrained(model_id)
        config = config_cls(
            base_model_name_or_path=model_id,
            **config_kwargs,
        )
        model = get_peft_model(model, config)
        model = model.to(self.torch_device)

        inputs = self.prepare_inputs_for_testing()

        # check if `generate` works
        _ = model.generate(**inputs)

        with self.assertRaises(TypeError):
            # check if `generate` raises an error if no positional arguments are passed
            _ = model.generate(inputs["input_ids"])

    def _test_generate_half_prec(self, model_id, config_cls, config_kwargs):
        if config_cls not in (LoraConfig, PrefixTuningConfig):
            return

        model = self.transformers_class.from_pretrained(model_id, torch_dtype=torch.bfloat16)
        config = config_cls(
            base_model_name_or_path=model_id,
            **config_kwargs,
        )
        model = get_peft_model(model, config)
        model = model.to(self.torch_device)

        input_ids = torch.LongTensor([[1, 1, 1], [2, 1, 2]]).to(self.torch_device)
        attention_mask = torch.LongTensor([[1, 1, 1], [1, 0, 1]]).to(self.torch_device)

        # check if `generate` works
        _ = model.generate(input_ids=input_ids, attention_mask=attention_mask)

        with self.assertRaises(TypeError):
            # check if `generate` raises an error if no positional arguments are passed
            _ = model.generate(input_ids, attention_mask=attention_mask)

    def _test_training(self, model_id, config_cls, config_kwargs):
        if config_cls not in (LoraConfig,):
            return

        model = self.transformers_class.from_pretrained(model_id)
        config = config_cls(
            base_model_name_or_path=model_id,
            **config_kwargs,
        )
        model = get_peft_model(model, config)
        model = model.to(self.torch_device)

        inputs = self.prepare_inputs_for_testing()

        # check if `training` works
        output = model(**inputs)[0]
        loss = output.sum()
        loss.backward()

        for n, param in model.named_parameters():
            if "lora" in n:
                self.assertIsNotNone(param.grad)
            else:
                self.assertIsNone(param.grad)

<<<<<<< HEAD
    def _test_training_layer_indexing(self, model_id, config_cls, config_kwargs):
=======
    def _test_training_gradient_checkpointing(self, model_id, config_cls, config_kwargs):
>>>>>>> 662ebe59
        if config_cls not in (LoraConfig,):
            return

        model = self.transformers_class.from_pretrained(model_id)
<<<<<<< HEAD
        config = config_cls(
            base_model_name_or_path=model_id,
            layers_to_transform=[0],
=======

        if not model.supports_gradient_checkpointing:
            return

        model.gradient_checkpointing_enable()

        config = config_cls(
            base_model_name_or_path=model_id,
>>>>>>> 662ebe59
            **config_kwargs,
        )
        model = get_peft_model(model, config)
        model = model.to(self.torch_device)

        inputs = self.prepare_inputs_for_testing()

        # check if `training` works
        output = model(**inputs)[0]
<<<<<<< HEAD
        logits = output[0]

        loss = output.sum()
        loss.backward()

        nb_trainable = 0

        for n, param in model.named_parameters():
            if "lora" in n:
                self.assertIsNotNone(param.grad)
                nb_trainable += 1
            else:
                self.assertIsNone(param.grad)

        with tempfile.TemporaryDirectory() as tmp_dirname:
            model.save_pretrained(tmp_dirname)

            model_from_pretrained = self.transformers_class.from_pretrained(model_id)
            model_from_pretrained = PeftModel.from_pretrained(model_from_pretrained, tmp_dirname)

            logits_from_pretrained = model_from_pretrained(**inputs)[0][0]
            self.assertTrue(torch.allclose(logits, logits_from_pretrained, atol=1e-4, rtol=1e-4))

        model = self.transformers_class.from_pretrained(model_id)
        config = config_cls(
            base_model_name_or_path=model_id,
            **config_kwargs,
        )
        model = get_peft_model(model, config)
        nb_trainable_all = 0

        for n, param in model.named_parameters():
            if "lora" in n:
                nb_trainable_all += 1

        self.assertLess(nb_trainable, nb_trainable_all)
=======
        loss = output.sum()
        loss.backward()

        for n, param in model.named_parameters():
            if "lora" in n:
                self.assertIsNotNone(param.grad)
            else:
                self.assertIsNone(param.grad)
>>>>>>> 662ebe59
<|MERGE_RESOLUTION|>--- conflicted
+++ resolved
@@ -345,29 +345,13 @@
             else:
                 self.assertIsNone(param.grad)
 
-<<<<<<< HEAD
     def _test_training_layer_indexing(self, model_id, config_cls, config_kwargs):
-=======
-    def _test_training_gradient_checkpointing(self, model_id, config_cls, config_kwargs):
->>>>>>> 662ebe59
         if config_cls not in (LoraConfig,):
             return
-
-        model = self.transformers_class.from_pretrained(model_id)
-<<<<<<< HEAD
+       
         config = config_cls(
             base_model_name_or_path=model_id,
             layers_to_transform=[0],
-=======
-
-        if not model.supports_gradient_checkpointing:
-            return
-
-        model.gradient_checkpointing_enable()
-
-        config = config_cls(
-            base_model_name_or_path=model_id,
->>>>>>> 662ebe59
             **config_kwargs,
         )
         model = get_peft_model(model, config)
@@ -377,7 +361,6 @@
 
         # check if `training` works
         output = model(**inputs)[0]
-<<<<<<< HEAD
         logits = output[0]
 
         loss = output.sum()
@@ -414,7 +397,31 @@
                 nb_trainable_all += 1
 
         self.assertLess(nb_trainable, nb_trainable_all)
-=======
+
+    def _test_training_gradient_checkpointing(self, model_id, config_cls, config_kwargs):
+        if config_cls not in (LoraConfig,):
+            return
+
+        model = self.transformers_class.from_pretrained(model_id)
+
+
+        if not model.supports_gradient_checkpointing:
+            return
+
+        model.gradient_checkpointing_enable()
+
+        config = config_cls(
+            base_model_name_or_path=model_id,
+            **config_kwargs,
+        )
+        model = get_peft_model(model, config)
+        model = model.to(self.torch_device)
+
+        inputs = self.prepare_inputs_for_testing()
+
+        # check if `training` works
+        output = model(**inputs)[0]
+
         loss = output.sum()
         loss.backward()
 
@@ -422,5 +429,4 @@
             if "lora" in n:
                 self.assertIsNotNone(param.grad)
             else:
-                self.assertIsNone(param.grad)
->>>>>>> 662ebe59
+                self.assertIsNone(param.grad)