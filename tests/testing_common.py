--- conflicted
+++ resolved
@@ -32,11 +32,8 @@
 from peft import (
     AdaLoraConfig,
     BOFTConfig,
-<<<<<<< HEAD
+    BoneConfig,
     CPTConfig,
-=======
-    BoneConfig,
->>>>>>> b1fd97dc
     FourierFTConfig,
     HRAConfig,
     IA3Config,
@@ -124,7 +121,11 @@
     {
         "target_modules": None,
     },
-<<<<<<< HEAD
+    # Bone
+    {
+        "target_modules": None,
+        "r": 2,
+    },
     # CPT tuninig
     {
         "num_virtual_tokens": 8,
@@ -132,13 +133,8 @@
         "cpt_mask": [1, 1, 1, 1, 1, 1, 1, 1],
         "cpt_tokens_type_mask": [1, 2, 2, 2, 3, 3, 4, 4],
         "cpt_prompt_init": "TEXT",
-=======
-    # Bone
-    {
-        "target_modules": None,
-        "r": 2,
->>>>>>> b1fd97dc
     },
+
 )
 
 CLASSES_MAPPING = {
@@ -157,7 +153,7 @@
     "bone": (BoneConfig, CONFIG_TESTING_KWARGS[12]),
 }
 
-DECODER_MODELS_EXTRA = {"cpt": (CPTConfig, CONFIG_TESTING_KWARGS[12])}
+DECODER_MODELS_EXTRA = {"cpt": (CPTConfig, CONFIG_TESTING_KWARGS[13])}
 
 
 # Adapted from https://github.com/huggingface/transformers/blob/48327c57182fdade7f7797d1eaad2d166de5c55b/src/transformers/activations.py#LL166C7-L166C22
