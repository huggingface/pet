--- conflicted
+++ resolved
@@ -691,16 +691,11 @@
         model = get_peft_model(model, config).eval()
         logits_peft = model(**inputs)[0]
 
-<<<<<<< HEAD
         atol, rtol = 1e-6, 1e-6 # default
-        # sanity check that the logits are different
-        assert not torch.allclose(logits_base, logits_peft, atol=atol, rtol=rtol)
-=======
         # Initializing with LN tuning cannot be configured to change the outputs (unlike init_lora_weights=False)
         if not issubclass(config_cls, LNTuningConfig):
             # sanity check that the logits are different
-            assert not torch.allclose(logits_base, logits_peft, atol=1e-6, rtol=1e-6)
->>>>>>> fb7f2796
+            assert not torch.allclose(logits_base, logits_peft, atol=atol, rtol=rtol)
 
         model_unloaded = model.merge_and_unload(safe_merge=True)
         logits_unloaded = model_unloaded(**inputs)[0]
